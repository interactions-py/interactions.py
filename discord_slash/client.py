import copy
import logging
import typing
from contextlib import suppress
from inspect import getdoc, iscoroutinefunction

import discord
from discord.ext import commands

from . import context, error, http, model
from .utils import manage_commands


class SlashCommand:
    """
    Slash command handler class.

    :param client: discord.py Client or Bot instance.
    :type client: Union[discord.Client, discord.ext.commands.Bot]
    :param sync_commands: Whether to sync commands automatically. Default `False`.
    :type sync_commands: bool
    :param delete_from_unused_guilds: If the bot should make a request to set no commands for guilds that haven't got any commands registered in :class:``SlashCommand``. Default `False`.
    :type delete_from_unused_guilds: bool
    :param sync_on_cog_reload: Whether to sync commands on cog reload. Default `False`.
    :type sync_on_cog_reload: bool
    :param override_type: Whether to override checking type of the client and try register event.
    :type override_type: bool
    :param application_id: The application id of the bot, required only when the application id and bot id are different. (old bots)
    :type application_id: int

    .. note::
        If ``sync_on_cog_reload`` is enabled, command syncing will be triggered when :meth:`discord.ext.commands.Bot.reload_extension`
        is triggered.

    :ivar _discord: Discord client of this client.
    :ivar commands: Dictionary of the registered commands via :func:`.slash` decorator.
    :ivar req: :class:`.http.SlashCommandRequest` of this client.
    :ivar logger: Logger of this client.
    :ivar sync_commands: Whether to sync commands automatically.
    :ivar sync_on_cog_reload: Whether to sync commands on cog reload.
    :ivar has_listener: Whether discord client has listener add function.
    """

    def __init__(
        self,
        client: typing.Union[discord.Client, commands.Bot],
        sync_commands: bool = False,
        delete_from_unused_guilds: bool = False,
        sync_on_cog_reload: bool = False,
        override_type: bool = False,
        application_id: typing.Optional[int] = None,
    ):
        self._discord = client
        self.commands = {}
        self.subcommands = {}
        self.logger = logging.getLogger("discord_slash")
        self.req = http.SlashCommandRequest(self.logger, self._discord, application_id)
        self.sync_commands = sync_commands
        self.sync_on_cog_reload = sync_on_cog_reload

        if self.sync_commands:
            self._discord.loop.create_task(self.sync_all_commands(delete_from_unused_guilds))

<<<<<<< HEAD
        if not isinstance(client, commands.Bot) and not isinstance(client,
                                                                   commands.AutoShardedBot) and not override_type:
            self.logger.warning(
                "Detected discord.Client! It is highly recommended to use `commands.Bot`. Do not add any `on_socket_response` event.")
=======
        if (
            not isinstance(client, commands.Bot)
            and not isinstance(client, commands.AutoShardedBot)
            and not override_type
        ):
            self.logger.warning(
                "Detected discord.Client! It is highly recommended to use `commands.Bot`. Do not add any `on_socket_response` event."
            )
>>>>>>> 6a5cb290
            self._discord.on_socket_response = self.on_socket_response
            self.has_listener = False
        else:
            if not hasattr(self._discord, "slash"):
                self._discord.slash = self
            else:
                raise error.DuplicateSlashClient("You can't have duplicate SlashCommand instances!")

            self._discord.add_listener(self.on_socket_response)
            self.has_listener = True
            default_add_function = self._discord.add_cog

            def override_add_cog(cog: commands.Cog):
                default_add_function(cog)
                self.get_cog_commands(cog)

            self._discord.add_cog = override_add_cog
            default_remove_function = self._discord.remove_cog

            def override_remove_cog(name: str):
                cog = self._discord.get_cog(name)
                if cog is None:
                    return
                self.remove_cog_commands(cog)
                default_remove_function(name)

            self._discord.remove_cog = override_remove_cog

            if self.sync_on_cog_reload:
                orig_reload = self._discord.reload_extension

                def override_reload_extension(*args):
                    orig_reload(*args)
                    self._discord.loop.create_task(
                        self.sync_all_commands(delete_from_unused_guilds)
                    )

                self._discord.reload_extension = override_reload_extension

    def get_cog_commands(self, cog: commands.Cog):
        """
        Gets slash command from :class:`discord.ext.commands.Cog`.

        .. note::
            Since version ``1.0.9``, this gets called automatically during cog initialization.

        :param cog: Cog that has slash commands.
        :type cog: discord.ext.commands.Cog
        """
        if hasattr(cog, "_slash_registered"):  # Temporary warning
            return self.logger.warning(
                "Calling get_cog_commands is no longer required "
                "to add cog slash commands. Make sure to remove all calls to this function."
            )
        cog._slash_registered = True  # Assuming all went well
        func_list = [getattr(cog, x) for x in dir(cog)]
        res = [
            x
            for x in func_list
            if isinstance(x, (model.CogBaseCommandObject, model.CogSubcommandObject))
        ]
        for x in res:
            x.cog = cog
            if isinstance(x, model.CogBaseCommandObject):
                if x.name in self.commands:
                    raise error.DuplicateCommand(x.name)
                self.commands[x.name] = x
            else:
                if x.base in self.commands:
                    base_command = self.commands[x.base]
                    for i in x.allowed_guild_ids:
                        if i not in base_command.allowed_guild_ids:
                            base_command.allowed_guild_ids.append(i)

                    base_permissions = x.base_command_data["api_permissions"]
                    if base_permissions:
                        for applicable_guild in base_permissions:
                            if applicable_guild not in base_command.permissions:
                                base_command.permissions[applicable_guild] = []
                            base_command.permissions[applicable_guild].extend(
                                base_permissions[applicable_guild]
                            )

                    self.commands[x.base].has_subcommands = True

                else:
                    self.commands[x.base] = model.BaseCommandObject(x.base, x.base_command_data)
                if x.base not in self.subcommands:
                    self.subcommands[x.base] = {}
                if x.subcommand_group:
                    if x.subcommand_group not in self.subcommands[x.base]:
                        self.subcommands[x.base][x.subcommand_group] = {}
                    if x.name in self.subcommands[x.base][x.subcommand_group]:
                        raise error.DuplicateCommand(f"{x.base} {x.subcommand_group} {x.name}")
                    self.subcommands[x.base][x.subcommand_group][x.name] = x
                else:
                    if x.name in self.subcommands[x.base]:
                        raise error.DuplicateCommand(f"{x.base} {x.name}")
                    self.subcommands[x.base][x.name] = x

    def remove_cog_commands(self, cog):
        """
        Removes slash command from :class:`discord.ext.commands.Cog`.

        .. note::
            Since version ``1.0.9``, this gets called automatically during cog de-initialization.

        :param cog: Cog that has slash commands.
        :type cog: discord.ext.commands.Cog
        """
        if hasattr(cog, "_slash_registered"):
            del cog._slash_registered
        func_list = [getattr(cog, x) for x in dir(cog)]
        res = [
            x
            for x in func_list
            if isinstance(x, (model.CogBaseCommandObject, model.CogSubcommandObject))
        ]
        for x in res:
            if isinstance(x, model.CogBaseCommandObject):
                if x.name not in self.commands:
                    continue  # Just in case it is removed due to subcommand.
                if x.name in self.subcommands:
                    self.commands[x.name].func = None
                    continue  # Let's remove completely when every subcommand is removed.
                del self.commands[x.name]
            else:
                if x.base not in self.subcommands:
                    continue  # Just in case...
                if x.subcommand_group:
                    del self.subcommands[x.base][x.subcommand_group][x.name]
                    if not self.subcommands[x.base][x.subcommand_group]:
                        del self.subcommands[x.base][x.subcommand_group]
                else:
                    del self.subcommands[x.base][x.name]
                if not self.subcommands[x.base]:
                    del self.subcommands[x.base]
                    if x.base in self.commands:
                        if self.commands[x.base].func:
                            self.commands[x.base].has_subcommands = False
                        else:
                            del self.commands[x.base]

    async def to_dict(self):
        """
        Converts all commands currently registered to :class:`SlashCommand` to a dictionary.
        Returns a dictionary in the format:

        .. code-block:: python

            {
                "global" : [], # list of global commands
                "guild" : {
                    0000: [] # list of commands in the guild 0000
                }
            }

        Commands are in the format specified by discord `here <https://discord.com/developers/docs/interactions/slash-commands#applicationcommand>`_
        """
        await self._discord.wait_until_ready()  # In case commands are still not registered to SlashCommand.
        all_guild_ids = []
        for x in self.commands:
            for i in self.commands[x].allowed_guild_ids:
                if i not in all_guild_ids:
                    all_guild_ids.append(i)
        cmds = {"global": [], "guild": {x: [] for x in all_guild_ids}}
        wait = {}  # Before merging to return dict, let's first put commands to temporary dict.
        for x in self.commands:
            selected = self.commands[x]
            if selected.allowed_guild_ids:
                for y in selected.allowed_guild_ids:
                    if y not in wait:
                        wait[y] = {}
                    command_dict = {
                        "name": x,
                        "description": selected.description or "No Description.",
                        "options": selected.options or [],
                        "default_permission": selected.default_permission,
                        "permissions": {},
                    }
                    if y in selected.permissions:
                        command_dict["permissions"][y] = selected.permissions[y]
                    wait[y][x] = copy.deepcopy(command_dict)
            else:
                if "global" not in wait:
                    wait["global"] = {}
                command_dict = {
                    "name": x,
                    "description": selected.description or "No Description.",
                    "options": selected.options or [],
                    "default_permission": selected.default_permission,
                    "permissions": selected.permissions or {},
                }
                wait["global"][x] = copy.deepcopy(command_dict)

        # Separated normal command add and subcommand add not to
        # merge subcommands to one. More info at Issue #88
        # https://github.com/eunwoo1104/discord-py-slash-command/issues/88

        for x in self.commands:
            if not self.commands[x].has_subcommands:
                continue
            tgt = self.subcommands[x]
            for y in tgt:
                sub = tgt[y]
                if isinstance(sub, model.SubcommandObject):
                    _dict = {
                        "name": sub.name,
                        "description": sub.description or "No Description.",
                        "type": model.SlashCommandOptionType.SUB_COMMAND,
                        "options": sub.options or [],
                    }
                    if sub.allowed_guild_ids:
                        for z in sub.allowed_guild_ids:
                            wait[z][x]["options"].append(_dict)
                    else:
                        wait["global"][x]["options"].append(_dict)
                else:
                    queue = {}
                    base_dict = {
                        "name": y,
                        "description": "No Description.",
                        "type": model.SlashCommandOptionType.SUB_COMMAND_GROUP,
                        "options": [],
                    }
                    for z in sub:
                        sub_sub = sub[z]
                        _dict = {
                            "name": sub_sub.name,
                            "description": sub_sub.description or "No Description.",
                            "type": model.SlashCommandOptionType.SUB_COMMAND,
                            "options": sub_sub.options or [],
                        }
                        if sub_sub.allowed_guild_ids:
                            for i in sub_sub.allowed_guild_ids:
                                if i not in queue:
                                    queue[i] = copy.deepcopy(base_dict)
                                queue[i]["options"].append(_dict)
                        else:
                            if "global" not in queue:
                                queue["global"] = copy.deepcopy(base_dict)
                            queue["global"]["options"].append(_dict)
                    for i in queue:
                        wait[i][x]["options"].append(queue[i])

        for x in wait:
            if x == "global":
                [cmds["global"].append(n) for n in wait["global"].values()]
            else:
                [cmds["guild"][x].append(n) for n in wait[x].values()]

        return cmds

    async def sync_all_commands(
            self, delete_from_unused_guilds=False, delete_perms_from_unused_guilds=False
    ):
        """
        Matches commands registered on Discord to commands registered here.
        Deletes any commands on Discord but not here, and registers any not on Discord.
        This is done with a `put` request.
        A PUT request will only be made if there are changes detected.
        If ``sync_commands`` is ``True``, then this will be automatically called.

        :param delete_from_unused_guilds: If the bot should make a request to set no commands for guilds that haven't got any commands registered in :class:``SlashCommand``
        :param delete_perms_from_unused_guilds: If the bot should make a request to clear permissions for guilds that haven't got any permissions registered in :class:``SlashCommand``
        """
        permissions_map = {}
        cmds = await self.to_dict()
        self.logger.info("Syncing commands...")
        cmds_formatted = {None: cmds["global"]}
        for guild in cmds["guild"]:
            cmds_formatted[guild] = cmds["guild"][guild]

        for scope in cmds_formatted:
            permissions = {}
            new_cmds = cmds_formatted[scope]
            existing_cmds = await self.req.get_all_commands(guild_id=scope)
            existing_by_name = {}
            to_send = []
            changed = False
            for cmd in existing_cmds:
                existing_by_name[cmd["name"]] = model.CommandData(**cmd)

            if len(new_cmds) != len(existing_cmds):
                changed = True

            for command in new_cmds:
                cmd_name = command["name"]
                permissions[cmd_name] = command.pop("permissions")
                if cmd_name in existing_by_name:
                    cmd_data = model.CommandData(**command)
                    existing_cmd = existing_by_name[cmd_name]
                    if cmd_data != existing_cmd:
                        changed = True
                        to_send.append(command)
                    else:
                        command_with_id = command
                        command_with_id["id"] = existing_cmd.id
                        to_send.append(command_with_id)
                else:
                    changed = True
                    to_send.append(command)

            if changed:
                self.logger.debug(
                    f"Detected changes on {scope if scope is not None else 'global'}, updating them"
                )
                existing_cmds = await self.req.put_slash_commands(
                    slash_commands=to_send, guild_id=scope
                )
            else:
                self.logger.debug(
                    f"Detected no changes on {scope if scope is not None else 'global'}, skipping"
                )

            id_name_map = {}
            for cmd in existing_cmds:
                id_name_map[cmd["name"]] = cmd["id"]

            for cmd_name in permissions:
                cmd_permissions = permissions[cmd_name]
                cmd_id = id_name_map[cmd_name]
                for applicable_guild in cmd_permissions:
                    if applicable_guild not in permissions_map:
                        permissions_map[applicable_guild] = []
                    permission = {
                        "id": cmd_id,
                        "guild_id": applicable_guild,
                        "permissions": cmd_permissions[applicable_guild],
                    }
                    permissions_map[applicable_guild].append(permission)

        self.logger.info("Syncing permissions...")
        self.logger.debug(f"Commands permission data are {permissions_map}")
        for scope in permissions_map:
            existing_perms = await self.req.get_all_guild_commands_permissions(scope)
            new_perms = permissions_map[scope]

            changed = False
            if len(existing_perms) != len(new_perms):
                changed = True
            else:
                existing_perms_model = {}
                for existing_perm in existing_perms:
                    existing_perms_model[existing_perm["id"]] = model.GuildPermissionsData(
                        **existing_perm
                    )
                for new_perm in new_perms:
                    if new_perm["id"] not in existing_perms_model:
                        changed = True
                        break
                    if existing_perms_model[new_perm["id"]] != model.GuildPermissionsData(
                        **new_perm
                    ):
                        changed = True
                        break

            if changed:
                self.logger.debug(f"Detected permissions changes on {scope}, updating them")
                await self.req.update_guild_commands_permissions(scope, new_perms)
            else:
                self.logger.debug(f"Detected no permissions changes on {scope}, skipping")

        if delete_from_unused_guilds:
            self.logger.info("Deleting unused guild commands...")
            other_guilds = [
                guild.id for guild in self._discord.guilds if guild.id not in cmds["guild"]
            ]
            # This is an extremly bad way to do this, because slash cmds can be in guilds the bot isn't in
            # But it's the only way until discord makes an endpoint to request all the guild with cmds registered.

            for guild in other_guilds:
                with suppress(discord.Forbidden):
                    existing = await self.req.get_all_commands(guild_id=guild)
                    if len(existing) != 0:
                        self.logger.debug(f"Deleting commands from {guild}")
                        await self.req.put_slash_commands(slash_commands=[], guild_id=guild)

        if delete_perms_from_unused_guilds:
            self.logger.info("Deleting unused guild permissions...")
            other_guilds = [
                guild.id for guild in self._discord.guilds if guild.id not in permissions_map.keys()
            ]
            for guild in other_guilds:
                with suppress(discord.Forbidden):
                    self.logger.debug(f"Deleting permissions from {guild}")
                    existing_perms = await self.req.get_all_guild_commands_permissions(guild)
                    if len(existing_perms) != 0:
                        await self.req.update_guild_commands_permissions(guild, [])

        self.logger.info("Completed syncing all commands!")

    def add_slash_command(
        self,
        cmd,
        name: str = None,
        description: str = None,
        guild_ids: typing.List[int] = None,
        options: list = None,
        default_permission: bool = True,
        permissions: typing.Dict[int, list] = None,
        connector: dict = None,
        has_subcommands: bool = False,
    ):
        """
        Registers slash command to SlashCommand.

        .. warning::
            Just using this won't register slash command to Discord API.
            To register it, check :meth:`.utils.manage_commands.add_slash_command` or simply enable `sync_commands`.

        :param cmd: Command Coroutine.
        :type cmd: Coroutine
        :param name: Name of the slash command. Default name of the coroutine.
        :type name: str
        :param description: Description of the slash command. Defaults to command docstring or ``None``.
        :type description: str
        :param guild_ids: List of Guild ID of where the command will be used. Default ``None``, which will be global command.
        :type guild_ids: List[int]
        :param options: Options of the slash command. This will affect ``auto_convert`` and command data at Discord API. Default ``None``.
        :type options: list
        :param default_permission: Sets if users have permission to run slash command by default, when no permissions are set. Default ``True``.
        :type default_permission: bool
        :param permissions: Dictionary of permissions of the slash command. Key being target guild_id and value being a list of permissions to apply. Default ``None``.
        :type permissions: dict
        :param connector: Kwargs connector for the command. Default ``None``.
        :type connector: dict
        :param has_subcommands: Whether it has subcommand. Default ``False``.
        :type has_subcommands: bool
        """
        name = name or cmd.__name__
        name = name.lower()
        guild_ids = guild_ids if guild_ids else []
        if not all(isinstance(item, int) for item in guild_ids) and guild_ids is not []:
            raise error.IncorrectGuildIDType(
                f"The snowflake IDs {guild_ids} given are not a list of integers. Because of discord.py convention, please use integer IDs instead. Furthermore, the command '{name}' will be deactivated and broken until fixed.")
        if name in self.commands:
            tgt = self.commands[name]
            if not tgt.has_subcommands:
                raise error.DuplicateCommand(name)
            has_subcommands = tgt.has_subcommands
            for x in tgt.allowed_guild_ids:
                if x not in guild_ids:
                    guild_ids.append(x)

        description = description or getdoc(cmd)

        if options is None:
            options = manage_commands.generate_options(cmd, description, connector)

        _cmd = {
            "func": cmd,
            "description": description,
            "guild_ids": guild_ids,
            "api_options": options,
            "default_permission": default_permission,
            "api_permissions": permissions,
            "connector": connector or {},
            "has_subcommands": has_subcommands,
        }
        obj = model.BaseCommandObject(name, _cmd)
        self.commands[name] = obj
        self.logger.debug(f"Added command `{name}`")
        return obj

    def add_subcommand(
        self,
        cmd,
        base,
        subcommand_group=None,
        name=None,
        description: str = None,
        base_description: str = None,
        base_default_permission: bool = True,
        base_permissions: typing.Dict[int, list] = None,
        subcommand_group_description: str = None,
        guild_ids: typing.List[int] = None,
        options: list = None,
        connector: dict = None,
    ):
        """
        Registers subcommand to SlashCommand.

        :param cmd: Subcommand Coroutine.
        :type cmd: Coroutine
        :param base: Name of the base command.
        :type base: str
        :param subcommand_group: Name of the subcommand group, if any. Default ``None`` which represents there is no sub group.
        :type subcommand_group: str
        :param name: Name of the subcommand. Default name of the coroutine.
        :type name: str
        :param description: Description of the subcommand. Defaults to command docstring or ``None``.
        :type description: str
        :param base_description: Description of the base command. Default ``None``.
        :type base_description: str
        :param default_permission: Sets if users have permission to run base command by default, when no permissions are set. Default ``True``.
        :type default_permission: bool
        :param base_permissions: Dictionary of permissions of the slash command. Key being target guild_id and value being a list of permissions to apply. Default ``None``.
        :type base_permissions: dict
        :param subcommand_group_description: Description of the subcommand_group. Default ``None``.
        :type subcommand_group_description: str
        :param guild_ids: List of guild ID of where the command will be used. Default ``None``, which will be global command.
        :type guild_ids: List[int]
        :param options: Options of the subcommand. This will affect ``auto_convert`` and command data at Discord API. Default ``None``.
        :type options: list
        :param connector: Kwargs connector for the command. Default ``None``.
        :type connector: dict
        """
        base = base.lower()
        subcommand_group = subcommand_group.lower() if subcommand_group else subcommand_group
        name = name or cmd.__name__
        name = name.lower()
        description = description or getdoc(cmd)
        guild_ids = guild_ids if guild_ids else []
        if not all(isinstance(item, int) for item in guild_ids) and guild_ids is not []:
            raise error.IncorrectGuildIDType(
                f"The snowflake IDs {guild_ids} given are not a list of integers. Because of discord.py convention, please use integer IDs instead. Furthermore, the command '{name}' will be deactivated and broken until fixed.")

        if base in self.commands:
            for x in guild_ids:
                if x not in self.commands[base].allowed_guild_ids:
                    self.commands[base].allowed_guild_ids.append(x)

        if options is None:
            options = manage_commands.generate_options(cmd, description, connector)

        _cmd = {
            "func": None,
            "description": base_description,
            "guild_ids": guild_ids.copy(),
            "api_options": [],
            "default_permission": base_default_permission,
            "api_permissions": base_permissions,
            "connector": {},
            "has_subcommands": True,
        }
        _sub = {
            "func": cmd,
            "name": name,
            "description": description,
            "base_desc": base_description,
            "sub_group_desc": subcommand_group_description,
            "guild_ids": guild_ids,
            "api_options": options,
            "connector": connector or {},
        }
        if base not in self.commands:
            self.commands[base] = model.BaseCommandObject(base, _cmd)
        else:
            base_command = self.commands[base]
            base_command.has_subcommands = True
            if base_permissions:
                for applicable_guild in base_permissions:
                    if applicable_guild not in base_command.permissions:
                        base_command.permissions[applicable_guild] = []
                    base_command.permissions[applicable_guild].extend(
                        base_permissions[applicable_guild]
                    )
            if base_command.description:
                _cmd["description"] = base_command.description
        if base not in self.subcommands:
            self.subcommands[base] = {}
        if subcommand_group:
            if subcommand_group not in self.subcommands[base]:
                self.subcommands[base][subcommand_group] = {}
            if name in self.subcommands[base][subcommand_group]:
                raise error.DuplicateCommand(f"{base} {subcommand_group} {name}")
            obj = model.SubcommandObject(_sub, base, name, subcommand_group)
            self.subcommands[base][subcommand_group][name] = obj
        else:
            if name in self.subcommands[base]:
                raise error.DuplicateCommand(f"{base} {name}")
            obj = model.SubcommandObject(_sub, base, name)
            self.subcommands[base][name] = obj
        self.logger.debug(
            f"Added subcommand `{base} {subcommand_group or ''} {name or cmd.__name__}`"
        )
        return obj

    def slash(
        self,
        *,
        name: str = None,
        description: str = None,
        guild_ids: typing.List[int] = None,
        options: typing.List[dict] = None,
        default_permission: bool = True,
        permissions: dict = None,
        connector: dict = None,
    ):
        """
        Decorator that registers coroutine as a slash command.\n
        All decorator args must be passed as keyword-only args.\n
        1 arg for command coroutine is required for ctx(:class:`.model.SlashContext`),
        and if your slash command has some args, then those args are also required.\n
        All args must be passed as keyword-args.

        .. note::
            If you don't pass `options` but has extra args, then it will automatically generate options.
            However, it is not recommended to use it since descriptions will be "No Description." or the command's description.

        .. warning::
            Unlike discord.py's command, ``*args``, keyword-only args, converters, etc. are not supported or behave differently.

        Example:

        .. code-block:: python

            @slash.slash(name="ping")
            async def _slash(ctx): # Normal usage.
                await ctx.send(content=f"Pong! (`{round(bot.latency*1000)}`ms)")


            @slash.slash(name="pick")
            async def _pick(ctx, choice1, choice2): # Command with 1 or more args.
                await ctx.send(content=str(random.choice([choice1, choice2])))

        To format the connector, follow this example.

        .. code-block:: python

            {
                "example-arg": "example_arg",
                "시간": "hour"
                # Formatting connector is required for
                # using other than english for option parameter name
                # for in case.
            }

        Set discord UI's parameter name as key, and set command coroutine's arg name as value.

        :param name: Name of the slash command. Default name of the coroutine.
        :type name: str
        :param description: Description of the slash command. Default ``None``.
        :type description: str
        :param guild_ids: List of Guild ID of where the command will be used. Default ``None``, which will be global command.
        :type guild_ids: List[int]
        :param options: Options of the slash command. This will affect ``auto_convert`` and command data at Discord API. Default ``None``.
        :type options: List[dict]
        :param default_permission: Sets if users have permission to run slash command by default, when no permissions are set. Default ``True``.
        :type default_permission: bool
        :param permissions: Permission requirements of the slash command. Default ``None``.
        :type permissions: dict
        :param connector: Kwargs connector for the command. Default ``None``.
        :type connector: dict
        """
        if not permissions:
            permissions = {}

        def wrapper(cmd):
            decorator_permissions = getattr(cmd, "__permissions__", None)
            if decorator_permissions:
                permissions.update(decorator_permissions)

<<<<<<< HEAD
            obj = self.add_slash_command(cmd, name, description, guild_ids, options, default_permission, permissions,
                                         connector)
=======
            obj = self.add_slash_command(
                cmd,
                name,
                description,
                guild_ids,
                options,
                default_permission,
                permissions,
                connector,
            )
>>>>>>> 6a5cb290
            return obj

        return wrapper

    def subcommand(
        self,
        *,
        base,
        subcommand_group=None,
        name=None,
        description: str = None,
        base_description: str = None,
        base_desc: str = None,
        base_default_permission: bool = True,
        base_permissions: dict = None,
        subcommand_group_description: str = None,
        sub_group_desc: str = None,
        guild_ids: typing.List[int] = None,
        options: typing.List[dict] = None,
        connector: dict = None,
    ):
        """
        Decorator that registers subcommand.\n
        Unlike discord.py, you don't need base command.\n
        All args must be passed as keyword-args.

        .. note::
            If you don't pass `options` but has extra args, then it will automatically generate options.
            However, it is not recommended to use it since descriptions will be "No Description." or the command's description.

        .. warning::
            Unlike discord.py's command, ``*args``, keyword-only args, converters, etc. are not supported or behave differently.

        Example:

        .. code-block:: python

            # /group say <str>
            @slash.subcommand(base="group", name="say")
            async def _group_say(ctx, _str):
                await ctx.send(content=_str)

            # /group kick user <user>
            @slash.subcommand(base="group",
                              subcommand_group="kick",
                              name="user")
            async def _group_kick_user(ctx, user):
                ...

        :param base: Name of the base command.
        :type base: str
        :param subcommand_group: Name of the subcommand group, if any. Default ``None`` which represents there is no sub group.
        :type subcommand_group: str
        :param name: Name of the subcommand. Default name of the coroutine.
        :type name: str
        :param description: Description of the subcommand. Default ``None``.
        :type description: str
        :param base_description: Description of the base command. Default ``None``.
        :type base_description: str
        :param base_desc: Alias of ``base_description``.
        :param default_permission: Sets if users have permission to run slash command by default, when no permissions are set. Default ``True``.
        :type default_permission: bool
        :param permissions: Permission requirements of the slash command. Default ``None``.
        :type permissions: dict
        :param subcommand_group_description: Description of the subcommand_group. Default ``None``.
        :type subcommand_group_description: str
        :param sub_group_desc: Alias of ``subcommand_group_description``.
        :param guild_ids: List of guild ID of where the command will be used. Default ``None``, which will be global command.
        :type guild_ids: List[int]
        :param options: Options of the subcommand. This will affect ``auto_convert`` and command data at Discord API. Default ``None``.
        :type options: List[dict]
        :param connector: Kwargs connector for the command. Default ``None``.
        :type connector: dict
        """
        base_description = base_description or base_desc
        subcommand_group_description = subcommand_group_description or sub_group_desc
        if not base_permissions:
            base_permissions = {}

        def wrapper(cmd):
            decorator_permissions = getattr(cmd, "__permissions__", None)
            if decorator_permissions:
                base_permissions.update(decorator_permissions)

<<<<<<< HEAD
            obj = self.add_subcommand(cmd, base, subcommand_group, name, description, base_description,
                                      base_default_permission, base_permissions, subcommand_group_description,
                                      guild_ids, options, connector)
=======
            obj = self.add_subcommand(
                cmd,
                base,
                subcommand_group,
                name,
                description,
                base_description,
                base_default_permission,
                base_permissions,
                subcommand_group_description,
                guild_ids,
                options,
                connector,
            )
>>>>>>> 6a5cb290
            return obj

        return wrapper

    def permission(self, guild_id: int, permissions: list):
        """
        Decorator that add permissions. This will set the permissions for a single guild, you can use it more than once for each command.
        :param guild_id: ID of the guild for the permissions.
        :type guild_id: int
        :param permissions: Permission requirements of the slash command. Default ``None``.
        :type permissions: dict

        """

        def wrapper(cmd):
            if not getattr(cmd, "__permissions__", None):
                cmd.__permissions__ = {}
            cmd.__permissions__[guild_id] = permissions
            return cmd

        return wrapper

    async def process_options(
        self,
        guild: discord.Guild,
        options: list,
        connector: dict,
        temporary_auto_convert: dict = None,
    ) -> dict:
        """
        Processes Role, User, and Channel option types to discord.py's models.

        :param guild: Guild of the command message.
        :type guild: discord.Guild
        :param options: Dict of options.
        :type options: list
        :param connector: Kwarg connector.
        :param temporary_auto_convert: Temporary parameter, use this if options doesn't have ``type`` keyword.
        :return: Union[list, dict]
        """

        if not guild or not isinstance(guild, discord.Guild):
            return {connector.get(x["name"]) or x["name"]: x["value"] for x in options}

        converters = [
            # If extra converters are added and some needs to fetch it,
            # you should pass as a list with 1st item as a cache get method
            # and 2nd as a actual fetching method.
            [guild.get_member, guild.fetch_member],
            guild.get_channel,
            guild.get_role,
        ]

        types = {
            "user": 0,
            "USER": 0,
            model.SlashCommandOptionType.USER: 0,
            "6": 0,
            6: 0,
            "channel": 1,
            "CHANNEL": 1,
            model.SlashCommandOptionType.CHANNEL: 1,
            "7": 1,
            7: 1,
            "role": 2,
            "ROLE": 2,
            model.SlashCommandOptionType.ROLE: 2,
            8: 2,
            "8": 2,
        }

        to_return = {}

        for x in options:
            processed = None  # This isn't the best way, but we should to reduce duplicate lines.

            # This is to temporarily fix Issue #97, that on Android device
            # does not give option type from API.
            if "type" not in x:
                x["type"] = temporary_auto_convert[x["name"]]

            if x["type"] not in types:
                processed = x["value"]
            else:
                loaded_converter = converters[types[x["type"]]]
                if isinstance(loaded_converter, list):  # For user type.
                    cache_first = loaded_converter[0](int(x["value"]))
                    if cache_first:
                        processed = cache_first
                    else:
                        loaded_converter = loaded_converter[1]
                if not processed:
                    try:
                        processed = (
                            await loaded_converter(int(x["value"]))
                            if iscoroutinefunction(loaded_converter)
                            else loaded_converter(int(x["value"]))
                        )
                    except (
                        discord.Forbidden,
                        discord.HTTPException,
                        discord.NotFound,
                    ):  # Just in case.
                        self.logger.warning("Failed fetching discord object! Passing ID instead.")
                        processed = int(x["value"])
            to_return[connector.get(x["name"]) or x["name"]] = processed
        return to_return

    async def invoke_command(self, func, ctx, args):
        """
        Invokes command.

        :param func: Command coroutine.
        :param ctx: Context.
        :param args: Args. Can be list or dict.
        """
        try:
            if isinstance(args, dict):
                await func.invoke(ctx, **args)
            else:
                await func.invoke(ctx, *args)
        except Exception as ex:
            if hasattr(func, "on_error"):
                if func.on_error is not None:
                    try:
                        if hasattr(func, "cog"):
                            await func.on_error(func.cog, ctx, ex)
                        else:
                            await func.on_error(ctx, ex)
                        return
                    except Exception as e:
                        self.logger.error(f"{ctx.command}:: Error using error decorator: {e}")
            await self.on_slash_command_error(ctx, ex)

    async def on_socket_response(self, msg):
        """
        This event listener is automatically registered at initialization of this class.

        .. warning::
            DO NOT MANUALLY REGISTER, OVERRIDE, OR WHATEVER ACTION TO THIS COROUTINE UNLESS YOU KNOW WHAT YOU ARE DOING.

        :param msg: Gateway message.
        """
        if msg["t"] != "INTERACTION_CREATE":
            return

        to_use = msg["d"]
        interaction_type = to_use["type"]
        if interaction_type in (1, 2):
            return await self._on_slash(to_use)
        if interaction_type == 3:
            return await self._on_component(to_use)

        raise NotImplementedError

    async def _on_component(self, to_use):
        ctx = context.ComponentContext(self.req, to_use, self._discord, self.logger)
        self._discord.dispatch("component", ctx)

    async def _on_slash(self, to_use):
        if to_use["data"]["name"] in self.commands:

            ctx = context.SlashContext(self.req, to_use, self._discord, self.logger)
            cmd_name = to_use["data"]["name"]

            if cmd_name not in self.commands and cmd_name in self.subcommands:
                return await self.handle_subcommand(ctx, to_use)

            selected_cmd = self.commands[to_use["data"]["name"]]

            if (
                selected_cmd.allowed_guild_ids
                and ctx.guild_id not in selected_cmd.allowed_guild_ids
            ):
                return

            if selected_cmd.has_subcommands and not selected_cmd.func:
                return await self.handle_subcommand(ctx, to_use)

            if "options" in to_use["data"]:
                for x in to_use["data"]["options"]:
                    if "value" not in x:
                        return await self.handle_subcommand(ctx, to_use)

            # This is to temporarily fix Issue #97, that on Android device
            # does not give option type from API.
            temporary_auto_convert = {}
            for x in selected_cmd.options:
                temporary_auto_convert[x["name"].lower()] = x["type"]

<<<<<<< HEAD
            args = await self.process_options(ctx.guild, to_use["data"]["options"], selected_cmd.connector,
                                              temporary_auto_convert) \
                if "options" in to_use["data"] else {}
=======
            args = (
                await self.process_options(
                    ctx.guild,
                    to_use["data"]["options"],
                    selected_cmd.connector,
                    temporary_auto_convert,
                )
                if "options" in to_use["data"]
                else {}
            )
>>>>>>> 6a5cb290

            self._discord.dispatch("slash_command", ctx)

            await self.invoke_command(selected_cmd, ctx, args)

    async def handle_subcommand(self, ctx: context.SlashContext, data: dict):
        """
        Coroutine for handling subcommand.

        .. warning::
            Do not manually call this.

        :param ctx: :class:`.model.SlashContext` instance.
        :param data: Gateway message.
        """
        if data["data"]["name"] not in self.subcommands:
            return
        base = self.subcommands[data["data"]["name"]]
        sub = data["data"]["options"][0]
        sub_name = sub["name"]
        if sub_name not in base:
            return
        ctx.subcommand_name = sub_name
        sub_opts = sub["options"] if "options" in sub else []
        for x in sub_opts:
            if "options" in x or "value" not in x:
                sub_group = x["name"]
                if sub_group not in base[sub_name]:
                    return
                ctx.subcommand_group = sub_group
                selected = base[sub_name][sub_group]

                # This is to temporarily fix Issue #97, that on Android device
                # does not give option type from API.
                temporary_auto_convert = {}
                for n in selected.options:
                    temporary_auto_convert[n["name"].lower()] = n["type"]

                args = (
                    await self.process_options(
                        ctx.guild, x["options"], selected.connector, temporary_auto_convert
                    )
                    if "options" in x
                    else {}
                )
                self._discord.dispatch("slash_command", ctx)
                await self.invoke_command(selected, ctx, args)
                return
        selected = base[sub_name]

        # This is to temporarily fix Issue #97, that on Android device
        # does not give option type from API.
        temporary_auto_convert = {}
        for n in selected.options:
            temporary_auto_convert[n["name"].lower()] = n["type"]

        args = (
            await self.process_options(
                ctx.guild, sub_opts, selected.connector, temporary_auto_convert
            )
            if "options" in sub
            else {}
        )
        self._discord.dispatch("slash_command", ctx)
        await self.invoke_command(selected, ctx, args)

    async def on_slash_command_error(self, ctx, ex):
        """
        Handles Exception occurred from invoking command.

        Example of adding event:

        .. code-block:: python

            @client.event
            async def on_slash_command_error(ctx, ex):
                ...

        Example of adding listener:

        .. code-block:: python

            @bot.listen()
            async def on_slash_command_error(ctx, ex):
                ...

        :param ctx: Context of the command.
        :type ctx: :class:`.model.SlashContext`
        :param ex: Exception from the command invoke.
        :type ex: Exception
        :return:
        """
        if self.has_listener:
            if self._discord.extra_events.get("on_slash_command_error"):
                self._discord.dispatch("slash_command_error", ctx, ex)
                return
        if hasattr(self._discord, "on_slash_command_error"):
            self._discord.dispatch("slash_command_error", ctx, ex)
            return
        # Prints exception if not overridden or has no listener for error.
        self.logger.exception(f"An exception has occurred while executing command `{ctx.name}`:")<|MERGE_RESOLUTION|>--- conflicted
+++ resolved
@@ -61,12 +61,7 @@
         if self.sync_commands:
             self._discord.loop.create_task(self.sync_all_commands(delete_from_unused_guilds))
 
-<<<<<<< HEAD
-        if not isinstance(client, commands.Bot) and not isinstance(client,
-                                                                   commands.AutoShardedBot) and not override_type:
-            self.logger.warning(
-                "Detected discord.Client! It is highly recommended to use `commands.Bot`. Do not add any `on_socket_response` event.")
-=======
+
         if (
             not isinstance(client, commands.Bot)
             and not isinstance(client, commands.AutoShardedBot)
@@ -75,7 +70,7 @@
             self.logger.warning(
                 "Detected discord.Client! It is highly recommended to use `commands.Bot`. Do not add any `on_socket_response` event."
             )
->>>>>>> 6a5cb290
+
             self._discord.on_socket_response = self.on_socket_response
             self.has_listener = False
         else:
@@ -730,10 +725,6 @@
             if decorator_permissions:
                 permissions.update(decorator_permissions)
 
-<<<<<<< HEAD
-            obj = self.add_slash_command(cmd, name, description, guild_ids, options, default_permission, permissions,
-                                         connector)
-=======
             obj = self.add_slash_command(
                 cmd,
                 name,
@@ -744,7 +735,7 @@
                 permissions,
                 connector,
             )
->>>>>>> 6a5cb290
+            
             return obj
 
         return wrapper
@@ -829,11 +820,6 @@
             if decorator_permissions:
                 base_permissions.update(decorator_permissions)
 
-<<<<<<< HEAD
-            obj = self.add_subcommand(cmd, base, subcommand_group, name, description, base_description,
-                                      base_default_permission, base_permissions, subcommand_group_description,
-                                      guild_ids, options, connector)
-=======
             obj = self.add_subcommand(
                 cmd,
                 base,
@@ -848,7 +834,7 @@
                 options,
                 connector,
             )
->>>>>>> 6a5cb290
+            
             return obj
 
         return wrapper
@@ -1039,11 +1025,7 @@
             for x in selected_cmd.options:
                 temporary_auto_convert[x["name"].lower()] = x["type"]
 
-<<<<<<< HEAD
-            args = await self.process_options(ctx.guild, to_use["data"]["options"], selected_cmd.connector,
-                                              temporary_auto_convert) \
-                if "options" in to_use["data"] else {}
-=======
+
             args = (
                 await self.process_options(
                     ctx.guild,
@@ -1054,7 +1036,6 @@
                 if "options" in to_use["data"]
                 else {}
             )
->>>>>>> 6a5cb290
 
             self._discord.dispatch("slash_command", ctx)
 
