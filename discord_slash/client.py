import copy
import logging
import typing
from contextlib import suppress
from inspect import getdoc, iscoroutinefunction

import discord
from discord.ext import commands
<<<<<<< HEAD
from . import http
from . import model
from . import error
from . import context
from . import dpy_overrides
=======

from . import context, error, http, model
>>>>>>> da4fb0f8
from .utils import manage_commands


class SlashCommand:
    """
    Slash command handler class.

    :param client: discord.py Client or Bot instance.
    :type client: Union[discord.Client, discord.ext.commands.Bot]
    :param sync_commands: Whether to sync commands automatically. Default `False`.
    :type sync_commands: bool
    :param delete_from_unused_guilds: If the bot should make a request to set no commands for guilds that haven't got any commands registered in :class:``SlashCommand``. Default `False`.
    :type delete_from_unused_guilds: bool
    :param sync_on_cog_reload: Whether to sync commands on cog reload. Default `False`.
    :type sync_on_cog_reload: bool
    :param override_type: Whether to override checking type of the client and try register event.
    :type override_type: bool
    :param application_id: The application id of the bot, required only when the application id and bot id are different. (old bots)
    :type application_id: int

    .. note::
        If ``sync_on_cog_reload`` is enabled, command syncing will be triggered when :meth:`discord.ext.commands.Bot.reload_extension`
        is triggered.

    :ivar _discord: Discord client of this client.
    :ivar commands: Dictionary of the registered commands via :func:`.slash` decorator.
    :ivar req: :class:`.http.SlashCommandRequest` of this client.
    :ivar logger: Logger of this client.
    :ivar sync_commands: Whether to sync commands automatically.
    :ivar sync_on_cog_reload: Whether to sync commands on cog reload.
    :ivar has_listener: Whether discord client has listener add function.
    """

    def __init__(
        self,
        client: typing.Union[discord.Client, commands.Bot],
        sync_commands: bool = False,
        delete_from_unused_guilds: bool = False,
        sync_on_cog_reload: bool = False,
        override_type: bool = False,
        application_id: typing.Optional[int] = None,
    ):
        self._discord = client
        self.commands = {}
        self.subcommands = {}
        self.logger = logging.getLogger("discord_slash")
        self.req = http.SlashCommandRequest(self.logger, self._discord, application_id)
        self.sync_commands = sync_commands
        self.sync_on_cog_reload = sync_on_cog_reload

        if self.sync_commands:
            self._discord.loop.create_task(self.sync_all_commands(delete_from_unused_guilds))

        if (
            not isinstance(client, commands.Bot)
            and not isinstance(client, commands.AutoShardedBot)
            and not override_type
        ):
            self.logger.warning(
                "Detected discord.Client! It is highly recommended to use `commands.Bot`. Do not add any `on_socket_response` event."
            )
            self._discord.on_socket_response = self.on_socket_response
            self.has_listener = False
        else:
            if not hasattr(self._discord, "slash"):
                self._discord.slash = self
            else:
                raise error.DuplicateSlashClient("You can't have duplicate SlashCommand instances!")

            self._discord.add_listener(self.on_socket_response)
            self.has_listener = True
            default_add_function = self._discord.add_cog

            def override_add_cog(cog: commands.Cog):
                default_add_function(cog)
                self.get_cog_commands(cog)

            self._discord.add_cog = override_add_cog
            default_remove_function = self._discord.remove_cog

            def override_remove_cog(name: str):
                cog = self._discord.get_cog(name)
                if cog is None:
                    return
                self.remove_cog_commands(cog)
                default_remove_function(name)

            self._discord.remove_cog = override_remove_cog

            if self.sync_on_cog_reload:
                orig_reload = self._discord.reload_extension

                def override_reload_extension(*args):
                    orig_reload(*args)
                    self._discord.loop.create_task(
                        self.sync_all_commands(delete_from_unused_guilds)
                    )

                self._discord.reload_extension = override_reload_extension

    def get_cog_commands(self, cog: commands.Cog):
        """
        Gets slash command from :class:`discord.ext.commands.Cog`.

        .. note::
            Since version ``1.0.9``, this gets called automatically during cog initialization.

        :param cog: Cog that has slash commands.
        :type cog: discord.ext.commands.Cog
        """
        if hasattr(cog, "_slash_registered"):  # Temporary warning
            return self.logger.warning(
                "Calling get_cog_commands is no longer required "
                "to add cog slash commands. Make sure to remove all calls to this function."
            )
        cog._slash_registered = True  # Assuming all went well
        func_list = [getattr(cog, x) for x in dir(cog)]
        res = [
            x
            for x in func_list
            if isinstance(x, (model.CogBaseCommandObject, model.CogSubcommandObject))
        ]
        for x in res:
            x.cog = cog
            if isinstance(x, model.CogBaseCommandObject):
                if x.name in self.commands:
                    raise error.DuplicateCommand(x.name)
                self.commands[x.name] = x
            else:
                if x.base in self.commands:
                    base_command = self.commands[x.base]
                    for i in x.allowed_guild_ids:
                        if i not in base_command.allowed_guild_ids:
                            base_command.allowed_guild_ids.append(i)

                    base_permissions = x.base_command_data["api_permissions"]
                    if base_permissions:
                        for applicable_guild in base_permissions:
                            if applicable_guild not in base_command.permissions:
                                base_command.permissions[applicable_guild] = []
                            base_command.permissions[applicable_guild].extend(
                                base_permissions[applicable_guild]
                            )

                    self.commands[x.base].has_subcommands = True

                else:
                    self.commands[x.base] = model.BaseCommandObject(x.base, x.base_command_data)
                if x.base not in self.subcommands:
                    self.subcommands[x.base] = {}
                if x.subcommand_group:
                    if x.subcommand_group not in self.subcommands[x.base]:
                        self.subcommands[x.base][x.subcommand_group] = {}
                    if x.name in self.subcommands[x.base][x.subcommand_group]:
                        raise error.DuplicateCommand(f"{x.base} {x.subcommand_group} {x.name}")
                    self.subcommands[x.base][x.subcommand_group][x.name] = x
                else:
                    if x.name in self.subcommands[x.base]:
                        raise error.DuplicateCommand(f"{x.base} {x.name}")
                    self.subcommands[x.base][x.name] = x

    def remove_cog_commands(self, cog):
        """
        Removes slash command from :class:`discord.ext.commands.Cog`.

        .. note::
            Since version ``1.0.9``, this gets called automatically during cog de-initialization.

        :param cog: Cog that has slash commands.
        :type cog: discord.ext.commands.Cog
        """
        if hasattr(cog, "_slash_registered"):
            del cog._slash_registered
        func_list = [getattr(cog, x) for x in dir(cog)]
        res = [
            x
            for x in func_list
            if isinstance(x, (model.CogBaseCommandObject, model.CogSubcommandObject))
        ]
        for x in res:
            if isinstance(x, model.CogBaseCommandObject):
                if x.name not in self.commands:
                    continue  # Just in case it is removed due to subcommand.
                if x.name in self.subcommands:
                    self.commands[x.name].func = None
                    continue  # Let's remove completely when every subcommand is removed.
                del self.commands[x.name]
            else:
                if x.base not in self.subcommands:
                    continue  # Just in case...
                if x.subcommand_group:
                    del self.subcommands[x.base][x.subcommand_group][x.name]
                    if not self.subcommands[x.base][x.subcommand_group]:
                        del self.subcommands[x.base][x.subcommand_group]
                else:
                    del self.subcommands[x.base][x.name]
                if not self.subcommands[x.base]:
                    del self.subcommands[x.base]
                    if x.base in self.commands:
                        if self.commands[x.base].func:
                            self.commands[x.base].has_subcommands = False
                        else:
                            del self.commands[x.base]

    async def to_dict(self):
        """
        Converts all commands currently registered to :class:`SlashCommand` to a dictionary.
        Returns a dictionary in the format:

        .. code-block:: python

            {
                "global" : [], # list of global commands
                "guild" : {
                    0000: [] # list of commands in the guild 0000
                }
            }

        Commands are in the format specified by discord `here <https://discord.com/developers/docs/interactions/slash-commands#applicationcommand>`_
        """
        await self._discord.wait_until_ready()  # In case commands are still not registered to SlashCommand.
        all_guild_ids = []
        for x in self.commands:
            for i in self.commands[x].allowed_guild_ids:
                if i not in all_guild_ids:
                    all_guild_ids.append(i)
        cmds = {"global": [], "guild": {x: [] for x in all_guild_ids}}
        wait = {}  # Before merging to return dict, let's first put commands to temporary dict.
        for x in self.commands:
            selected = self.commands[x]
            if selected.allowed_guild_ids:
                for y in selected.allowed_guild_ids:
                    if y not in wait:
                        wait[y] = {}
                    command_dict = {
                        "name": x,
                        "description": selected.description or "No Description.",
                        "options": selected.options or [],
                        "default_permission": selected.default_permission,
                        "permissions": {},
                    }
                    if y in selected.permissions:
                        command_dict["permissions"][y] = selected.permissions[y]
                    wait[y][x] = copy.deepcopy(command_dict)
            else:
                if "global" not in wait:
                    wait["global"] = {}
                command_dict = {
                    "name": x,
                    "description": selected.description or "No Description.",
                    "options": selected.options or [],
                    "default_permission": selected.default_permission,
                    "permissions": selected.permissions or {},
                }
                wait["global"][x] = copy.deepcopy(command_dict)

        # Separated normal command add and subcommand add not to
        # merge subcommands to one. More info at Issue #88
        # https://github.com/eunwoo1104/discord-py-slash-command/issues/88

        for x in self.commands:
            if not self.commands[x].has_subcommands:
                continue
            tgt = self.subcommands[x]
            for y in tgt:
                sub = tgt[y]
                if isinstance(sub, model.SubcommandObject):
                    _dict = {
                        "name": sub.name,
                        "description": sub.description or "No Description.",
                        "type": model.SlashCommandOptionType.SUB_COMMAND,
                        "options": sub.options or [],
                    }
                    if sub.allowed_guild_ids:
                        for z in sub.allowed_guild_ids:
                            wait[z][x]["options"].append(_dict)
                    else:
                        wait["global"][x]["options"].append(_dict)
                else:
                    queue = {}
                    base_dict = {
                        "name": y,
                        "description": "No Description.",
                        "type": model.SlashCommandOptionType.SUB_COMMAND_GROUP,
                        "options": [],
                    }
                    for z in sub:
                        sub_sub = sub[z]
                        _dict = {
                            "name": sub_sub.name,
                            "description": sub_sub.description or "No Description.",
                            "type": model.SlashCommandOptionType.SUB_COMMAND,
                            "options": sub_sub.options or [],
                        }
                        if sub_sub.allowed_guild_ids:
                            for i in sub_sub.allowed_guild_ids:
                                if i not in queue:
                                    queue[i] = copy.deepcopy(base_dict)
                                queue[i]["options"].append(_dict)
                        else:
                            if "global" not in queue:
                                queue["global"] = copy.deepcopy(base_dict)
                            queue["global"]["options"].append(_dict)
                    for i in queue:
                        wait[i][x]["options"].append(queue[i])

        for x in wait:
            if x == "global":
                [cmds["global"].append(n) for n in wait["global"].values()]
            else:
                [cmds["guild"][x].append(n) for n in wait[x].values()]

        return cmds

    async def sync_all_commands(
        self, delete_from_unused_guilds=False, delete_perms_from_unused_guilds=False
    ):
        """
        Matches commands registered on Discord to commands registered here.
        Deletes any commands on Discord but not here, and registers any not on Discord.
        This is done with a `put` request.
        A PUT request will only be made if there are changes detected.
        If ``sync_commands`` is ``True``, then this will be automatically called.

        :param delete_from_unused_guilds: If the bot should make a request to set no commands for guilds that haven't got any commands registered in :class:``SlashCommand``
        :param delete_perms_from_unused_guilds: If the bot should make a request to clear permissions for guilds that haven't got any permissions registered in :class:``SlashCommand``
        """
        permissions_map = {}
        cmds = await self.to_dict()
        self.logger.info("Syncing commands...")
        cmds_formatted = {None: cmds["global"]}
        for guild in cmds["guild"]:
            cmds_formatted[guild] = cmds["guild"][guild]

        for scope in cmds_formatted:
            permissions = {}
            new_cmds = cmds_formatted[scope]
            existing_cmds = await self.req.get_all_commands(guild_id=scope)
            existing_by_name = {}
            to_send = []
            changed = False
            for cmd in existing_cmds:
                existing_by_name[cmd["name"]] = model.CommandData(**cmd)

            if len(new_cmds) != len(existing_cmds):
                changed = True

            for command in new_cmds:
                cmd_name = command["name"]
                permissions[cmd_name] = command.pop("permissions")
                if cmd_name in existing_by_name:
                    cmd_data = model.CommandData(**command)
                    existing_cmd = existing_by_name[cmd_name]
                    if cmd_data != existing_cmd:
                        changed = True
                        to_send.append(command)
                    else:
                        command_with_id = command
                        command_with_id["id"] = existing_cmd.id
                        to_send.append(command_with_id)
                else:
                    changed = True
                    to_send.append(command)

            if changed:
                self.logger.debug(
                    f"Detected changes on {scope if scope is not None else 'global'}, updating them"
                )
                existing_cmds = await self.req.put_slash_commands(
                    slash_commands=to_send, guild_id=scope
                )
            else:
                self.logger.debug(
                    f"Detected no changes on {scope if scope is not None else 'global'}, skipping"
                )

            id_name_map = {}
            for cmd in existing_cmds:
                id_name_map[cmd["name"]] = cmd["id"]

            for cmd_name in permissions:
                cmd_permissions = permissions[cmd_name]
                cmd_id = id_name_map[cmd_name]
                for applicable_guild in cmd_permissions:
                    if applicable_guild not in permissions_map:
                        permissions_map[applicable_guild] = []
                    permission = {
                        "id": cmd_id,
                        "guild_id": applicable_guild,
                        "permissions": cmd_permissions[applicable_guild],
                    }
                    permissions_map[applicable_guild].append(permission)

        self.logger.info("Syncing permissions...")
        self.logger.debug(f"Commands permission data are {permissions_map}")
        for scope in permissions_map:
            existing_perms = await self.req.get_all_guild_commands_permissions(scope)
            new_perms = permissions_map[scope]

            changed = False
            if len(existing_perms) != len(new_perms):
                changed = True
            else:
                existing_perms_model = {}
                for existing_perm in existing_perms:
                    existing_perms_model[existing_perm["id"]] = model.GuildPermissionsData(
                        **existing_perm
                    )
                for new_perm in new_perms:
                    if new_perm["id"] not in existing_perms_model:
                        changed = True
                        break
                    if existing_perms_model[new_perm["id"]] != model.GuildPermissionsData(
                        **new_perm
                    ):
                        changed = True
                        break

            if changed:
                self.logger.debug(f"Detected permissions changes on {scope}, updating them")
                await self.req.update_guild_commands_permissions(scope, new_perms)
            else:
                self.logger.debug(f"Detected no permissions changes on {scope}, skipping")

        if delete_from_unused_guilds:
            self.logger.info("Deleting unused guild commands...")
            other_guilds = [
                guild.id for guild in self._discord.guilds if guild.id not in cmds["guild"]
            ]
            # This is an extremly bad way to do this, because slash cmds can be in guilds the bot isn't in
            # But it's the only way until discord makes an endpoint to request all the guild with cmds registered.

            for guild in other_guilds:
                with suppress(discord.Forbidden):
                    existing = await self.req.get_all_commands(guild_id=guild)
                    if len(existing) != 0:
                        self.logger.debug(f"Deleting commands from {guild}")
                        await self.req.put_slash_commands(slash_commands=[], guild_id=guild)

        if delete_perms_from_unused_guilds:
            self.logger.info("Deleting unused guild permissions...")
            other_guilds = [
                guild.id for guild in self._discord.guilds if guild.id not in permissions_map.keys()
            ]
            for guild in other_guilds:
                with suppress(discord.Forbidden):
                    self.logger.debug(f"Deleting permissions from {guild}")
                    existing_perms = await self.req.get_all_guild_commands_permissions(guild)
                    if len(existing_perms) != 0:
                        await self.req.update_guild_commands_permissions(guild, [])

        self.logger.info("Completed syncing all commands!")

    def add_slash_command(
        self,
        cmd,
        name: str = None,
        description: str = None,
        guild_ids: typing.List[int] = None,
        options: list = None,
        default_permission: bool = True,
        permissions: typing.Dict[int, list] = None,
        connector: dict = None,
        has_subcommands: bool = False,
    ):
        """
        Registers slash command to SlashCommand.

        .. warning::
            Just using this won't register slash command to Discord API.
            To register it, check :meth:`.utils.manage_commands.add_slash_command` or simply enable `sync_commands`.

        :param cmd: Command Coroutine.
        :type cmd: Coroutine
        :param name: Name of the slash command. Default name of the coroutine.
        :type name: str
        :param description: Description of the slash command. Defaults to command docstring or ``None``.
        :type description: str
        :param guild_ids: List of Guild ID of where the command will be used. Default ``None``, which will be global command.
        :type guild_ids: List[int]
        :param options: Options of the slash command. This will affect ``auto_convert`` and command data at Discord API. Default ``None``.
        :type options: list
        :param default_permission: Sets if users have permission to run slash command by default, when no permissions are set. Default ``True``.
        :type default_permission: bool
        :param permissions: Dictionary of permissions of the slash command. Key being target guild_id and value being a list of permissions to apply. Default ``None``.
        :type permissions: dict
        :param connector: Kwargs connector for the command. Default ``None``.
        :type connector: dict
        :param has_subcommands: Whether it has subcommand. Default ``False``.
        :type has_subcommands: bool
        """
        name = name or cmd.__name__
        name = name.lower()
        guild_ids = guild_ids if guild_ids else []
        if name in self.commands:
            tgt = self.commands[name]
            if not tgt.has_subcommands:
                raise error.DuplicateCommand(name)
            has_subcommands = tgt.has_subcommands
            for x in tgt.allowed_guild_ids:
                if x not in guild_ids:
                    guild_ids.append(x)

        description = description or getdoc(cmd)

        if options is None:
            options = manage_commands.generate_options(cmd, description, connector)

        _cmd = {
            "func": cmd,
            "description": description,
            "guild_ids": guild_ids,
            "api_options": options,
            "default_permission": default_permission,
            "api_permissions": permissions,
            "connector": connector or {},
            "has_subcommands": has_subcommands,
        }
        obj = model.BaseCommandObject(name, _cmd)
        self.commands[name] = obj
        self.logger.debug(f"Added command `{name}`")
        return obj

    def add_subcommand(
        self,
        cmd,
        base,
        subcommand_group=None,
        name=None,
        description: str = None,
        base_description: str = None,
        base_default_permission: bool = True,
        base_permissions: typing.Dict[int, list] = None,
        subcommand_group_description: str = None,
        guild_ids: typing.List[int] = None,
        options: list = None,
        connector: dict = None,
    ):
        """
        Registers subcommand to SlashCommand.

        :param cmd: Subcommand Coroutine.
        :type cmd: Coroutine
        :param base: Name of the base command.
        :type base: str
        :param subcommand_group: Name of the subcommand group, if any. Default ``None`` which represents there is no sub group.
        :type subcommand_group: str
        :param name: Name of the subcommand. Default name of the coroutine.
        :type name: str
        :param description: Description of the subcommand. Defaults to command docstring or ``None``.
        :type description: str
        :param base_description: Description of the base command. Default ``None``.
        :type base_description: str
        :param default_permission: Sets if users have permission to run base command by default, when no permissions are set. Default ``True``.
        :type default_permission: bool
        :param base_permissions: Dictionary of permissions of the slash command. Key being target guild_id and value being a list of permissions to apply. Default ``None``.
        :type base_permissions: dict
        :param subcommand_group_description: Description of the subcommand_group. Default ``None``.
        :type subcommand_group_description: str
        :param guild_ids: List of guild ID of where the command will be used. Default ``None``, which will be global command.
        :type guild_ids: List[int]
        :param options: Options of the subcommand. This will affect ``auto_convert`` and command data at Discord API. Default ``None``.
        :type options: list
        :param connector: Kwargs connector for the command. Default ``None``.
        :type connector: dict
        """
        base = base.lower()
        subcommand_group = subcommand_group.lower() if subcommand_group else subcommand_group
        name = name or cmd.__name__
        name = name.lower()
        description = description or getdoc(cmd)
        guild_ids = guild_ids if guild_ids else []

        if base in self.commands:
            for x in guild_ids:
                if x not in self.commands[base].allowed_guild_ids:
                    self.commands[base].allowed_guild_ids.append(x)

        if options is None:
            options = manage_commands.generate_options(cmd, description, connector)

        _cmd = {
            "func": None,
            "description": base_description,
            "guild_ids": guild_ids.copy(),
            "api_options": [],
            "default_permission": base_default_permission,
            "api_permissions": base_permissions,
            "connector": {},
            "has_subcommands": True,
        }
        _sub = {
            "func": cmd,
            "name": name,
            "description": description,
            "base_desc": base_description,
            "sub_group_desc": subcommand_group_description,
            "guild_ids": guild_ids,
            "api_options": options,
            "connector": connector or {},
        }
        if base not in self.commands:
            self.commands[base] = model.BaseCommandObject(base, _cmd)
        else:
            base_command = self.commands[base]
            base_command.has_subcommands = True
            if base_permissions:
                for applicable_guild in base_permissions:
                    if applicable_guild not in base_command.permissions:
                        base_command.permissions[applicable_guild] = []
                    base_command.permissions[applicable_guild].extend(
                        base_permissions[applicable_guild]
                    )
            if base_command.description:
                _cmd["description"] = base_command.description
        if base not in self.subcommands:
            self.subcommands[base] = {}
        if subcommand_group:
            if subcommand_group not in self.subcommands[base]:
                self.subcommands[base][subcommand_group] = {}
            if name in self.subcommands[base][subcommand_group]:
                raise error.DuplicateCommand(f"{base} {subcommand_group} {name}")
            obj = model.SubcommandObject(_sub, base, name, subcommand_group)
            self.subcommands[base][subcommand_group][name] = obj
        else:
            if name in self.subcommands[base]:
                raise error.DuplicateCommand(f"{base} {name}")
            obj = model.SubcommandObject(_sub, base, name)
            self.subcommands[base][name] = obj
        self.logger.debug(
            f"Added subcommand `{base} {subcommand_group or ''} {name or cmd.__name__}`"
        )
        return obj

    def slash(
        self,
        *,
        name: str = None,
        description: str = None,
        guild_ids: typing.List[int] = None,
        options: typing.List[dict] = None,
        default_permission: bool = True,
        permissions: dict = None,
        connector: dict = None,
    ):
        """
        Decorator that registers coroutine as a slash command.\n
        All decorator args must be passed as keyword-only args.\n
        1 arg for command coroutine is required for ctx(:class:`.model.SlashContext`),
        and if your slash command has some args, then those args are also required.\n
        All args must be passed as keyword-args.

        .. note::
            If you don't pass `options` but has extra args, then it will automatically generate options.
            However, it is not recommended to use it since descriptions will be "No Description." or the command's description.

        .. warning::
            Unlike discord.py's command, ``*args``, keyword-only args, converters, etc. are not supported or behave differently.

        Example:

        .. code-block:: python

            @slash.slash(name="ping")
            async def _slash(ctx): # Normal usage.
                await ctx.send(content=f"Pong! (`{round(bot.latency*1000)}`ms)")


            @slash.slash(name="pick")
            async def _pick(ctx, choice1, choice2): # Command with 1 or more args.
                await ctx.send(content=str(random.choice([choice1, choice2])))

        To format the connector, follow this example.

        .. code-block:: python

            {
                "example-arg": "example_arg",
                "시간": "hour"
                # Formatting connector is required for
                # using other than english for option parameter name
                # for in case.
            }

        Set discord UI's parameter name as key, and set command coroutine's arg name as value.

        :param name: Name of the slash command. Default name of the coroutine.
        :type name: str
        :param description: Description of the slash command. Default ``None``.
        :type description: str
        :param guild_ids: List of Guild ID of where the command will be used. Default ``None``, which will be global command.
        :type guild_ids: List[int]
        :param options: Options of the slash command. This will affect ``auto_convert`` and command data at Discord API. Default ``None``.
        :type options: List[dict]
        :param default_permission: Sets if users have permission to run slash command by default, when no permissions are set. Default ``True``.
        :type default_permission: bool
        :param permissions: Permission requirements of the slash command. Default ``None``.
        :type permissions: dict
        :param connector: Kwargs connector for the command. Default ``None``.
        :type connector: dict
        """
        if not permissions:
            permissions = {}

        def wrapper(cmd):
            decorator_permissions = getattr(cmd, "__permissions__", None)
            if decorator_permissions:
                permissions.update(decorator_permissions)

            obj = self.add_slash_command(
                cmd,
                name,
                description,
                guild_ids,
                options,
                default_permission,
                permissions,
                connector,
            )
            return obj

        return wrapper

    def subcommand(
        self,
        *,
        base,
        subcommand_group=None,
        name=None,
        description: str = None,
        base_description: str = None,
        base_desc: str = None,
        base_default_permission: bool = True,
        base_permissions: dict = None,
        subcommand_group_description: str = None,
        sub_group_desc: str = None,
        guild_ids: typing.List[int] = None,
        options: typing.List[dict] = None,
        connector: dict = None,
    ):
        """
        Decorator that registers subcommand.\n
        Unlike discord.py, you don't need base command.\n
        All args must be passed as keyword-args.

        .. note::
            If you don't pass `options` but has extra args, then it will automatically generate options.
            However, it is not recommended to use it since descriptions will be "No Description." or the command's description.

        .. warning::
            Unlike discord.py's command, ``*args``, keyword-only args, converters, etc. are not supported or behave differently.

        Example:

        .. code-block:: python

            # /group say <str>
            @slash.subcommand(base="group", name="say")
            async def _group_say(ctx, _str):
                await ctx.send(content=_str)

            # /group kick user <user>
            @slash.subcommand(base="group",
                              subcommand_group="kick",
                              name="user")
            async def _group_kick_user(ctx, user):
                ...

        :param base: Name of the base command.
        :type base: str
        :param subcommand_group: Name of the subcommand group, if any. Default ``None`` which represents there is no sub group.
        :type subcommand_group: str
        :param name: Name of the subcommand. Default name of the coroutine.
        :type name: str
        :param description: Description of the subcommand. Default ``None``.
        :type description: str
        :param base_description: Description of the base command. Default ``None``.
        :type base_description: str
        :param base_desc: Alias of ``base_description``.
        :param default_permission: Sets if users have permission to run slash command by default, when no permissions are set. Default ``True``.
        :type default_permission: bool
        :param permissions: Permission requirements of the slash command. Default ``None``.
        :type permissions: dict
        :param subcommand_group_description: Description of the subcommand_group. Default ``None``.
        :type subcommand_group_description: str
        :param sub_group_desc: Alias of ``subcommand_group_description``.
        :param guild_ids: List of guild ID of where the command will be used. Default ``None``, which will be global command.
        :type guild_ids: List[int]
        :param options: Options of the subcommand. This will affect ``auto_convert`` and command data at Discord API. Default ``None``.
        :type options: List[dict]
        :param connector: Kwargs connector for the command. Default ``None``.
        :type connector: dict
        """
        base_description = base_description or base_desc
        subcommand_group_description = subcommand_group_description or sub_group_desc
        if not base_permissions:
            base_permissions = {}

        def wrapper(cmd):
            decorator_permissions = getattr(cmd, "__permissions__", None)
            if decorator_permissions:
                base_permissions.update(decorator_permissions)

            obj = self.add_subcommand(
                cmd,
                base,
                subcommand_group,
                name,
                description,
                base_description,
                base_default_permission,
                base_permissions,
                subcommand_group_description,
                guild_ids,
                options,
                connector,
            )
            return obj

        return wrapper

    def permission(self, guild_id: int, permissions: list):
        """
        Decorator that add permissions. This will set the permissions for a single guild, you can use it more than once for each command.
        :param guild_id: ID of the guild for the permissions.
        :type guild_id: int
        :param permissions: Permission requirements of the slash command. Default ``None``.
        :type permissions: dict

        """

        def wrapper(cmd):
            if not getattr(cmd, "__permissions__", None):
                cmd.__permissions__ = {}
            cmd.__permissions__[guild_id] = permissions
            return cmd

        return wrapper

    async def process_options(
        self,
        guild: discord.Guild,
        options: list,
        connector: dict,
        temporary_auto_convert: dict = None,
    ) -> dict:
        """
        Processes Role, User, and Channel option types to discord.py's models.

        :param guild: Guild of the command message.
        :type guild: discord.Guild
        :param options: Dict of options.
        :type options: list
        :param connector: Kwarg connector.
        :param temporary_auto_convert: Temporary parameter, use this if options doesn't have ``type`` keyword.
        :return: Union[list, dict]
        """

        if not guild or not isinstance(guild, discord.Guild):
            return {connector.get(x["name"]) or x["name"]: x["value"] for x in options}

        converters = [
            # If extra converters are added and some needs to fetch it,
            # you should pass as a list with 1st item as a cache get method
            # and 2nd as a actual fetching method.
            [guild.get_member, guild.fetch_member],
            guild.get_channel,
            guild.get_role,
        ]

        types = {
            "user": 0,
            "USER": 0,
            model.SlashCommandOptionType.USER: 0,
            "6": 0,
            6: 0,
            "channel": 1,
            "CHANNEL": 1,
            model.SlashCommandOptionType.CHANNEL: 1,
            "7": 1,
            7: 1,
            "role": 2,
            "ROLE": 2,
            model.SlashCommandOptionType.ROLE: 2,
            8: 2,
            "8": 2,
        }

        to_return = {}

        for x in options:
            processed = None  # This isn't the best way, but we should to reduce duplicate lines.

            # This is to temporarily fix Issue #97, that on Android device
            # does not give option type from API.
            if "type" not in x:
                x["type"] = temporary_auto_convert[x["name"]]

            if x["type"] not in types:
                processed = x["value"]
            else:
                loaded_converter = converters[types[x["type"]]]
                if isinstance(loaded_converter, list):  # For user type.
                    cache_first = loaded_converter[0](int(x["value"]))
                    if cache_first:
                        processed = cache_first
                    else:
                        loaded_converter = loaded_converter[1]
                if not processed:
                    try:
                        processed = (
                            await loaded_converter(int(x["value"]))
                            if iscoroutinefunction(loaded_converter)
                            else loaded_converter(int(x["value"]))
                        )
                    except (
                        discord.Forbidden,
                        discord.HTTPException,
                        discord.NotFound,
                    ):  # Just in case.
                        self.logger.warning("Failed fetching discord object! Passing ID instead.")
                        processed = int(x["value"])
            to_return[connector.get(x["name"]) or x["name"]] = processed
        return to_return

    async def invoke_command(self, func, ctx, args):
        """
        Invokes command.

        :param func: Command coroutine.
        :param ctx: Context.
        :param args: Args. Can be list or dict.
        """
        try:
            if isinstance(args, dict):
                await func.invoke(ctx, **args)
            else:
                await func.invoke(ctx, *args)
        except Exception as ex:
            if hasattr(func, "on_error"):
                if func.on_error is not None:
                    try:
                        if hasattr(func, "cog"):
                            await func.on_error(func.cog, ctx, ex)
                        else:
                            await func.on_error(ctx, ex)
                        return
                    except Exception as e:
                        self.logger.error(f"{ctx.command}:: Error using error decorator: {e}")
            await self.on_slash_command_error(ctx, ex)

    async def on_socket_response(self, msg):
        """
        This event listener is automatically registered at initialization of this class.

        .. warning::
            DO NOT MANUALLY REGISTER, OVERRIDE, OR WHATEVER ACTION TO THIS COROUTINE UNLESS YOU KNOW WHAT YOU ARE DOING.

        :param msg: Gateway message.
        """
        if msg["t"] != "INTERACTION_CREATE":
            return

        to_use = msg["d"]
        interaction_type = to_use["type"]
        if interaction_type in (1, 2):
            return await self._on_slash(to_use)
        if interaction_type == 3:
            return await self._on_component(to_use)

        raise NotImplementedError

    async def _on_component(self, to_use):
        ctx = context.ComponentContext(self.req, to_use, self._discord, self.logger)
        self._discord.dispatch("component", ctx)

    async def _on_slash(self, to_use):
        if to_use["data"]["name"] in self.commands:

            ctx = context.SlashContext(self.req, to_use, self._discord, self.logger)
            cmd_name = to_use["data"]["name"]

            if cmd_name not in self.commands and cmd_name in self.subcommands:
                return await self.handle_subcommand(ctx, to_use)

            selected_cmd = self.commands[to_use["data"]["name"]]

            if (
                selected_cmd.allowed_guild_ids
                and ctx.guild_id not in selected_cmd.allowed_guild_ids
            ):
                return

            if selected_cmd.has_subcommands and not selected_cmd.func:
                return await self.handle_subcommand(ctx, to_use)

            if "options" in to_use["data"]:
                for x in to_use["data"]["options"]:
                    if "value" not in x:
                        return await self.handle_subcommand(ctx, to_use)

            # This is to temporarily fix Issue #97, that on Android device
            # does not give option type from API.
            temporary_auto_convert = {}
            for x in selected_cmd.options:
                temporary_auto_convert[x["name"].lower()] = x["type"]

            args = (
                await self.process_options(
                    ctx.guild,
                    to_use["data"]["options"],
                    selected_cmd.connector,
                    temporary_auto_convert,
                )
                if "options" in to_use["data"]
                else {}
            )

            self._discord.dispatch("slash_command", ctx)

            await self.invoke_command(selected_cmd, ctx, args)

    async def handle_subcommand(self, ctx: context.SlashContext, data: dict):
        """
        Coroutine for handling subcommand.

        .. warning::
            Do not manually call this.

        :param ctx: :class:`.model.SlashContext` instance.
        :param data: Gateway message.
        """
        if data["data"]["name"] not in self.subcommands:
            return
        base = self.subcommands[data["data"]["name"]]
        sub = data["data"]["options"][0]
        sub_name = sub["name"]
        if sub_name not in base:
            return
        ctx.subcommand_name = sub_name
        sub_opts = sub["options"] if "options" in sub else []
        for x in sub_opts:
            if "options" in x or "value" not in x:
                sub_group = x["name"]
                if sub_group not in base[sub_name]:
                    return
                ctx.subcommand_group = sub_group
                selected = base[sub_name][sub_group]

                # This is to temporarily fix Issue #97, that on Android device
                # does not give option type from API.
                temporary_auto_convert = {}
                for n in selected.options:
                    temporary_auto_convert[n["name"].lower()] = n["type"]

                args = (
                    await self.process_options(
                        ctx.guild, x["options"], selected.connector, temporary_auto_convert
                    )
                    if "options" in x
                    else {}
                )
                self._discord.dispatch("slash_command", ctx)
                await self.invoke_command(selected, ctx, args)
                return
        selected = base[sub_name]

        # This is to temporarily fix Issue #97, that on Android device
        # does not give option type from API.
        temporary_auto_convert = {}
        for n in selected.options:
            temporary_auto_convert[n["name"].lower()] = n["type"]

        args = (
            await self.process_options(
                ctx.guild, sub_opts, selected.connector, temporary_auto_convert
            )
            if "options" in sub
            else {}
        )
        self._discord.dispatch("slash_command", ctx)
        await self.invoke_command(selected, ctx, args)

    async def on_slash_command_error(self, ctx, ex):
        """
        Handles Exception occurred from invoking command.

        Example of adding event:

        .. code-block:: python

            @client.event
            async def on_slash_command_error(ctx, ex):
                ...

        Example of adding listener:

        .. code-block:: python

            @bot.listen()
            async def on_slash_command_error(ctx, ex):
                ...

        :param ctx: Context of the command.
        :type ctx: :class:`.model.SlashContext`
        :param ex: Exception from the command invoke.
        :type ex: Exception
        :return:
        """
        if self.has_listener:
            if self._discord.extra_events.get("on_slash_command_error"):
                self._discord.dispatch("slash_command_error", ctx, ex)
                return
        if hasattr(self._discord, "on_slash_command_error"):
            self._discord.dispatch("slash_command_error", ctx, ex)
            return
        # Prints exception if not overridden or has no listener for error.
        self.logger.exception(f"An exception has occurred while executing command `{ctx.name}`:")<|MERGE_RESOLUTION|>--- conflicted
+++ resolved
@@ -6,16 +6,8 @@
 
 import discord
 from discord.ext import commands
-<<<<<<< HEAD
-from . import http
-from . import model
-from . import error
-from . import context
-from . import dpy_overrides
-=======
 
 from . import context, error, http, model
->>>>>>> da4fb0f8
 from .utils import manage_commands
 
 
