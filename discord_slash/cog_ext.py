import inspect
import typing

<<<<<<< HEAD
import discord

from . import error
from .model import CogBaseCommandObject, CogComponentCallbackObject, CogSubcommandObject
=======
from .error import IncorrectGuildIDType
from .model import CogBaseCommandObject, CogSubcommandObject
>>>>>>> cd4e8bff
from .utils import manage_commands
from .utils.manage_components import get_components_ids, get_messages_ids


def cog_slash(
    *,
    name: str = None,
    description: str = None,
    guild_ids: typing.List[int] = None,
    options: typing.List[dict] = None,
    default_permission: bool = True,
    permissions: typing.Dict[int, list] = None,
    connector: dict = None,
):
    """
    Decorator for Cog to add slash command.\n
    Almost same as :meth:`.client.SlashCommand.slash`.

    Example:

    .. code-block:: python

        class ExampleCog(commands.Cog):
            def __init__(self, bot):
                self.bot = bot

            @cog_ext.cog_slash(name="ping")
            async def ping(self, ctx: SlashContext):
                await ctx.send(content="Pong!")

    :param name: Name of the slash command. Default name of the coroutine.
    :type name: str
    :param description: Description of the slash command. Default ``None``.
    :type description: str
    :param guild_ids: List of Guild ID of where the command will be used. Default ``None``, which will be global command.
    :type guild_ids: List[int]
    :param options: Options of the slash command. This will affect ``auto_convert`` and command data at Discord API. Default ``None``.
    :type options: List[dict]
    :param default_permission: Sets if users have permission to run slash command by default, when no permissions are set. Default ``True``.
    :type default_permission: bool
    :param permissions: Dictionary of permissions of the slash command. Key being target guild_id and value being a list of permissions to apply. Default ``None``.
    :type permissions: dict
    :param connector: Kwargs connector for the command. Default ``None``.
    :type connector: dict
    """

    def wrapper(cmd):
        desc = description or inspect.getdoc(cmd)
        if options is None:
            opts = manage_commands.generate_options(cmd, desc, connector)
        else:
            opts = options

        if guild_ids is not None:
            if not all(isinstance(item, int) for item in guild_ids):
                raise IncorrectGuildIDType(
                    f"The snowflake IDs {guild_ids} given are not a list of integers. Because of discord.py convention, please use integer IDs instead. Furthermore, the command '{name or cmd.__name__}' will be deactivated and broken until fixed."
                )

        _cmd = {
            "func": cmd,
            "description": desc,
            "guild_ids": guild_ids,
            "api_options": opts,
            "default_permission": default_permission,
            "api_permissions": permissions,
            "connector": connector,
            "has_subcommands": False,
        }
        return CogBaseCommandObject(name or cmd.__name__, _cmd)

    return wrapper


def cog_subcommand(
    *,
    base,
    subcommand_group=None,
    name=None,
    description: str = None,
    base_description: str = None,
    base_desc: str = None,
    base_default_permission: bool = True,
    base_permissions: typing.Dict[int, list] = None,
    subcommand_group_description: str = None,
    sub_group_desc: str = None,
    guild_ids: typing.List[int] = None,
    options: typing.List[dict] = None,
    connector: dict = None,
):
    """
    Decorator for Cog to add subcommand.\n
    Almost same as :meth:`.client.SlashCommand.subcommand`.

    Example:

    .. code-block:: python

        class ExampleCog(commands.Cog):
            def __init__(self, bot):
                self.bot = bot

            @cog_ext.cog_subcommand(base="group", name="say")
            async def group_say(self, ctx: SlashContext, text: str):
                await ctx.send(content=text)

    :param base: Name of the base command.
    :type base: str
    :param subcommand_group: Name of the subcommand group, if any. Default ``None`` which represents there is no sub group.
    :type subcommand_group: str
    :param name: Name of the subcommand. Default name of the coroutine.
    :type name: str
    :param description: Description of the subcommand. Default ``None``.
    :type description: str
    :param base_description: Description of the base command. Default ``None``.
    :type base_description: str
    :param base_desc: Alias of ``base_description``.
    :param base_default_permission: Sets if users have permission to run slash command by default, when no permissions are set. Default ``True``.
    :type base_default_permission: bool
    :param base_permissions: Dictionary of permissions of the slash command. Key being target guild_id and value being a list of permissions to apply. Default ``None``.
    :type base_permissions: dict
    :param subcommand_group_description: Description of the subcommand_group. Default ``None``.
    :type subcommand_group_description: str
    :param sub_group_desc: Alias of ``subcommand_group_description``.
    :param guild_ids: List of guild ID of where the command will be used. Default ``None``, which will be global command.
    :type guild_ids: List[int]
    :param options: Options of the subcommand. This will affect ``auto_convert`` and command data at Discord API. Default ``None``.
    :type options: List[dict]
    :param connector: Kwargs connector for the command. Default ``None``.
    :type connector: dict
    """
    base_description = base_description or base_desc
    subcommand_group_description = subcommand_group_description or sub_group_desc
    guild_ids = guild_ids if guild_ids else []

    def wrapper(cmd):
        desc = description or inspect.getdoc(cmd)
        if options is None:
            opts = manage_commands.generate_options(cmd, desc, connector)
        else:
            opts = options

        if guild_ids is not None:
            if not all(isinstance(item, int) for item in guild_ids):
                raise IncorrectGuildIDType(
                    f"The snowflake IDs {guild_ids} given are not a list of integers. Because of discord.py convention, please use integer IDs instead. Furthermore, the command '{name or cmd.__name__}' will be deactivated and broken until fixed."
                )

        _cmd = {
            "func": None,
            "description": base_description,
            "guild_ids": guild_ids.copy(),
            "api_options": [],
            "default_permission": base_default_permission,
            "api_permissions": base_permissions,
            "connector": {},
            "has_subcommands": True,
        }

        _sub = {
            "func": cmd,
            "name": name or cmd.__name__,
            "description": desc,
            "base_desc": base_description,
            "sub_group_desc": subcommand_group_description,
            "guild_ids": guild_ids,
            "api_options": opts,
            "connector": connector,
        }
        return CogSubcommandObject(base, _cmd, subcommand_group, name or cmd.__name__, _sub)

    return wrapper


def cog_component(
    *,
    messages: typing.Union[int, discord.Message, list] = None,
    components: typing.Union[str, dict, list] = None,
    use_callback_name=True,
    component_type: int = None,
):
    """
    Decorator for component callbacks in cogs.\n
    Almost same as :meth:`.client.SlashCommand.component_callback`.

    :param messages: If specified, only interactions from the message given will be accepted. Can be a message object to check for, or the message ID or list of previous two. Empty list will mean that no interactions are accepted.
    :type messages: Union[discord.Message, int, list]
    :param components: If specified, only interactions with ``custom_id``s of given components will be accepted. Defaults to the name of ``callback`` if ``use_callback_name=True``. Can be a custom ID (str) or component dict (actionrow or button) or list of previous two.
    :type components: Union[str, dict, list]
    :param use_callback_name: Whether the ``custom_id`` defaults to the name of ``callback`` if unspecified. If ``False``, either `messages`` or ``components`` must be specified.
    :type use_callback_name: bool
    :param component_type: The type of the component to avoid collisions with other component types. See :class:`.model.ComponentType`.
    :type component_type: Optional[int]
    :raises: .error.DuplicateCustomID, .error.IncorrectFormat
    """
    message_ids = list(get_messages_ids(messages)) if messages is not None else [None]
    custom_ids = list(get_components_ids(components)) if components is not None else [None]

    def wrapper(callback):
        nonlocal custom_ids

        if use_callback_name and custom_ids == [None]:
            custom_ids = [callback.__name__]

        if message_ids == [None] and custom_ids == [None]:
            raise error.IncorrectFormat("You must specify messages or components (or both)")

        return CogComponentCallbackObject(
            callback,
            message_ids=message_ids,
            custom_ids=custom_ids,
            component_type=component_type,
        )

    return wrapper<|MERGE_RESOLUTION|>--- conflicted
+++ resolved
@@ -1,15 +1,10 @@
 import inspect
 import typing
 
-<<<<<<< HEAD
 import discord
 
-from . import error
+from .error import IncorrectFormat, IncorrectGuildIDType
 from .model import CogBaseCommandObject, CogComponentCallbackObject, CogSubcommandObject
-=======
-from .error import IncorrectGuildIDType
-from .model import CogBaseCommandObject, CogSubcommandObject
->>>>>>> cd4e8bff
 from .utils import manage_commands
 from .utils.manage_components import get_components_ids, get_messages_ids
 
@@ -215,7 +210,7 @@
             custom_ids = [callback.__name__]
 
         if message_ids == [None] and custom_ids == [None]:
-            raise error.IncorrectFormat("You must specify messages or components (or both)")
+            raise IncorrectFormat("You must specify messages or components (or both)")
 
         return CogComponentCallbackObject(
             callback,
