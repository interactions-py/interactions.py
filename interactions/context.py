--- conflicted
+++ resolved
@@ -95,18 +95,6 @@
         :return: The channel as object
         :rtype: Channel
         """
-<<<<<<< HEAD
-=======
-        self.deferred = True
-        _ephemeral: int = (1 << 6) if ephemeral else 0
-        if self.type == InteractionType.MESSAGE_COMPONENT:
-            self.callback = InteractionCallbackType.DEFERRED_UPDATE_MESSAGE
-        elif (
-            self.type == InteractionType.APPLICATION_COMMAND
-            or self.type == InteractionType.MODAL_SUBMIT
-        ):
-            self.callback = InteractionCallbackType.DEFERRED_CHANNEL_MESSAGE_WITH_SOURCE
->>>>>>> fb63c8a4
 
         res = await self.client.get_channel(int(self.channel_id))
         self.channel = Channel(**res, _client=self.client)
@@ -280,40 +268,19 @@
                     else []
                 )
 
-<<<<<<< HEAD
-        elif self.message and self.callback == InteractionCallbackType.DEFERRED_UPDATE_MESSAGE:
-            _components = self.message.components
-=======
-        elif (
-            components is MISSING
-            and self.message
+        elif (self.message
             and self.callback == InteractionCallbackType.DEFERRED_UPDATE_MESSAGE
         ):
             if isinstance(self.message.components, list):
                 _components = [component._json for component in self.message.components]
             else:
                 _components = [self.message.components._json]
->>>>>>> fb63c8a4
 
         else:
             _components = []
 
         _ephemeral: int = (1 << 6) if ephemeral else 0
 
-<<<<<<< HEAD
-=======
-        if not self.deferred and self.type != InteractionType.MESSAGE_COMPONENT:
-            self.callback = (
-                InteractionCallbackType.CHANNEL_MESSAGE_WITH_SOURCE
-                if self.type == InteractionType.APPLICATION_COMMAND
-                or self.type == InteractionType.MODAL_SUBMIT
-                else InteractionCallbackType.UPDATE_MESSAGE
-            )
-
-        if not self.deferred and self.type == InteractionType.MESSAGE_COMPONENT:
-            self.callback = InteractionCallbackType.CHANNEL_MESSAGE_WITH_SOURCE
-
->>>>>>> fb63c8a4
         # TODO: post-v4: Add attachments into Message obj.
         payload: Message = Message(
             content=_content,
@@ -327,58 +294,6 @@
         )
         payload._client = self.client
 
-<<<<<<< HEAD
-        return payload
-=======
-        async def func():
-            msg = None
-            if (
-                self.responded
-                or self.deferred
-                or self.type == InteractionType.MESSAGE_COMPONENT
-                and self.callback == InteractionCallbackType.DEFERRED_UPDATE_MESSAGE
-            ):
-                if (
-                    self.type == InteractionType.APPLICATION_COMMAND
-                    or self.type == InteractionType.MODAL_SUBMIT
-                    and self.deferred
-                    or self.type == InteractionType.MESSAGE_COMPONENT
-                    and self.deferred
-                ):
-                    res = await self.client.edit_interaction_response(
-                        data=payload._json,
-                        token=self.token,
-                        application_id=str(self.application_id),
-                    )
-                    self.responded = True
-                    self.message = Message(**res, _client=self.client)
-                else:
-                    await self.client._post_followup(
-                        data=payload._json,
-                        token=self.token,
-                        application_id=str(self.application_id),
-                    )
-            else:
-                await self.client.create_interaction_response(
-                    token=self.token,
-                    application_id=int(self.id),
-                    data=_payload,
-                )
-                __newdata = await self.client.edit_interaction_response(
-                    data={},
-                    token=self.token,
-                    application_id=str(self.application_id),
-                )
-                if not __newdata.get("code"):
-                    # if sending message fails somehow
-                    msg = Message(**__newdata, _client=self.client)
-                    self.message = msg
-                self.responded = True
-
-            return msg if msg else payload
-
-        return await func()
->>>>>>> fb63c8a4
 
     async def edit(
         self,
@@ -537,7 +452,6 @@
 
             payload["components"] = _components
 
-<<<<<<< HEAD
         return payload
 
     async def popup(self, modal: Modal) -> None:
@@ -563,6 +477,7 @@
             application_id=int(self.id),
             data=payload,
         )
+        self.responded = True
 
 
 class CommandContext(ContextMixin):
@@ -647,65 +562,6 @@
             if hasattr(self.message, "id") and self.message.id is not None:
                 res = await self.client.edit_message(
                     int(self.channel_id), int(self.message.id), payload=payload._json
-=======
-        async def func():
-            if not self.deferred and self.type == InteractionType.MESSAGE_COMPONENT:
-                self.callback = InteractionCallbackType.UPDATE_MESSAGE
-                await self.client.create_interaction_response(
-                    data={"type": self.callback.value, "data": payload},
-                    token=self.token,
-                    application_id=int(self.id),
-                )
-                self.message = Message(**payload, _client=self.client)
-                self.responded = True
-            elif self.deferred:
-                if (
-                    self.type == InteractionType.MESSAGE_COMPONENT
-                    and self.callback != InteractionCallbackType.DEFERRED_UPDATE_MESSAGE
-                ):
-                    await self.client._post_followup(
-                        data=payload,
-                        token=self.token,
-                        application_id=str(self.application_id),
-                    )
-                elif (
-                    self.callback == InteractionCallbackType.DEFERRED_UPDATE_MESSAGE
-                    and self.type == InteractionType.MESSAGE_COMPONENT
-                ):
-                    res = await self.client.edit_interaction_response(
-                        data=payload,
-                        token=self.token,
-                        application_id=str(self.application_id),
-                    )
-                    self.responded = True
-                    self.message = Message(**res, _client=self.client)
-                elif hasattr(self.message, "id") and self.message.id is not None:
-                    res = await self.client.edit_message(
-                        int(self.channel_id), int(self.message.id), payload=payload
-                    )
-                    self.message = Message(**res, _client=self.client)
-                else:
-                    res = await self.client.edit_interaction_response(
-                        token=self.token,
-                        application_id=str(self.id),
-                        data={"type": self.callback.value, "data": payload},
-                        message_id=self.message.id if self.message else "@original",
-                    )
-                    if res["flags"] == 64:
-                        log.warning("You can't edit hidden messages.")
-                        self.message = payload
-                        self.message._client = self.client
-                    else:
-                        await self.client.edit_message(
-                            int(self.channel_id), res["id"], payload=payload
-                        )
-                        self.message = Message(**res, _client=self.client)
-            else:
-                self.callback = (
-                    InteractionCallbackType.UPDATE_MESSAGE
-                    if self.type == InteractionType.MESSAGE_COMPONENT
-                    else self.callback
->>>>>>> fb63c8a4
                 )
                 self.message = Message(**res, _client=self.client)
             else:
@@ -862,56 +718,7 @@
         return await func()
 
 
-<<<<<<< HEAD
 class ComponentContext(ContextMixin):
-=======
-        :param modal: The components you wish to show.
-        :type modal: Modal
-        """
-
-        payload: dict = {
-            "type": InteractionCallbackType.MODAL.value,
-            "data": {
-                "title": modal.title,
-                "components": modal._json.get("components"),
-                "custom_id": modal.custom_id,
-            },
-        }
-
-        await self.client.create_interaction_response(
-            token=self.token,
-            application_id=int(self.id),
-            data=payload,
-        )
-        self.responded = True
-
-    async def get_channel(self) -> Channel:
-        """
-        This gets the channel the command was invoked in.
-
-        :return: The channel as object
-        :rtype: Channel
-        """
-
-        res = await self.client.get_channel(int(self.channel_id))
-        self.channel = Channel(**res, _client=self.client)
-        return self.channel
-
-    async def get_guild(self) -> Guild:
-        """
-        This gets the guild the command was invoked in.
-
-        :return: The guild as object
-        :rtype: Guild
-        """
-
-        res = await self.client.get_guild(int(self.guild_id))
-        self.guild = Guild(**res, _client=self.client)
-        return self.guild
-
-
-class ComponentContext(CommandContext):
->>>>>>> fb63c8a4
     """
     A derivation of :class:`interactions.context.CommandContext`
     designed specifically for component data.
@@ -947,7 +754,6 @@
         self.responded = False  # remind components that it was not responded to.
         self.deferred = False  # remind components they not have been deferred
 
-<<<<<<< HEAD
     async def edit(self, content: Optional[str] = MISSING, **kwargs) -> Message:
 
         payload = await super().edit(content, **kwargs)
@@ -1024,7 +830,33 @@
             self.responded = True
 
         return msg or payload
-=======
+
+    async def defer(
+        self, ephemeral: Optional[bool] = False, edit_origin: Optional[bool] = False
+    ) -> None:
+        """
+        This "defers" a component response, allowing up
+        to a 15-minute delay between invocation and responding.
+
+        :param ephemeral?: Whether the deferred state is hidden or not.
+        :type ephemeral: Optional[bool]
+        :param edit_origin?: Whether you want to edit the original message or send a followup message
+        :type edit_origin: Optional[bool]
+        """
+        self.deferred = True
+        _ephemeral: int = (1 << 6) if bool(ephemeral) else 0
+
+        # ephemeral doesn't change callback typings. just data json
+        if edit_origin:
+            self.callback = InteractionCallbackType.DEFERRED_UPDATE_MESSAGE
+        else:
+            self.callback = InteractionCallbackType.DEFERRED_CHANNEL_MESSAGE_WITH_SOURCE
+
+        await self.client.create_interaction_response(
+            token=self.token,
+            application_id=int(self.id),
+            data={"type": self.callback.value, "data": {"flags": _ephemeral}},
+        )
     @property
     def custom_id(self):
         return self.data.custom_id
@@ -1034,32 +866,4 @@
         for action_row in self.message.components:
             for component in action_row["components"]:
                 if component["custom_id"] == self.custom_id and component["type"] == 2:
-                    return component.get("label")
->>>>>>> fb63c8a4
-
-    async def defer(
-        self, ephemeral: Optional[bool] = False, edit_origin: Optional[bool] = False
-    ) -> None:
-        """
-        This "defers" a component response, allowing up
-        to a 15-minute delay between invocation and responding.
-
-        :param ephemeral?: Whether the deferred state is hidden or not.
-        :type ephemeral: Optional[bool]
-        :param edit_origin?: Whether you want to edit the original message or send a followup message
-        :type edit_origin: Optional[bool]
-        """
-        self.deferred = True
-        _ephemeral: int = (1 << 6) if bool(ephemeral) else 0
-
-        # ephemeral doesn't change callback typings. just data json
-        if edit_origin:
-            self.callback = InteractionCallbackType.DEFERRED_UPDATE_MESSAGE
-        else:
-            self.callback = InteractionCallbackType.DEFERRED_CHANNEL_MESSAGE_WITH_SOURCE
-
-        await self.client.create_interaction_response(
-            token=self.token,
-            application_id=int(self.id),
-            data={"type": self.callback.value, "data": {"flags": _ephemeral}},
-        )+                    return component.get("label")