--- conflicted
+++ resolved
@@ -172,116 +172,19 @@
 
         if components is not MISSING and components:
             # components could be not missing but an empty list
-<<<<<<< HEAD
+
             _components = _build_components(components=components)
         elif (
             components is MISSING
             and self.message
             and self.callback == InteractionCallbackType.DEFERRED_UPDATE_MESSAGE
         ):
-=======
-            if isinstance(components, list) and all(
-                isinstance(action_row, ActionRow) for action_row in components
-            ):
-                _components = [
-                    {
-                        "type": 1,
-                        "components": [
-                            (
-                                component._json
-                                if component._json.get("custom_id") or component._json.get("url")
-                                else []
-                            )
-                            for component in action_row.components
-                        ],
-                    }
-                    for action_row in components
-                ]
-            elif isinstance(components, list) and all(
-                isinstance(component, (Button, SelectMenu)) for component in components
-            ):
-                for component in components:
-                    if isinstance(component, SelectMenu):
-                        component._json["options"] = [
-                            options._json if not isinstance(options, dict) else options
-                            for options in component._json["options"]
-                        ]
-                _components = [
-                    {
-                        "type": 1,
-                        "components": [
-                            (
-                                component._json
-                                if component._json.get("custom_id") or component._json.get("url")
-                                else []
-                            )
-                            for component in components
-                        ],
-                    }
-                ]
-            elif isinstance(components, list) and all(
-                isinstance(action_row, (list, ActionRow)) for action_row in components
-            ):
-                _components = []
-                for action_row in components:
-                    for component in (
-                        action_row if isinstance(action_row, list) else action_row.components
-                    ):
-                        if isinstance(component, SelectMenu):
-                            component._json["options"] = [
-                                option._json if not isinstance(option, dict) else option
-                                for option in component.options
-                            ]
-                    _components.append(
-                        {
-                            "type": 1,
-                            "components": [
-                                (
-                                    component._json
-                                    if component._json.get("custom_id")
-                                    or component._json.get("url")
-                                    else []
-                                )
-                                for component in (
-                                    action_row
-                                    if isinstance(action_row, list)
-                                    else action_row.components
-                                )
-                            ],
-                        }
-                    )
-            elif isinstance(components, ActionRow):
-                _components[0]["components"] = [
-                    (
-                        component._json
-                        if component._json.get("custom_id") or component._json.get("url")
-                        else []
-                    )
-                    for component in components.components
-                ]
-            elif isinstance(components, Button):
-                _components[0]["components"] = (
-                    [components._json]
-                    if components._json.get("custom_id") or components._json.get("url")
-                    else []
-                )
-            elif isinstance(components, SelectMenu):
-                components._json["options"] = [
-                    options._json if not isinstance(options, dict) else options
-                    for options in components._json["options"]
-                ]
-                _components[0]["components"] = (
-                    [components._json]
-                    if components._json.get("custom_id") or components._json.get("url")
-                    else []
-                )
-
-        elif self.message and self.callback == InteractionCallbackType.DEFERRED_UPDATE_MESSAGE:
->>>>>>> e0161c69
+
+
             if isinstance(self.message.components, list):
-                _components = [component._json for component in self.message.components]
+                _components = self.message.components
             else:
-                _components = [self.message.components._json]
+                _components = [self.message.components]
 
         else:
             _components = []
