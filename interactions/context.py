from logging import Logger
from typing import List, Optional, Union

from .api import InteractionException
from .api.models.channel import Channel
from .api.models.guild import Guild
from .api.models.member import Member
from .api.models.message import Embed, Message, MessageInteraction, MessageReference
from .api.models.misc import MISSING, DictSerializerMixin, Snowflake
from .api.models.user import User
from .base import get_logger
from .enums import InteractionCallbackType, InteractionType
from .models.command import Choice
from .models.component import ActionRow, Button, Modal, SelectMenu
from .models.misc import InteractionData

log: Logger = get_logger("context")


class ContextMixin(DictSerializerMixin):
    """
    The base class of "context" for dispatched event data
    from the gateway. The premise of having this class is so
    that the user-facing API is able to allow developers to
    easily access information presented from any event in
    a "contextualized" sense.

    :ivar Optional[Message] message?: The message data model.
    :ivar Member author: The member data model.
    :ivar User user: The user data model.
    :ivar Optional[Channel] channel: The channel data model.
    :ivar Optional[Guild] guild: The guild data model.
    """

    __slots__ = (
        "message",
        "member",
        "author",
        "user",
        "channel",
        "channel_id",
        "guild",
        "guild_id",
        "client",
        "id",
        "application_id",
        "type",
        "data",
        "token",
    )

    def __init__(self, **kwargs) -> None:
        super().__init__(**kwargs)
        self.message = (
            Message(**self.message, _client=self.client) if self._json.get("message") else None
        )
        self.member = (
            Member(**self.member, _client=self.client) if self._json.get("member") else None
        )
        self.author = self.member
        self.user = User(**self.user) if self._json.get("user") else None

        self.id = Snowflake(self.id) if self._json.get("id") else None
        self.application_id = (
            Snowflake(self.application_id) if self._json.get("application_id") else None
        )
        self.guild_id = Snowflake(self.guild_id) if self._json.get("guild_id") else None
        self.channel_id = Snowflake(self.channel_id) if self._json.get("channel_id") else None
        self.callback = None
        self.type = InteractionType(self.type)
        self.data = InteractionData(**self.data) if self._json.get("data") else None

        if guild := self._json.get("guild"):
            self.guild = Guild(**guild)
        elif self.guild_id is None:
            self.guild = None
        elif guild := self.client.cache.guilds.get(self.guild_id):
            self.guild = guild
        else:
            self.guild = MISSING

        if channel := self._json.get("channel"):
            self.channel = Channel(**channel)
        elif channel := self.client.cache.channels.get(self.channel_id):
            self.channel = channel
        else:
            self.channel = MISSING

        self.responded = False
        self.deferred = False

    async def get_channel(self) -> Channel:
        """
        This gets the channel the context was invoked in.

        :return: The channel as object
        :rtype: Channel
        """
<<<<<<< HEAD
=======
        self.deferred = True
        _ephemeral: int = (1 << 6) if ephemeral else 0
        if self.type == InteractionType.MESSAGE_COMPONENT:
            self.callback = InteractionCallbackType.DEFERRED_UPDATE_MESSAGE
        elif self.type in [
            InteractionType.APPLICATION_COMMAND,
            InteractionType.MODAL_SUBMIT,
        ]:
            self.callback = InteractionCallbackType.DEFERRED_CHANNEL_MESSAGE_WITH_SOURCE
>>>>>>> 9fec46cf

        res = await self.client.get_channel(int(self.channel_id))
        self.channel = Channel(**res, _client=self.client)
        return self.channel

    async def get_guild(self) -> Guild:
        """
        This gets the guild the context was invoked in.

        :return: The guild as object
        :rtype: Guild
        """

        res = await self.client.get_guild(int(self.guild_id))
        self.guild = Guild(**res, _client=self.client)
        return self.guild

    async def send(
        self,
        content: Optional[str] = MISSING,
        *,
        tts: Optional[bool] = MISSING,
        # attachments: Optional[List[Any]] = None,  # TODO: post-v4: Replace with own file type.
        embeds: Optional[Union[Embed, List[Embed]]] = MISSING,
        allowed_mentions: Optional[MessageInteraction] = MISSING,
        components: Optional[
            Union[ActionRow, Button, SelectMenu, List[ActionRow], List[Button], List[SelectMenu]]
        ] = MISSING,
        ephemeral: Optional[bool] = False,
    ) -> Message:
        """
        This allows the invocation state described in the "context"
        to send an interaction response.

        :param content?: The contents of the message as a string or string-converted value.
        :type content: Optional[str]
        :param tts?: Whether the message utilizes the text-to-speech Discord programme or not.
        :type tts: Optional[bool]
        :param embeds?: An embed, or list of embeds for the message.
        :type embeds: Optional[Union[Embed, List[Embed]]]
        :param allowed_mentions?: The message interactions/mention limits that the message can refer to.
        :type allowed_mentions: Optional[MessageInteraction]
        :param components?: A component, or list of components for the message.
        :type components: Optional[Union[ActionRow, Button, SelectMenu, List[Union[ActionRow, Button, SelectMenu]]]]
        :param ephemeral?: Whether the response is hidden or not.
        :type ephemeral: Optional[bool]
        :return: The sent message as an object.
        :rtype: Message
        """
        if (
            content is MISSING
            and self.message
            and self.callback == InteractionCallbackType.DEFERRED_UPDATE_MESSAGE
        ):
            _content = self.message.content
        else:
            _content: str = "" if content is MISSING else content
        _tts: bool = False if tts is MISSING else tts
        # _file = None if file is None else file
        # _attachments = [] if attachments else None

        if (
            embeds is MISSING
            and self.message
            and self.callback == InteractionCallbackType.DEFERRED_UPDATE_MESSAGE
        ):
            embeds = self.message.embeds
        _embeds: list = (
            []
            if not embeds or embeds is MISSING
            else ([embed._json for embed in embeds] if isinstance(embeds, list) else [embeds._json])
        )
        _allowed_mentions: dict = {} if allowed_mentions is MISSING else allowed_mentions

        _components: List[dict] = [{"type": 1, "components": []}]

        # TODO: Break this obfuscation pattern down to a "builder" method.
        if components is not MISSING and components:
            # components could be not missing but an empty list
            if isinstance(components, list) and all(
                isinstance(action_row, ActionRow) for action_row in components
            ):
                _components = [
                    {
                        "type": 1,
                        "components": [
                            (
                                component._json
                                if component._json.get("custom_id") or component._json.get("url")
                                else []
                            )
                            for component in action_row.components
                        ],
                    }
                    for action_row in components
                ]
            elif isinstance(components, list) and all(
                isinstance(component, (Button, SelectMenu)) for component in components
            ):
                for component in components:
                    if isinstance(component, SelectMenu):
                        component._json["options"] = [
                            options._json if not isinstance(options, dict) else options
                            for options in component._json["options"]
                        ]
                _components = [
                    {
                        "type": 1,
                        "components": [
                            (
                                component._json
                                if component._json.get("custom_id") or component._json.get("url")
                                else []
                            )
                            for component in components
                        ],
                    }
                ]
            elif isinstance(components, list) and all(
                isinstance(action_row, (list, ActionRow)) for action_row in components
            ):
                _components = []
                for action_row in components:
                    for component in (
                        action_row if isinstance(action_row, list) else action_row.components
                    ):
                        if isinstance(component, SelectMenu):
                            component._json["options"] = [
                                option._json if not isinstance(option, dict) else option
                                for option in component.options
                            ]
                    _components.append(
                        {
                            "type": 1,
                            "components": [
                                (
                                    component._json
                                    if component._json.get("custom_id")
                                    or component._json.get("url")
                                    else []
                                )
                                for component in (
                                    action_row
                                    if isinstance(action_row, list)
                                    else action_row.components
                                )
                            ],
                        }
                    )
            elif isinstance(components, ActionRow):
                _components[0]["components"] = [
                    (
                        component._json
                        if component._json.get("custom_id") or component._json.get("url")
                        else []
                    )
                    for component in components.components
                ]
            elif isinstance(components, Button):
                _components[0]["components"] = (
                    [components._json]
                    if components._json.get("custom_id") or components._json.get("url")
                    else []
                )
            elif isinstance(components, SelectMenu):
                components._json["options"] = [
                    options._json if not isinstance(options, dict) else options
                    for options in components._json["options"]
                ]
                _components[0]["components"] = (
                    [components._json]
                    if components._json.get("custom_id") or components._json.get("url")
                    else []
                )

        elif self.message and self.callback == InteractionCallbackType.DEFERRED_UPDATE_MESSAGE:
            if isinstance(self.message.components, list):
                _components = [component._json for component in self.message.components]
            else:
                _components = [self.message.components._json]

        else:
            _components = []

        _ephemeral: int = (1 << 6) if ephemeral else 0

        # TODO: post-v4: Add attachments into Message obj.
        payload: Message = Message(
            content=_content,
            tts=_tts,
            # file=file,
            # attachments=_attachments,
            embeds=_embeds,
            allowed_mentions=_allowed_mentions,
            components=_components,
            flags=_ephemeral,
        )
        self.message = payload
        self.message._client = self.client
<<<<<<< HEAD
        return payload
=======
        _payload: dict = {"type": self.callback.value, "data": payload._json}

        async def func():
            msg = None
            if (
                self.responded
                or self.deferred
                or self.type == InteractionType.MESSAGE_COMPONENT
                and self.callback == InteractionCallbackType.DEFERRED_UPDATE_MESSAGE
            ):
                if (
                    self.type == InteractionType.APPLICATION_COMMAND
                    or self.type == InteractionType.MODAL_SUBMIT
                    and self.deferred
                    or self.type == InteractionType.MESSAGE_COMPONENT
                    and self.deferred
                ):
                    res = await self.client.edit_interaction_response(
                        data=payload._json,
                        token=self.token,
                        application_id=str(self.application_id),
                    )
                    self.responded = True
                    msg = Message(**res, _client=self.client)
                    self.message = msg
                else:
                    await self.client._post_followup(
                        data=payload._json,
                        token=self.token,
                        application_id=str(self.application_id),
                    )
            else:
                await self.client.create_interaction_response(
                    token=self.token,
                    application_id=int(self.id),
                    data=_payload,
                )
                __newdata = await self.client.edit_interaction_response(
                    data={},
                    token=self.token,
                    application_id=str(self.application_id),
                )
                if not __newdata.get("code"):
                    # if sending message fails somehow
                    msg = Message(**__newdata, _client=self.client)
                    self.message = msg
                self.responded = True

            return msg or payload

        return await func()
>>>>>>> 9fec46cf

    async def edit(
        self,
        content: Optional[str] = MISSING,
        *,
        tts: Optional[bool] = MISSING,
        # file: Optional[FileIO] = None,
        embeds: Optional[Union[Embed, List[Embed]]] = MISSING,
        allowed_mentions: Optional[MessageInteraction] = MISSING,
        message_reference: Optional[MessageReference] = MISSING,
        components: Optional[
            Union[ActionRow, Button, SelectMenu, List[ActionRow], List[Button], List[SelectMenu]]
        ] = MISSING,
    ) -> Message:
        """
        This allows the invocation state described in the "context"
        to send an interaction response. This inherits the arguments
        of the ``.send()`` method.

        :inherit:`interactions.context.CommandContext.send()`
        :return: The edited message as an object.
        :rtype: Message
        """

        payload = {}

        if self.message.content is not None or content is not MISSING:
            _content: str = self.message.content if content is MISSING else content
            payload["content"] = _content
        _tts: bool = False if tts is MISSING else tts
        payload["tts"] = _tts
        # _file = None if file is None else file

        if self.message.embeds is not None or embeds is not MISSING:
            if embeds is MISSING:
                embeds = self.message.embeds
            _embeds: list = (
                []
                if not embeds
                else (
                    [embed._json for embed in embeds]
                    if isinstance(embeds, list)
                    else [embeds._json]
                )
            )
            payload["embeds"] = _embeds

        _allowed_mentions: dict = {} if allowed_mentions is MISSING else allowed_mentions
        _message_reference: dict = {} if message_reference is MISSING else message_reference._json

        payload["allowed_mentions"] = _allowed_mentions
        payload["message_reference"] = _message_reference

        if self.message.components is not None or components is not MISSING:
            if components is MISSING:
                _components = self.message.components
            elif not components:
                _components = []
            else:
                _components: list = [{"type": 1, "components": []}]
                if (
                    isinstance(components, list)
                    and components
                    and all(isinstance(action_row, ActionRow) for action_row in components)
                ):
                    _components = [
                        {
                            "type": 1,
                            "components": [
                                (
                                    component._json
                                    if component._json.get("custom_id")
                                    or component._json.get("url")
                                    else []
                                )
                                for component in action_row.components
                            ],
                        }
                        for action_row in components
                    ]
                elif (
                    isinstance(components, list)
                    and components
                    and all(isinstance(component, (Button, SelectMenu)) for component in components)
                ):
                    if isinstance(components[0], SelectMenu):
                        components[0]._json["options"] = [
                            option._json if not isinstance(option, dict) else option
                            for option in components[0].options
                        ]
                    _components = [
                        {
                            "type": 1,
                            "components": [
                                (
                                    component._json
                                    if component._json.get("custom_id")
                                    or component._json.get("url")
                                    else []
                                )
                                for component in components
                            ],
                        }
                    ]
                elif (
                    isinstance(components, list)
                    and components
                    and all(isinstance(action_row, (list, ActionRow)) for action_row in components)
                ):
                    _components = []
                    for action_row in components:
                        for component in (
                            action_row if isinstance(action_row, list) else action_row.components
                        ):
                            if isinstance(component, SelectMenu):
                                component._json["options"] = [
                                    option._json if not isinstance(option, dict) else option
                                    for option in component.options
                                ]
                        _components.append(
                            {
                                "type": 1,
                                "components": [
                                    (
                                        component._json
                                        if component._json.get("custom_id")
                                        or component._json.get("url")
                                        else []
                                    )
                                    for component in (
                                        action_row
                                        if isinstance(action_row, list)
                                        else action_row.components
                                    )
                                ],
                            }
                        )
                elif isinstance(components, ActionRow):
                    _components[0]["components"] = [
                        (
                            component._json
                            if component._json.get("custom_id") or component._json.get("url")
                            else []
                        )
                        for component in components.components
                    ]
                elif isinstance(components, Button):
                    _components[0]["components"] = (
                        [components._json]
                        if components._json.get("custom_id") or components._json.get("url")
                        else []
                    )
                elif isinstance(components, SelectMenu):
                    components._json["options"] = [
                        options._json if not isinstance(options, dict) else options
                        for options in components._json["options"]
                    ]
                    _components[0]["components"] = (
                        [components._json]
                        if components._json.get("custom_id") or components._json.get("url")
                        else []
                    )
                else:
                    _components = []

            payload["components"] = _components

        payload = Message(**payload)
        self.message = payload
        self.message._client = self.client

        return payload

    async def popup(self, modal: Modal) -> None:
        """
        This "pops up" a modal to present information back to the
        user.

        :param modal: The components you wish to show.
        :type modal: Modal
        """

        payload: dict = {
            "type": InteractionCallbackType.MODAL.value,
            "data": {
                "title": modal.title,
                "components": modal._json.get("components"),
                "custom_id": modal.custom_id,
            },
        }

        await self.client.create_interaction_response(
            token=self.token,
            application_id=int(self.id),
            data=payload,
        )
        self.responded = True

        return payload


class CommandContext(ContextMixin):
    """
    A derivation of :class:`interactions.context.Context`
    designed specifically for application command data.

    .. warning::
        The ``guild`` attribute of the base context
        is not accessible for any interaction-related events
        since the current Discord API schema does not return
        this as a value, but instead ``guild_id``. You will
        need to manually fetch for this data for the time being.

        You can fetch with ``client.get_guild(guild_id)`` which
        will return a JSON dictionary, which you can then use
        ``interactions.Guild(**data)`` for an object or continue
        with a dictionary for your own purposes.

    :ivar Snowflake id: The ID of the interaction.
    :ivar Snowflake application_id: The application ID of the interaction.
    :ivar InteractionType type: The type of interaction.
    :ivar str name: The name of the command in the interaction.
    :ivar Optional[str] description?: The description of the command in the interaction.
    :ivar Optional[List[Option]] options?: The options of the command in the interaction, if any.
    :ivar InteractionData data: The application command data.
    :ivar str token: The token of the interaction response.
    :ivar Snowflake channel_id: The ID of the current channel.
    :ivar Snowflake guild_id: The ID of the current guild.
    :ivar bool responded: Whether an original response was made or not.
    :ivar bool deferred: Whether the response was deferred or not.
    """

    __slots__ = (
        "message",
        "member",
        "author",
        "user",
        "channel",
        "guild",
        "client",
        "id",
        "application_id",
        "callback",
        "type",
        "data",
        "target",
        "version",
        "token",
        "guild_id",
        "channel_id",
        "responded",
        "deferred",
        #
        "locale",
        "guild_locale",
    )

    def __init__(self, **kwargs) -> None:
        super().__init__(**kwargs)

        if self._json.get("data").get("target_id"):
            self.target = str(self.data.target_id)

            if self.data.type == 2:
                if (
                    self._json.get("guild_id")
                    and str(self.data.target_id) in self.data.resolved.members
                ):
                    # member id would have potential to exist, and therefore have target def priority.
                    self.target = self.data.resolved.members[self.target]
                else:
                    self.target = self.data.resolved.users[self.target]
            elif self.data.type == 3:
                self.target = self.data.resolved.messages[self.target]

    async def edit(self, content: Optional[str] = MISSING, **kwargs) -> Message:

        payload = await super().edit(content, **kwargs)

        if self.deferred:
            if hasattr(self.message, "id") and self.message.id is not None:
                res = await self.client.edit_message(
                    int(self.channel_id), int(self.message.id), payload=payload._json
                )
                self.message = Message(**res, _client=self.client)
            else:
                res = await self.client.edit_interaction_response(
                    token=self.token,
                    application_id=str(self.id),
                    data={"type": self.callback.value, "data": payload._json},
                    message_id=self.message.id if self.message else "@original",
                )
                if res["flags"] == 64:
                    log.warning("You can't edit hidden messages.")
                    self.message = payload
                    self.message._client = self.client
                else:
                    await self.client.edit_message(
                        int(self.channel_id), res["id"], payload=payload._json
                    )
                    self.message = Message(**res, _client=self.client)
        else:
            res = await self.client.edit_interaction_response(
                token=self.token,
                application_id=str(self.application_id),
                data={"type": self.callback.value, "data": payload._json},
            )
            if res["flags"] == 64:
                log.warning("You can't edit hidden messages.")
            else:
                await self.client.edit_message(
                    int(self.channel_id), res["id"], payload=payload._json
                )
                self.message = Message(**res, _client=self.client)

<<<<<<< HEAD
        return payload
=======
        await func()
        return self.message
>>>>>>> 9fec46cf

    async def defer(self, ephemeral: Optional[bool] = False) -> None:
        """
        This "defers" an interaction response, allowing up
        to a 15-minute delay between invocation and responding.

        :param ephemeral?: Whether the deferred state is hidden or not.
        :type ephemeral: Optional[bool]
        """
        self.deferred = True
        _ephemeral: int = (1 << 6) if ephemeral else 0
        self.callback = InteractionCallbackType.DEFERRED_CHANNEL_MESSAGE_WITH_SOURCE

        await self.client.create_interaction_response(
            token=self.token,
            application_id=int(self.id),
            data={"type": self.callback.value, "data": {"flags": _ephemeral}},
        )

    async def send(self, content: Optional[str] = MISSING, **kwargs) -> Message:
        payload = await super().send(content, **kwargs)

        if not self.deferred:
            self.callback = InteractionCallbackType.CHANNEL_MESSAGE_WITH_SOURCE

        _payload: dict = {"type": self.callback.value, "data": payload._json}

        msg = None
        if self.responded or self.deferred:
            if self.deferred:
                res = await self.client.edit_interaction_response(
                    data=payload._json,
                    token=self.token,
                    application_id=str(self.application_id),
                )
                self.responded = True
                self.message = Message(**res, _client=self.client)
            else:
                await self.client._post_followup(
                    data=payload._json,
                    token=self.token,
                    application_id=str(self.application_id),
                )
        else:
            await self.client.create_interaction_response(
                token=self.token,
                application_id=int(self.id),
                data=_payload,
            )
            __newdata = await self.client.edit_interaction_response(
                data={},
                token=self.token,
                application_id=str(self.application_id),
            )
            if not __newdata.get("code"):
                # if sending message fails somehow
                msg = Message(**__newdata, _client=self.client)
                self.message = msg
            self.responded = True

        return msg or payload

    async def delete(self) -> None:
        """
        This deletes the interaction response of a message sent by
        the contextually derived information from this class.

        .. note::
            Doing this will proceed in the context message no longer
            being present.
        """
        if self.responded:
            await self.client.delete_webhook_message(
                webhook_id=int(self.id), webhook_token=self.token, message_id=int(self.message.id)
            )
        else:
            await self.client.delete_original_webhook_message(int(self.id), self.token)
        self.message = None

    async def populate(self, choices: Union[Choice, List[Choice]]) -> List[Choice]:
        """
        This "populates" the list of choices that the client-end
        user will be able to select from in the autocomplete field.

        .. warning::
            Only a maximum of ``25`` choices may be presented
            within an autocomplete option.

        :param choices: The choices you wish to present.
        :type choices: Union[Choice, List[Choice]]
        :return: The list of choices you've given.
        :rtype: List[Choice]
        """

        async def func():
            if choices:
                _choices: list = []
                if all(isinstance(choice, Choice) for choice in choices):
                    _choices = [choice._json for choice in choices]
                elif all(
                    isinstance(choice, dict) and all(isinstance(x, str) for x in choice)
                    for choice in choices
                ):
                    _choices = list(choices)
                elif isinstance(choices, Choice):
                    _choices = [choices._json]
                else:
                    raise InteractionException(
                        6, message="Autocomplete choice items must be of type Choice"
                    )

                await self.client.create_interaction_response(
                    token=self.token,
                    application_id=int(self.id),
                    data={
                        "type": InteractionCallbackType.APPLICATION_COMMAND_AUTOCOMPLETE_RESULT.value,
                        "data": {"choices": _choices},
                    },
                )

                return _choices

        return await func()


class ComponentContext(ContextMixin):
    """
    A derivation of :class:`interactions.context.CommandContext`
    designed specifically for component data.
    """

    __slots__ = (
        "message",
        "member",
        "author",
        "user",
        "channel",
        "guild",
        "client",
        "id",
        "application_id",
        "callback",
        "type",
        "data",
        "target",
        "version",
        "token",
        "guild_id",
        "channel_id",
        "responded",
        "deferred",
        #
        "locale",
        "guild_locale",
    )

    def __init__(self, **kwargs) -> None:
        super().__init__(**kwargs)
        self.responded = False  # remind components that it was not responded to.
        self.deferred = False  # remind components they not have been deferred

    async def edit(self, content: Optional[str] = MISSING, **kwargs) -> Message:

        payload = await super().edit(content, **kwargs)

        if not self.deferred:
            self.callback = InteractionCallbackType.UPDATE_MESSAGE
            await self.client.create_interaction_response(
                data={"type": self.callback.value, "data": payload._json},
                token=self.token,
                application_id=int(self.id),
            )
            self.message = payload
            self.responded = True
        elif self.callback != InteractionCallbackType.DEFERRED_UPDATE_MESSAGE:
            await self.client._post_followup(
                data=payload._json,
                token=self.token,
                application_id=str(self.application_id),
            )
        else:
            res = await self.client.edit_interaction_response(
                data=payload._json,
                token=self.token,
                application_id=str(self.application_id),
            )
            self.responded = True
            self.message = Message(**res, _client=self.client)

        return payload

    async def send(self, content: Optional[str] = MISSING, **kwargs) -> Message:
        payload = await super().send(content, **kwargs)

        if not self.deferred:
            self.callback = InteractionCallbackType.CHANNEL_MESSAGE_WITH_SOURCE

        _payload: dict = {"type": self.callback.value, "data": payload._json}

        msg = None
        if (
            self.responded
            or self.deferred
            or self.callback == InteractionCallbackType.DEFERRED_UPDATE_MESSAGE
        ):
            if self.deferred:
                res = await self.client.edit_interaction_response(
                    data=payload._json,
                    token=self.token,
                    application_id=str(self.application_id),
                )
                self.responded = True
                self.message = Message(**res, _client=self.client)
            else:
                await self.client._post_followup(
                    data=payload._json,
                    token=self.token,
                    application_id=str(self.application_id),
                )
        else:
            await self.client.create_interaction_response(
                token=self.token,
                application_id=int(self.id),
                data=_payload,
            )
            __newdata = await self.client.edit_interaction_response(
                data={},
                token=self.token,
                application_id=str(self.application_id),
            )
            if not __newdata.get("code"):
                # if sending message fails somehow
                msg = Message(**__newdata, _client=self.client)
                self.message = msg
            self.responded = True

        return msg or payload

    async def defer(
        self, ephemeral: Optional[bool] = False, edit_origin: Optional[bool] = False
    ) -> None:
        """
        This "defers" a component response, allowing up
        to a 15-minute delay between invocation and responding.

        :param ephemeral?: Whether the deferred state is hidden or not.
        :type ephemeral: Optional[bool]
        :param edit_origin?: Whether you want to edit the original message or send a followup message
        :type edit_origin: Optional[bool]
        """
        self.deferred = True
        _ephemeral: int = (1 << 6) if bool(ephemeral) else 0

        # ephemeral doesn't change callback typings. just data json
        if edit_origin:
            self.callback = InteractionCallbackType.DEFERRED_UPDATE_MESSAGE
        else:
            self.callback = InteractionCallbackType.DEFERRED_CHANNEL_MESSAGE_WITH_SOURCE

        await self.client.create_interaction_response(
            token=self.token,
            application_id=int(self.id),
            data={"type": self.callback.value, "data": {"flags": _ephemeral}},
        )

    @property
    def custom_id(self) -> Optional[str]:
        return self.data.custom_id

    @property
    def label(self) -> Optional[str]:
        for action_row in self.message.components:
            for component in action_row["components"]:
                if component["custom_id"] == self.custom_id and component["type"] == 2:
                    return component.get("label")<|MERGE_RESOLUTION|>--- conflicted
+++ resolved
@@ -96,18 +96,6 @@
         :return: The channel as object
         :rtype: Channel
         """
-<<<<<<< HEAD
-=======
-        self.deferred = True
-        _ephemeral: int = (1 << 6) if ephemeral else 0
-        if self.type == InteractionType.MESSAGE_COMPONENT:
-            self.callback = InteractionCallbackType.DEFERRED_UPDATE_MESSAGE
-        elif self.type in [
-            InteractionType.APPLICATION_COMMAND,
-            InteractionType.MODAL_SUBMIT,
-        ]:
-            self.callback = InteractionCallbackType.DEFERRED_CHANNEL_MESSAGE_WITH_SOURCE
->>>>>>> 9fec46cf
 
         res = await self.client.get_channel(int(self.channel_id))
         self.channel = Channel(**res, _client=self.client)
@@ -307,61 +295,7 @@
         )
         self.message = payload
         self.message._client = self.client
-<<<<<<< HEAD
         return payload
-=======
-        _payload: dict = {"type": self.callback.value, "data": payload._json}
-
-        async def func():
-            msg = None
-            if (
-                self.responded
-                or self.deferred
-                or self.type == InteractionType.MESSAGE_COMPONENT
-                and self.callback == InteractionCallbackType.DEFERRED_UPDATE_MESSAGE
-            ):
-                if (
-                    self.type == InteractionType.APPLICATION_COMMAND
-                    or self.type == InteractionType.MODAL_SUBMIT
-                    and self.deferred
-                    or self.type == InteractionType.MESSAGE_COMPONENT
-                    and self.deferred
-                ):
-                    res = await self.client.edit_interaction_response(
-                        data=payload._json,
-                        token=self.token,
-                        application_id=str(self.application_id),
-                    )
-                    self.responded = True
-                    msg = Message(**res, _client=self.client)
-                    self.message = msg
-                else:
-                    await self.client._post_followup(
-                        data=payload._json,
-                        token=self.token,
-                        application_id=str(self.application_id),
-                    )
-            else:
-                await self.client.create_interaction_response(
-                    token=self.token,
-                    application_id=int(self.id),
-                    data=_payload,
-                )
-                __newdata = await self.client.edit_interaction_response(
-                    data={},
-                    token=self.token,
-                    application_id=str(self.application_id),
-                )
-                if not __newdata.get("code"):
-                    # if sending message fails somehow
-                    msg = Message(**__newdata, _client=self.client)
-                    self.message = msg
-                self.responded = True
-
-            return msg or payload
-
-        return await func()
->>>>>>> 9fec46cf
 
     async def edit(
         self,
@@ -676,13 +610,8 @@
                     int(self.channel_id), res["id"], payload=payload._json
                 )
                 self.message = Message(**res, _client=self.client)
-
-<<<<<<< HEAD
+        
         return payload
-=======
-        await func()
-        return self.message
->>>>>>> 9fec46cf
 
     async def defer(self, ephemeral: Optional[bool] = False) -> None:
         """
