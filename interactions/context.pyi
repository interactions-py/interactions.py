from typing import Any, Dict, List, Optional, Union

<<<<<<< HEAD
from interactions.api.http import HTTPClient

from . import Choice
=======
from .api.http import HTTPClient
>>>>>>> afa59727
from .api.models.channel import Channel
from .api.models.guild import Guild
from .api.models.member import Member
from .api.models.message import Embed, Message, MessageInteraction, MessageReference
from .api.models.misc import DictSerializerMixin
from .api.models.user import User
from .enums import ComponentType, InteractionType
from .models.command import Choice
from .models.component import Component
from .models.misc import InteractionData

class Context(DictSerializerMixin):
<<<<<<< HEAD
    __slots__ = ("message", "member", "channel", "guild", "args", "kwargs", "client")
=======

    client: HTTPClient
>>>>>>> afa59727
    message: Message
    member: Member
    user: User
    channel: Channel
    guild: Guild
    args: List[Any]
    kwargs: Dict[Any, Any]
<<<<<<< HEAD
    client: HTTPClient

    # TODO: Alias author for member
=======
>>>>>>> afa59727
    def __init__(self, **kwargs) -> None: ...

class InteractionContext(Context):
    __slots__ = (
        "message",
        "author",
        "channel",
        "user",
        "guild",
        "args",
        "kwargs",
        "client",
        "id",
        "application_id",
        "type",
        "data",
        "guild_id",
        "channel_id",
        "token",
        "version",
        "responded",
        "deferred",
    )
    id: str
    application_id: str
    type: Union[str, int, InteractionType]
    data: InteractionData
    guild_id: str
    channel_id: str
    token: str
    version: int = 1
    responded: bool = False
    deferred: bool = False
    def __init__(self, **kwargs) -> None: ...
    async def send(
        self,
        content: Optional[str] = None,
        *,
        tts: Optional[bool] = None,
        # file: Optional[FileIO] = None,
        embeds: Optional[Union[Embed, List[Embed]]] = None,
        allowed_mentions: Optional[MessageInteraction] = None,
        message_reference: Optional[MessageReference] = None,
        components: Optional[Union[Component, List[Component]]] = None,
        sticker_ids: Optional[Union[str, List[str]]] = None,
        type: Optional[int] = None,
        flags: Optional[int] = None,
    ) -> Message: ...

class ComponentContext(InteractionContext):

    custom_id: str
    type: Union[str, int, ComponentType]
    values: list
    origin: bool
    __slots__ = (
        "message",
        "author",
        "channel",
        "user",
        "guild",
        "args",
        "kwargs",
        "client",
        "id",
        "application_id",
        "type",
        "data",
        "guild_id",
        "channel_id",
        "token",
        "responded",
        "custom_id",
        "type",
        "values",
        "origin",
    )
    def __init__(self, **kwargs) -> None: ...

class AutocompleteContext(Context):
<<<<<<< HEAD
    __slots__ = (
        "message",
        "author",
        "channel",
        "user",
        "guild",
        "args",
        "kwargs",
        "client",
        "id",
        "application_id",
        "type",
        "data",
        "guild_id",
        "channel_id",
        "token",
        "version",
        "responded",
        "deferred",
    )
=======
>>>>>>> afa59727
    def __init__(self, **kwargs) -> None: ...
    async def populate(self, choices: Union[Choice, List[Choice]]) -> List[Choice]: ...<|MERGE_RESOLUTION|>--- conflicted
+++ resolved
@@ -1,12 +1,6 @@
 from typing import Any, Dict, List, Optional, Union
 
-<<<<<<< HEAD
-from interactions.api.http import HTTPClient
-
-from . import Choice
-=======
 from .api.http import HTTPClient
->>>>>>> afa59727
 from .api.models.channel import Channel
 from .api.models.guild import Guild
 from .api.models.member import Member
@@ -19,12 +13,7 @@
 from .models.misc import InteractionData
 
 class Context(DictSerializerMixin):
-<<<<<<< HEAD
     __slots__ = ("message", "member", "channel", "guild", "args", "kwargs", "client")
-=======
-
-    client: HTTPClient
->>>>>>> afa59727
     message: Message
     member: Member
     user: User
@@ -32,12 +21,9 @@
     guild: Guild
     args: List[Any]
     kwargs: Dict[Any, Any]
-<<<<<<< HEAD
     client: HTTPClient
 
     # TODO: Alias author for member
-=======
->>>>>>> afa59727
     def __init__(self, **kwargs) -> None: ...
 
 class InteractionContext(Context):
@@ -118,7 +104,6 @@
     def __init__(self, **kwargs) -> None: ...
 
 class AutocompleteContext(Context):
-<<<<<<< HEAD
     __slots__ = (
         "message",
         "author",
@@ -139,7 +124,5 @@
         "responded",
         "deferred",
     )
-=======
->>>>>>> afa59727
     def __init__(self, **kwargs) -> None: ...
     async def populate(self, choices: Union[Choice, List[Choice]]) -> List[Choice]: ...