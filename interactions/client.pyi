from asyncio import AbstractEventLoop
from types import ModuleType
from typing import Any, Callable, Coroutine, Dict, List, NoReturn, Optional, Tuple, Union

<<<<<<< HEAD
=======
from .api.models.gw import Presence
from .api.models.misc import MISSING

>>>>>>> 323347e0
from .api.cache import Cache
from .api.gateway import WebSocket
from .api.http import HTTPClient
from .api.models.flags import Intents
from .api.models.guild import Guild
from .api.models.gw import Presence
from .api.models.team import Application
from .enums import ApplicationCommandType
from .models.command import ApplicationCommand, Option
from .models.component import Button, Modal, SelectMenu
from .models.misc import MISSING

_token: str = ""  # noqa
_cache: Optional[Cache] = None

class Client:
    _loop: AbstractEventLoop
    _http: HTTPClient
    _websocket: WebSocket
    _intents: Intents
    _shard: Optional[List[Tuple[int]]]
    _presence: Optional[Presence]
    _token: str
    _automate_sync: bool
    _extensions: Optional[Dict[str, Union[ModuleType, Extension]]]
    me: Optional[Application]
    def __init__(
        self,
        token: str,
        **kwargs,
    ) -> None: ...
    def start(self) -> None: ...
    def __register_events(self) -> None: ...
    async def __compare_sync(self, data: dict) -> None: ...
    async def __create_sync(self, data: dict) -> None: ...
    async def __bulk_update_sync(
        self, data: List[dict], delete: Optional[bool] = False
    ) -> None: ...
    async def _synchronize(self, payload: Optional[dict] = None) -> None: ...
    async def _ready(self) -> None: ...
    async def _login(self) -> None: ...
    def event(self, coro: Coroutine, name: Optional[str] = None) -> Callable[..., Any]: ...
    def command(
        self,
        *,
        type: Optional[Union[str, int, ApplicationCommandType]] = ApplicationCommandType.CHAT_INPUT,
        name: Optional[str] = MISSING,
        description: Optional[str] = MISSING,
        scope: Optional[Union[int, Guild, List[int], List[Guild]]] = MISSING,
        options: Optional[List[Option]] = MISSING,
        default_permission: Optional[bool] = MISSING,
    ) -> Callable[..., Any]: ...
    def message_command(
        self,
        *,
        name: str,
        scope: Optional[Union[int, Guild, List[int], List[Guild]]] = MISSING,
        default_permission: Optional[bool] = MISSING,
    ) -> Callable[..., Any]: ...
    def user_command(
        self,
        *,
        name: str,
        scope: Optional[Union[int, Guild, List[int], List[Guild]]] = MISSING,
        default_permission: Optional[bool] = MISSING,
    ) -> Callable[..., Any]: ...
    def message_command(
        self,
        *,
        name: Optional[str] = None,
        scope: Optional[Union[int, Guild, List[int], List[Guild]]] = None,
        default_permission: Optional[bool] = None,
    ) -> Callable[..., Any]: ...
    def user_command(
        self,
        *,
        name: Optional[str] = None,
        scope: Optional[Union[int, Guild, List[int], List[Guild]]] = None,
        default_permission: Optional[bool] = None,
    ) -> Callable[..., Any]: ...
    def component(self, component: Union[Button, SelectMenu]) -> Callable[..., Any]: ...
    def autocomplete(self, name: str) -> Callable[..., Any]: ...
    def modal(self, modal: Modal) -> Callable[..., Any]: ...
    def load(
        self, name: str, package: Optional[str] = None, *args, **kwargs
    ) -> Optional["Extension"]: ...
    def remove(self, name: str, package: Optional[str] = None) -> None: ...
    def reload(
        self, name: str, package: Optional[str] = None, *args, **kwargs
    ) -> Optional["Extension"]: ...
    async def raw_socket_create(self, data: Dict[Any, Any]) -> dict: ...
    async def raw_channel_create(self, message) -> dict: ...
    async def raw_message_create(self, message) -> dict: ...
    async def raw_guild_create(self, guild) -> dict: ...

class Extension:
    client: Client
    _commands: dict
    _listeners: dict
    def __new__(cls, client: Client, *args, **kwargs) -> Extension: ...
    def teardown(self) -> None: ...

def extension_command(
    *,
    type: Optional[Union[int, ApplicationCommandType]] = ApplicationCommandType.CHAT_INPUT,
    name: Optional[str] = None,
    description: Optional[str] = None,
    scope: Optional[Union[int, Guild, List[int], List[Guild]]] = None,
    options: Optional[Union[Dict[str, Any], List[Dict[str, Any]], Option, List[Option]]] = None,
    default_permission: Optional[bool] = None,
): ...
def extension_listener(name=None) -> Callable[..., Any]: ...
def extension_component(component: Union[Button, SelectMenu]) -> Callable[..., Any]: ...
def extension_autocomplete(
    name: str, command: Union[ApplicationCommand, int]
) -> Callable[..., Any]: ...
def extension_modal(modal: Modal) -> Callable[..., Any]: ...
def extension_message_command(
    *,
    name: Optional[str] = None,
    scope: Optional[Union[int, Guild, List[int], List[Guild]]] = None,
    default_permission: Optional[bool] = None,
) -> Callable[..., Any]: ...
def extension_user_command(
    *,
    name: Optional[str] = None,
    scope: Optional[Union[int, Guild, List[int], List[Guild]]] = None,
    default_permission: Optional[bool] = None,
) -> Callable[..., Any]: ...<|MERGE_RESOLUTION|>--- conflicted
+++ resolved
@@ -2,12 +2,9 @@
 from types import ModuleType
 from typing import Any, Callable, Coroutine, Dict, List, NoReturn, Optional, Tuple, Union
 
-<<<<<<< HEAD
-=======
 from .api.models.gw import Presence
 from .api.models.misc import MISSING
 
->>>>>>> 323347e0
 from .api.cache import Cache
 from .api.gateway import WebSocket
 from .api.http import HTTPClient
