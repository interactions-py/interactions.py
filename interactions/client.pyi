--- conflicted
+++ resolved
@@ -102,11 +102,6 @@
     def autocomplete(
         self, name: str, command: Union[ApplicationCommand, int, str]
     ) -> Callable[..., Any]: ...
-<<<<<<< HEAD
-    def modal(self, modal: Modal) -> Callable[..., Any]: ...
-    def autocomplete(self, name: str, command: Union[ApplicationCommand, int, str]) -> Callable[..., Any]: ...
-=======
->>>>>>> b09888a5
     def modal(self, modal: Union[Modal, str]) -> Callable[..., Any]: ...
     def load(
         self, name: str, package: Optional[str] = None, *args, **kwargs
