--- conflicted
+++ resolved
@@ -16,14 +16,9 @@
 from ..api.http.client import HTTPClient
 from ..api.models.channel import Channel
 from ..api.models.flags import Intents, Permissions
-from ..api.models.channel import Channel
 from ..api.models.guild import Guild
 from ..api.models.member import Member
-<<<<<<< HEAD
-from ..api.models.message import Message, Emoji, Sticker
-=======
 from ..api.models.message import Emoji, Message, Sticker
->>>>>>> 61dcf641
 from ..api.models.misc import MISSING, Image, Snowflake
 from ..api.models.presence import ClientPresence
 from ..api.models.role import Role
@@ -965,12 +960,8 @@
 
             if hasattr(coro, "__func__"):
                 coro.__func__._command_data = commands
-                if type == ApplicationCommandType.CHAT_INPUT:
-                    coro.__func__.autocomplete = AutocompleteManager(self, name)
             else:
                 coro._command_data = commands
-                if type == ApplicationCommandType.CHAT_INPUT:
-                    coro.autocomplete = AutocompleteManager(self, name)
 
             self.__command_coroutines.append(coro)
 
@@ -1331,16 +1322,12 @@
             self._extensions[_name] = module
             return extension
 
-    def remove(
-        self, name: str, remove_commands: bool = True, package: Optional[str] = None
-    ) -> None:
+    def remove(self, name: str, package: Optional[str] = None) -> None:
         """
         Removes an extension out of the current client from an import resolve.
 
         :param name: The name of the extension.
         :type name: str
-        :param remove_commands?: Whether to remove commands before reloading. Defaults to True.
-        :type remove_commands: bool
         :param package?: The package of the extension.
         :type package: Optional[str]
         """
@@ -1364,7 +1351,7 @@
                     _extension = self._extensions.get(ext_name)
                     try:
                         self._loop.create_task(
-                            _extension.teardown(remove_commands=remove_commands)
+                            _extension.teardown()
                         )  # made for Extension, usable by others
                     except AttributeError:
                         pass
@@ -1373,9 +1360,7 @@
 
         else:
             try:
-                self._loop.create_task(
-                    extension.teardown(remove_commands=remove_commands)
-                )  # made for Extension, usable by others
+                self._loop.create_task(extension.teardown())  # made for Extension, usable by others
             except AttributeError:
                 pass
 
@@ -1384,27 +1369,18 @@
         log.debug(f"Removed extension {name}.")
 
     def reload(
-        self,
-        name: str,
-        package: Optional[str] = None,
-        remove_commands: bool = True,
-        *args,
-        **kwargs,
+        self, name: str, package: Optional[str] = None, *args, **kwargs
     ) -> Optional["Extension"]:
         r"""
         "Reloads" an extension off of current client from an import resolve.
 
         .. warning::
-            This will remove and re-add application commands, counting towards your daily application
-            command creation limit, as long as you have the ``remove_commands`` argument set to ``True``, what it is by
-            default.
-
-        :param name: The name of the extension
+            This will remove and re-add application commands, counting towards your daily application command creation limit.
+
+        :param name: The name of the extension.
         :type name: str
-        :param package?: The package of the extension
+        :param package?: The package of the extension.
         :type package: Optional[str]
-        :param remove_commands?: Whether to remove commands before reloading. Defaults to True
-        :type remove_commands: bool
         :param \*args?: Optional arguments to pass to the extension
         :type \**args: tuple
         :param \**kwargs?: Optional keyword-only arguments to pass to the extension.
@@ -1419,7 +1395,7 @@
             log.warning(f"Extension {name} could not be reloaded because it was never loaded.")
             return self.load(name, package)
 
-        self.remove(name, package, remove_commands)
+        self.remove(name, package)
         return self.load(name, package, *args, **kwargs)
 
     def get_extension(self, name: str) -> Optional[Union[ModuleType, "Extension"]]:
@@ -1434,8 +1410,7 @@
         Modify the bot user account settings.
 
         :param username?: The new username of the bot
-        :type
-        username?: Optional[str]
+        :type username?: Optional[str]
         :param avatar?: The new avatar of the bot
         :type avatar?: Optional[Image]
         :return: The modified User object
@@ -1446,13 +1421,8 @@
 
         return User(**data)
 
-<<<<<<< HEAD
-    async def get(self, obj: Type[_T] = MISSING, **kwargs) -> _T:
-        """
-=======
     async def get(self, obj: Type[_T], **kwargs) -> _T:
         r"""
->>>>>>> 61dcf641
         A helper method for retrieving data from the Discord API in its object representation.
 
         :param obj: The object to get. Should be a class object (not an instance!). For example: `interactions.Channel`.
@@ -1463,14 +1433,7 @@
         :rtype: object
         """
 
-<<<<<<< HEAD
-        if obj is MISSING:
-            raise ValueError("The object is required!")
-
-        if isinstance(obj, (Channel, Emoji, Guild, Member, Message, Role, Sticker, User)):
-=======
         if not isinstance(obj, type):
->>>>>>> 61dcf641
             raise TypeError("The object must not be an instance of a class!")
 
         _name = f"get_{obj.__name__.lower()}"
@@ -1479,17 +1442,9 @@
             _guild = Guild(**await self._http.get_guild(kwargs.pop("guild_id")), _client=self._http)
             _func = getattr(_guild, _name)
             return await _func(**kwargs)
-<<<<<<< HEAD
-
-        else:
-            _func = getattr(self._http, _name)
-            _obj = await _func(**kwargs)
-            return obj(**_obj, _client=self._http)
-=======
         _func = getattr(self._http, _name)
         _obj = await _func(**kwargs)
         return obj(**_obj, _client=self._http)
->>>>>>> 61dcf641
 
     async def __raw_socket_create(self, data: Dict[Any, Any]) -> Dict[Any, Any]:
         """
@@ -1543,32 +1498,6 @@
         self._http.cache.self_guilds.add(Build(id=str(guild.id), value=guild))
 
         return guild._json
-
-
-class AutocompleteManager:
-
-    __slots__ = (
-        "client",
-        "command_name",
-    )
-
-    def __init__(self, client: Client, command_name: str) -> None:
-        self.client = client
-        self.command_name = command_name
-
-    def __call__(self, name: str) -> Callable[..., Coroutine]:
-        """
-        Registers an autocomplete callback for the given command. See also :meth:`Client.autocomplete`
-
-        :param name: The name of the option to autocomplete
-        :type name: str
-        """
-
-        def decorator(coro: Coroutine):
-            self.client._Client__name_autocomplete[self.command_name] = {"coro": coro, "name": name}
-            return coro
-
-        return decorator
 
 
 # TODO: Implement the rest of cog behaviour when possible.
@@ -1682,7 +1611,7 @@
 
         return self
 
-    async def teardown(self, remove_commands: bool = True):
+    async def teardown(self):
         for event, funcs in self._listeners.items():
             for func in funcs:
                 self.client._websocket._dispatch.events[event].remove(func)
@@ -1693,7 +1622,7 @@
                 self.client._Client__command_coroutines.pop(_index)
                 self.client._websocket._dispatch.events[cmd].remove(func)
 
-        if self.client._automate_sync and remove_commands:
+        if self.client._automate_sync:
             await self.client._Client__sync()
 
 
