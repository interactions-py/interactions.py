--- conflicted
+++ resolved
@@ -1435,66 +1435,10 @@
 
         return User(**data)
 
-<<<<<<< HEAD
-    async def __raw_socket_create(self, data: Dict[Any, Any]) -> Dict[Any, Any]:
-        """
-        This is an internal function that takes any gateway socket event
-        and then returns the data purely based off of what it does in
-        the client instantiation class.
-
-        :param data: The data that is returned
-        :type data: Dict[Any, Any]
-        :return: A dictionary of raw data.
-        :rtype: Dict[Any, Any]
-        """
-
-        return data
-
-    async def __raw_channel_create(self, channel) -> dict:
-        """
-        This is an internal function that caches the channel creates when dispatched.
-
-        :param channel: The channel object data in question.
-        :type channel: Channel
-        :return: The channel as a dictionary of raw data.
-        :rtype: dict
-        """
-        self._http.cache[Channel].add(channel)
-
-        return channel._json
-
-    async def __raw_message_create(self, message) -> dict:
-        """
-        This is an internal function that caches the message creates when dispatched.
-
-        :param message: The message object data in question.
-        :type message: Message
-        :return: The message as a dictionary of raw data.
-        :rtype: dict
-        """
-        self._http.cache[Message].add(message)
-
-        return message._json
-
-    async def __raw_guild_create(self, guild) -> dict:
-        """
-        This is an internal function that caches the guild creates on ready.
-
-        :param guild: The guild object data in question.
-        :type guild: Guild
-        :return: The guild as a dictionary of raw data.
-        :rtype: dict
-        """
-        self._http.cache[Guild].add(guild)
-
-        return guild._json
-
     async def _logout(self) -> None:
         await self._websocket.close()
         await self._http._req.close()
 
-=======
->>>>>>> 6dec9f62
 
 # TODO: Implement the rest of cog behaviour when possible.
 class Extension:
