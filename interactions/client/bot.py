--- conflicted
+++ resolved
@@ -88,14 +88,10 @@
         self.__command_coroutines = []
         self.__global_commands = {}
         self.__guild_commands = {}
-<<<<<<< HEAD
-        self.__name_autocomplete = {}
+
+
         self.me: Application = None
-=======
         self.__id_autocomplete = {}
-        self.me = None
->>>>>>> e2b68c45
-
         if self._default_scope:
             if not isinstance(self._default_scope, list):
                 self._default_scope = [self._default_scope]
