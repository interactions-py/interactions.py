--- conflicted
+++ resolved
@@ -71,10 +71,7 @@
 
     def __init__(
         self,
-<<<<<<< HEAD
         token: str = None,
-=======
-        token: str,
         cache_limits: Optional[Dict[type, int]] = None,
         intents: Intents = Intents.DEFAULT,
         shards: Optional[List[Tuple[int]]] = None,
@@ -82,7 +79,6 @@
         presence: Optional[ClientPresence] = None,
         _logging: Union[bool, int] = None,
         disable_sync: bool = False,
->>>>>>> 1155cf45
         **kwargs,
     ) -> None:
         self._loop: AbstractEventLoop = get_event_loop()
@@ -196,24 +192,6 @@
     def start(self, token: str = None) -> None:
         """Starts the client session."""
 
-<<<<<<< HEAD
-        if self._http and token:
-            raise RuntimeError("You cannot pass a token to the bot twice")
-        elif not (self._http or token):
-            raise RuntimeError("No token was passed to the bot")
-        
-        if token:
-            self._http = token
-            self._websocket._http = token  # Update the websockets token if it wasn't set before
-
-        if isinstance(self._http, str):
-            self._http = HTTPClient(self._http)
-
-        data = self._loop.run_until_complete(self._http.get_current_bot_information())
-        self.me = Application(**data, _client=self._http)
-
-=======
->>>>>>> 1155cf45
         try:
             self._loop.run_until_complete(self._ready())
         except (CancelledError, Exception) as e:
@@ -418,7 +396,7 @@
 
         return clean, _command
 
-    async def _ready(self) -> None:
+    async def _ready(self, token) -> None:
         """
         Prepares the client with an internal "ready" check to ensure
         that all conditions have been met in a chronological order:
@@ -437,8 +415,17 @@
             |   |___ CALLBACK
             LOOP
         """
+        if self._http and token:
+            raise RuntimeError("You cannot pass a token to the bot twice!")
+        elif not (self._http or token):
+            raise RuntimeError("No token was passed to the bot!")
+        
+        if token:
+            self._http = token
+            self._websocket._http = token  # Update the websockets token if it wasn't set before
+
         if isinstance(self._http, str):
-            self._http = HTTPClient(self._http, self._cache)
+            self._http = HTTPClient(self._http)
 
         data = await self._http.get_current_bot_information()
         self.me = Application(**data, _client=self._http)
