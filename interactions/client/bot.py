import contextlib
import re
import sys
from asyncio import AbstractEventLoop, CancelledError, get_event_loop, iscoroutinefunction
from functools import wraps
from importlib import import_module
from importlib.util import resolve_name
from inspect import getmembers
from logging import Logger
from types import ModuleType
from typing import Any, Callable, Coroutine, Dict, List, Optional, Tuple, Union

from ..api import Item as Build
from ..api import WebSocketClient as WSClient
from ..api.error import LibraryException
from ..api.http.client import HTTPClient
from ..api.models.attrs_utils import MISSING, convert_list
from ..api.models.flags import Intents, Permissions
from ..api.models.guild import Guild
from ..api.models.misc import Image, Snowflake
from ..api.models.presence import ClientPresence
from ..api.models.team import Application
from ..api.models.user import User
from ..base import get_logger
from .decor import component as _component
from .enums import ApplicationCommandType, Locale, OptionType
from .models.command import ApplicationCommand, Choice, Command, Option
from .models.component import Button, Modal, SelectMenu

log: Logger = get_logger("client")

__all__ = (
    "Client",
    "Extension",
    "extension_listener",
    "extension_command",
    "extension_component",
    "extension_modal",
    "extension_autocomplete",
    "extension_user_command",
    "extension_message_command",
)


class Client:
    """
    A class representing the client connection to Discord's gateway and API via. WebSocket and HTTP.

    :param token: The token of the application for authentication and connection.
    :type token: str
<<<<<<< HEAD
    :param intents?: Allows specific control of permissions the application has when connected. In order to use multiple intents, the | operator is recommended. Defaults to ``Intents.DEFAULT``.
=======
    :param intents?: Allows specific control of permissions the application has when connected.
    In order to use multiple intents, the | operator is recommended. Defaults to ``Intents.DEFAULT``.
>>>>>>> 52e1369f
    :type intents: Optional[Intents]
    :param shards?: Dictates and controls the shards that the application connects under.
    :type shards: Optional[List[Tuple[int]]]
    :param presence?: Sets an RPC-like presence on the application when connected to the Gateway.
    :type presence: Optional[ClientPresence]
    :param default_scope?: Sets the default scope of all commands.
    :type default_scope: Optional[Union[int, Guild, List[int], List[Guild]]]
    :param disable_sync?: Controls whether synchronization in the user-facing API should be automatic or not.
    :type disable_sync: Optional[bool]

    :ivar AbstractEventLoop _loop: The asynchronous event loop of the client.
    :ivar HTTPClient _http: The user-facing HTTP connection to the Web API, as its own separate client.
    :ivar WebSocketClient _websocket: An object-orientation of a websocket server connection to the Gateway.
    :ivar Intents _intents: The Gateway intents of the application. Defaults to ``Intents.DEFAULT``.
    :ivar Optional[List[Tuple[int]]] _shard: The list of bucketed shards for the application's connection.
    :ivar Optional[ClientPresence] _presence: The RPC-like presence shown on an application once connected.
    :ivar str _token: The token of the application used for authentication when connecting.
    :ivar Optional[Dict[str, ModuleType]] _extensions: The "extensions" or cog equivalence registered to the main client.
    :ivar Application me: The application representation of the client.
    """

    def __init__(
        self,
        token: str,
        **kwargs,
    ) -> None:
<<<<<<< HEAD
=======
        r"""
        Establishes a client connection to the Web API and Gateway.

        :param token: The token of the application for authentication and connection.
        :type token: str
        :param intents?: Allows specific control of permissions the application has when connected.
        In order to use multiple intents, the | operator is recommended. Defaults to ``Intents.DEFAULT``.
        :type intents: Optional[Intents]
        :param shards?: Dictates and controls the shards that the application connects under.
        :type shards: Optional[List[Tuple[int]]]
        :param presence?: Sets an RPC-like presence on the application when connected to the Gateway.
        :type presence: Optional[ClientPresence]
        :param default_scope?: Sets the default scope of all commands.
        :type default_scope: Optional[Union[int, Guild, List[int], List[Guild]]]
        :param disable_sync?: Controls whether synchronization in the user-facing API should be automatic or not.
        :type disable_sync: Optional[bool]
        """

        # Arguments
        # ~~~~~~~~~
        # token : str
        #     The token of the application for authentication and connection.
        # intents? : Optional[Intents]
        #     Allows specific control of permissions the application has when connected.
        #     In order to use multiple intents, the | operator is recommended.
        #     Defaults to ``Intents.DEFAULT``.
        # shards? : Optional[List[Tuple[int]]]
        #     Dictates and controls the shards that the application connects under.
        # presence? : Optional[ClientPresence]
        #     Sets an RPC-like presence on the application when connected to the Gateway.
        # default_scope? : Optional[Union[int, Guild, List[int], List[Guild]]]
        #     Sets the default scope for all commands.
        # disable_sync? : Optional[bool]
        #     Controls whether synchronization in the user-facing API should be automatic or not.

>>>>>>> 52e1369f
        self._loop: AbstractEventLoop = get_event_loop()
        self._http: HTTPClient = HTTPClient(token=token)
        self._intents: Intents = kwargs.get("intents", Intents.DEFAULT)
        self._websocket: WSClient = WSClient(token=token, intents=self._intents)
        self._shards: List[Tuple[int]] = kwargs.get("shards", [])
        self._commands: List[Command] = []
        self._default_scope = kwargs.get("default_scope")
        self._presence = kwargs.get("presence")
        self._token = token
        self._extensions = {}
        self._scopes = set([])
        self.__command_coroutines = []
        self.__global_commands = {}
        self.__guild_commands = {}
        self.__name_autocomplete = {}
        self.me = None

        if self._default_scope:
            if not isinstance(self._default_scope, list):
                self._default_scope = [self._default_scope]
            if any(isinstance(scope, Guild) for scope in self._default_scope):
                self._default_scope = [
                    (scope.id if isinstance(scope, Guild) else scope)
                    for scope in self._default_scope
                ]
        self._default_scope = convert_list(int)(self._default_scope)
        if kwargs.get("disable_sync"):
            self._automate_sync = False
            log.warning(
                "Automatic synchronization has been disabled. Interactions may need to be manually synchronized."
            )
        else:
            self._automate_sync = True

        data = self._loop.run_until_complete(self._http.get_current_bot_information())
        self.me = Application(**data, _client=self._http)

    @property
    def guilds(self) -> List[Guild]:
        """Returns a list of guilds the bot is in."""

        return [
            Guild(**_) if _.get("_client") else Guild(**_, _client=self._http)
            for _ in self._http.cache.self_guilds.view
        ]

    @property
    def latency(self) -> float:
        """Returns the connection latency in milliseconds."""

        return self._websocket.latency * 1000

    def start(self) -> None:
        """Starts the client session."""
        try:
            self._loop.run_until_complete(self._ready())
        except (CancelledError, Exception) as e:
            raise e from e
        except KeyboardInterrupt:
            log.error("KeyboardInterrupt detected, shutting down the bot.")

    def __register_events(self) -> None:
        """Registers all raw gateway events to the known events."""
        self._websocket._dispatch.register(self.__raw_socket_create)
        self._websocket._dispatch.register(self.__raw_channel_create, "on_channel_create")
        self._websocket._dispatch.register(self.__raw_message_create, "on_message_create")
        self._websocket._dispatch.register(self.__raw_guild_create, "on_guild_create")

    async def __register_name_autocomplete(self) -> None:
        for key in self.__name_autocomplete.keys():
            _command_obj = self._find_command(key)
            _command: Union[Snowflake, int] = int(_command_obj.id)
            for _ in self.__name_autocomplete[key]:
                # _ contains {"coro" : coro, "name": <name_as_string>}
                self.event(
                    _["coro"],
                    name=f"autocomplete_{_command}_{_['name']}",
                )

    @staticmethod
    async def __compare_sync(
        data: dict, pool: List[dict]
    ) -> Tuple[bool, dict]:  # sourcery no-metrics
        """
        Compares an application command during the synchronization process.

        :param data: The application command to compare.
        :type data: dict
        :param pool: The "pool" or list of commands to compare from.
        :type pool: List[dict]
        :return: Whether the command has changed or not.
        :rtype: bool
        """

        # sourcery skip: none-compare

        attrs: List[str] = [
            name
            for name in ApplicationCommand.__slots__
            if not name.startswith("_")
            and not name.endswith("id")
            and name not in {"version", "default_permission"}
        ]

        option_attrs: List[str] = [name for name in Option.__slots__ if not name.startswith("_")]
        choice_attrs: List[str] = [name for name in Choice.__slots__ if not name.startswith("_")]
        log.info(f"Current attributes to compare: {', '.join(attrs)}.")
        clean: bool = True

        _command: dict = {}

        def __check_options(command, data):
            # sourcery skip: low-code-quality, none-compare
            # sourcery no-metrics
            _command_option_names = [option["name"] for option in command.get("options")]
            _data_option_names = [option["name"] for option in data.get("options")]

            if any(option not in _command_option_names for option in _data_option_names) or len(
                _data_option_names
            ) != len(_command_option_names):
                return False, command

            for option in command.get("options"):
                for _option in data.get("options"):
                    if _option["name"] == option["name"]:
                        for option_attr in option_attrs:
                            if (
                                option.get(option_attr)
                                and not _option.get(option_attr)
                                or not option.get(option_attr)
                                and _option.get(option_attr)
                            ):
                                return False, command
                            elif option_attr == "choices":
                                if not option.get("choices") or not _option.get("choices"):
                                    continue

                                _option_choice_names = [
                                    choice["name"] for choice in option.get("choices")
                                ]
                                _data_choice_names = [
                                    choice["name"] for choice in _option.get("choices")
                                ]

                                if any(
                                    _ not in _option_choice_names for _ in _data_choice_names
                                ) or len(_data_choice_names) != len(_option_choice_names):
                                    return False, command

                                for choice in option.get("choices"):
                                    for _choice in _option.get("choices"):
                                        if choice["name"] == _choice["name"]:
                                            for choice_attr in choice_attrs:
                                                if (
                                                    choice.get(choice_attr)
                                                    and not _choice.get(choice_attr)
                                                    or not choice.get(choice_attr)
                                                    and _choice.get(choice_attr)
                                                ):
                                                    return False, command
                                                elif choice.get(choice_attr) != _choice.get(
                                                    choice_attr
                                                ):
                                                    return False, command
                                                else:
                                                    continue

                                for i, __name in enumerate(_option_choice_names):
                                    if _data_choice_names[i] != __name:
                                        return False, command

                            elif option_attr == "required":
                                if (
                                    option.get(option_attr) == None  # noqa: E711
                                    and _option.get(option_attr) == False  # noqa: E712
                                ):
                                    # API not including if False
                                    continue

                            elif option_attr == "options":
                                if not option.get(option_attr) and not _option.get("options"):
                                    continue
                                _clean, _command = __check_options(option, _option)
                                if not _clean:
                                    return _clean, _command

                            elif option.get(option_attr) != _option.get(option_attr):
                                return False, command
                            else:
                                continue

            return next(
                (
                    (False, command)
                    for i, __name in enumerate(_command_option_names)
                    if _data_option_names[i] != __name
                ),
                (True, command),
            )

        for command in pool:
            if command["name"] == data["name"]:
                _command = command
                # in case it continues looping
                if not command.get("options"):
                    command["options"] = []
                    # this will ensure that the option will be an emtpy list, since discord returns `None`
                    # when no options are present, but they're in the data as `[]`
                if command.get("guild_id") and not isinstance(command.get("guild_id"), int):
                    if isinstance(command.get("guild_id"), list):
                        command["guild_id"] = [int(_) for _ in command["guild_id"]]
                    else:
                        command["guild_id"] = int(command["guild_id"])
                    # ensure that IDs are present as integers since discord returns strings.
                for attr in attrs:
                    if attr == "options":
                        if (
                            not command.get("options")
                            and data.get("options")
                            or command.get("options")
                            and not data.get("options")
                        ):
                            clean = False
                            return clean, _command

                        elif command.get("options") and data.get("options"):

                            clean, _command = __check_options(command, data)

                        if not clean:
                            return clean, _command

                        else:
                            continue

                    elif attr.endswith("localizations"):
                        if command.get(attr, None) is None and data.get(attr) == {}:
                            # This is an API/Version difference.
                            continue

                    elif (
                        attr == "dm_permission"
                        and data.get(attr) == True  # noqa: E712
                        and command.get(attr) == None  # noqa: E711
                    ):
                        # idk, it encountered me and synced unintentionally
                        continue

                    # elif data.get(attr, None) and command.get(attr) == data.get(attr):
                    elif command.get(attr, None) == data.get(attr, None):
                        # hasattr checks `dict.attr` not `dict[attr]`
                        continue
                    clean = False
                    break

        return clean, _command

    async def _ready(self) -> None:
        """
        Prepares the client with an internal "ready" check to ensure
        that all conditions have been met in a chronological order:

        .. code-block::

            CLIENT START
            |___ GATEWAY
            |   |___ READY
            |   |___ DISPATCH
            |___ SYNCHRONIZE
            |   |___ CACHE
            |___ DETECT DECORATOR
            |   |___ BUILD MODEL
            |   |___ SYNCHRONIZE
            |   |___ CALLBACK
            LOOP
        """
        ready: bool = False

        try:
            if self.me.flags is not None:
                # This can be None.
                if self._intents.GUILD_PRESENCES in self._intents and not (
                    self.me.flags.GATEWAY_PRESENCE in self.me.flags
                    or self.me.flags.GATEWAY_PRESENCE_LIMITED in self.me.flags
                ):
                    raise RuntimeError("Client not authorised for the GUILD_PRESENCES intent.")
                if self._intents.GUILD_MEMBERS in self._intents and not (
                    self.me.flags.GATEWAY_GUILD_MEMBERS in self.me.flags
                    or self.me.flags.GATEWAY_GUILD_MEMBERS_LIMITED in self.me.flags
                ):
                    raise RuntimeError("Client not authorised for the GUILD_MEMBERS intent.")
                if self._intents.GUILD_MESSAGES in self._intents and not (
                    self.me.flags.GATEWAY_MESSAGE_CONTENT in self.me.flags
                    or self.me.flags.GATEWAY_MESSAGE_CONTENT_LIMITED in self.me.flags
                ):
                    log.critical("Client not authorised for the MESSAGE_CONTENT intent.")
            elif self._intents.value != Intents.DEFAULT.value:
                raise RuntimeError("Client not authorised for any privileged intents.")

            self.__register_events()
            self.__resolve_commands()

            if self._automate_sync:
                await self.__sync()
            else:
                await self.__get_all_commands()
            await self.__register_name_autocomplete()

            ready = True
        except Exception:
            log.exception("Could not prepare the client:")
        finally:
            if ready:
                log.debug("Client is now ready.")
                await self._login()

    async def _login(self) -> None:
        """Makes a login with the Discord API."""
        while not self._websocket._closed:
            await self._websocket._establish_connection(self._shards, self._presence)

    async def wait_until_ready(self) -> None:
        """Helper method that waits until the websocket is ready."""
        await self._websocket.wait_until_ready()

    async def __get_all_commands(self) -> None:
        # this method is just copied from the sync method
        # I expect this to be changed in the sync rework
        # until then this will deliver a cache if sync is off to make autocomplete work bug-free
        # but even with sync off, we should cache all commands here always

        _guilds = await self._http.get_self_guilds()
        _guild_ids = [int(_["id"]) for _ in _guilds]
        self._scopes.update(_guild_ids)
        _cmds = await self._http.get_application_commands(
            application_id=self.me.id, with_localizations=True
        )

        for command in _cmds:
            if command.get("code"):
                # Error exists.
                raise LibraryException(command["code"], message=f'{command["message"]} |')

        self.__global_commands = {"commands": _cmds, "clean": True}
        # TODO: add to cache (later)

        # responsible for checking if a command is in the cache but not a coro -> allowing removal

        for _id in _guild_ids:
            _cmds = await self._http.get_application_commands(
                application_id=self.me.id, guild_id=_id, with_localizations=True
            )

            if isinstance(_cmds, dict) and _cmds.get("code"):
                if int(_cmds.get("code")) != 50001:
                    raise LibraryException(_cmds["code"], message=f'{_cmds["message"]} |')

                log.warning(
                    f"Your bot is missing access to guild with corresponding id {_id}! "
                    "Syncing commands will not be possible until it is invited with "
                    "`application.commands` scope!"
                )
                continue

            for command in _cmds:
                if command.get("code"):
                    # Error exists.
                    raise LibraryException(command["code"], message=f'{command["message"]} |')

            self.__guild_commands[_id] = {"commands": _cmds, "clean": True}

    def __resolve_commands(self) -> None:
        """
        Resolves all commands to the command coroutines.

        .. warning::
            This is an internal method. Do not call it unless you know what you are doing!
        """
        for cmd in self._commands:
            if cmd.resolved:
                continue

            if cmd.default_scope and self._default_scope:
                cmd.scope = (
                    cmd.scope.extend(cmd.default_scope) if cmd.scope else self._default_scope
                )

            data: Union[dict, List[dict]] = cmd.full_data
            coro = cmd.dispatcher

            self.__check_command(
                command=ApplicationCommand(**(data[0] if isinstance(data, list) else data)),
                coro=coro,
            )

            if cmd.autocompletions:
                self.__name_autocomplete.update(cmd.autocompletions)

            coro = coro.__func__ if hasattr(coro, "__func__") else coro

            coro._command_data = data
            coro._name = cmd.name

            if (data["name"] if isinstance(data, dict) else data[0]["name"]) not in (
                (
                    c._command_data["name"]
                    if isinstance(c._command_data, dict)
                    else c._command_data[0]["name"]
                )
                for c in self.__command_coroutines
            ):
                self.__command_coroutines.append(coro)

            if cmd.scope not in (MISSING, None):
                if isinstance(cmd.scope, List):
                    [self._scopes.add(_ if isinstance(_, int) else _.id) for _ in cmd.scope]
                else:
                    self._scopes.add(cmd.scope if isinstance(cmd.scope, int) else cmd.scope.id)

            self.event(coro, name=f"command_{cmd.name}")
            cmd.resolved = True

    async def __sync(self) -> None:  # sourcery no-metrics
        """
        Synchronizes all commands to the API.

        .. warning::
            This is an internal method. Do not call it unless you know what you are doing!
        """
        # sourcery skip: low-code-quality

        log.debug("starting command sync")
        _guilds = await self._http.get_self_guilds()
        _guild_ids = [int(_["id"]) for _ in _guilds]
        self._scopes.update(_guild_ids)
        _cmds = await self._http.get_application_commands(
            application_id=self.me.id, with_localizations=True
        )

        for command in _cmds:
            if command.get("code"):
                # Error exists.
                raise LibraryException(command["code"], message=f'{command["message"]} |')

        self.__global_commands = {"commands": _cmds, "clean": True}
        # TODO: add to cache (later)

        __check_global_commands: List[str] = [cmd["name"] for cmd in _cmds]
        __check_guild_commands: Dict[int, List[str]] = {}
        __blocked_guilds: set = set()

        # responsible for checking if a command is in the cache but not a coro -> allowing removal

        for _id in _guild_ids.copy():
            try:
                _cmds = await self._http.get_application_commands(
                    application_id=self.me.id, guild_id=_id, with_localizations=True
                )
            except LibraryException as e:
                if int(e.code) != 50001:
                    raise LibraryException(code=e.code, message=e.message) from e

                log.warning(
                    f"Your bot is missing access to guild with corresponding id {_id}! "
                    "Adding commands will not be possible until it is invited with "
                    "`application.commands` scope!"
                )
                __blocked_guilds.add(_id)
                _guild_ids.remove(_id)
                continue

            self.__guild_commands[_id] = {"commands": _cmds, "clean": True}
            __check_guild_commands[_id] = [cmd["name"] for cmd in _cmds] if _cmds else []

        for coro in self.__command_coroutines:
            if hasattr(coro, "_command_data"):  # just so IDE knows it exists
                if isinstance(coro._command_data, list):
                    _guild_command: dict
                    for _guild_command in coro._command_data:
                        _guild_id = _guild_command.get("guild_id")
                        if _guild_id in __blocked_guilds:
                            log.fatal(f"Cannot sync commands on guild with id {_guild_id}!")
                            raise LibraryException(50001, message="Missing Access |")
                        if _guild_command["name"] not in __check_guild_commands[_guild_id]:
                            self.__guild_commands[_guild_id]["clean"] = False
                            self.__guild_commands[_guild_id]["commands"].append(_guild_command)

                        else:
                            clean, _command = await self.__compare_sync(
                                _guild_command, self.__guild_commands[_guild_id]["commands"]
                            )
                            if not clean:
                                self.__guild_commands[_guild_id]["clean"] = False
                                # _pos = self.__guild_commands[_guild_id]["commands"].index(_command)
                                # self.__guild_commands[_guild_id]["commands"][_pos] = _guild_command

                                for _pos, _dict in enumerate(
                                    self.__guild_commands[_guild_id]["commands"]
                                ):
                                    if _dict["name"] == _command["name"]:
                                        self.__guild_commands[_guild_id]["commands"][
                                            _pos
                                        ] = _guild_command
                                        break

                            if __check_guild_commands[_guild_id]:
                                del __check_guild_commands[_guild_id][
                                    __check_guild_commands[_guild_id].index(_guild_command["name"])
                                ]

                elif coro._command_data["name"] in __check_global_commands:  # noqa
                    clean, _command = await self.__compare_sync(
                        coro._command_data, self.__global_commands["commands"]
                    )

                    if not clean:
                        self.__global_commands["clean"] = False
                        # _pos = self.__global_commands["commands"].index(_command)
                        # self.__global_commands["commands"][_pos] = coro._command_data

                        for _pos, _dict in enumerate(self.__global_commands["commands"]):
                            if _dict["name"] == _command["name"]:
                                self.__global_commands["commands"][_pos] = coro._command_data
                                break

                    if __check_global_commands:
                        del __check_global_commands[
                            __check_global_commands.index(coro._command_data["name"])  # noqa
                        ]

                else:
                    self.__global_commands["clean"] = False
                    self.__global_commands["commands"].append(coro._command_data)

        if not self.__command_coroutines:
            if self.__global_commands["commands"]:
                self.__global_commands["clean"] = False
                self.__global_commands["commands"] = []
                __check_global_commands = []
            for _id in _guild_ids:
                if self.__guild_commands[_id]["commands"]:
                    __check_guild_commands[_id] = []
                    self.__guild_commands[_id]["clean"] = False
                    self.__guild_commands[_id]["commands"] = []

        if __check_global_commands:
            # names are present but not found in registered global command coroutines. Deleting.
            self.__global_commands["clean"] = False
            for name in __check_global_commands:
                _pos = self.__global_commands["commands"].index(
                    [_ for _ in self.__global_commands["commands"] if _["name"] == name][0]
                )
                del self.__global_commands["commands"][_pos]

        for _id in _guild_ids:
            if __check_guild_commands[_id]:
                self.__guild_commands[_id]["clean"] = False
                for name in __check_guild_commands[_id]:
                    _pos = self.__guild_commands[_id]["commands"].index(
                        [_ for _ in self.__guild_commands[_id]["commands"] if _["name"] == name][0]
                    )
                    del self.__guild_commands[_id]["commands"][_pos]

        if not self.__global_commands["clean"] or any(
            not self.__guild_commands[_id]["clean"] for _id in _guild_ids
        ):
            if not self.__global_commands["clean"]:
                res = await self._http.overwrite_application_command(
                    application_id=int(self.me.id), data=self.__global_commands["commands"]
                )
                self.__global_commands["clean"] = True
                self.__global_commands["commands"] = res

            for _id in _guild_ids:
                if not self.__guild_commands[_id]["clean"]:
                    res = await self._http.overwrite_application_command(
                        application_id=int(self.me.id),
                        data=self.__guild_commands[_id]["commands"],
                        guild_id=_id,
                    )
                    self.__guild_commands[_id]["clean"] = True
                    self.__guild_commands[_id]["commands"] = res

    def event(
        self, coro: Optional[Callable[..., Coroutine]] = MISSING, *, name: Optional[str] = MISSING
    ) -> Callable[..., Any]:
        """
        A decorator for listening to events dispatched from the
        Gateway.

        :param coro: The coroutine of the event.
        :type coro: Optional[Callable[..., Coroutine]]
        :param name(?): The name of the event. If not given, this defaults to the coroutine's name.
        :type name: Optional[str]
        :return: A callable response.
        :rtype: Callable[..., Any]
        """

        def decorator(coro: Optional[Callable[..., Coroutine]]):
            self._websocket._dispatch.register(
                coro, name=name if name is not MISSING else coro.__name__
            )
            return coro

        if coro is not MISSING:
            self._websocket._dispatch.register(
                coro, name=name if name is not MISSING else coro.__name__
            )
            return coro

        return decorator

    async def change_presence(self, presence: ClientPresence) -> None:
        """
        A method that changes the current client's presence on runtime.

         .. note::
            There is a ratelimit to using this method (5 per minute).
            As there's no gateway ratelimiter yet, breaking this ratelimit
            will force your bot to disconnect.

        :param presence: The presence to change the bot to on identify.
        :type presence: ClientPresence
        """
        await self._websocket._update_presence(presence)

    def __check_command(
        self,
        command: ApplicationCommand,
        coro: Callable[..., Coroutine],
        regex: str = r"^[a-z0-9_-]{1,32}$",
    ) -> None:  # sourcery no-metrics
        """
        Checks if a command is valid.
        """
        reg = re.compile(regex)
        _options_names: List[str] = []
        _sub_groups_present: bool = False
        _sub_cmds_present: bool = False

        def __check_sub_group(_sub_group: Option):
            nonlocal _sub_groups_present
            _sub_groups_present = True
            if _sub_group.name is MISSING:
                raise LibraryException(11, message="Sub command groups must have a name.")
            __indent = 4
            log.debug(
                f"{' ' * __indent}checking sub command group '{_sub_group.name}' of command '{command.name}'"
            )
            if not re.fullmatch(reg, _sub_group.name):
                raise LibraryException(
                    11,
                    message=f"The sub command group name does not match the regex for valid names ('{regex}')",
                )
            elif _sub_group.description is MISSING and not _sub_group.description:
                raise LibraryException(11, message="A description is required.")
            elif len(_sub_group.description) > 100:
                raise LibraryException(11, message="Descriptions must be less than 100 characters.")

            if not _sub_group.options:
                raise LibraryException(11, message="sub command groups must have subcommands!")
            if len(_sub_group.options) > 25:
                raise LibraryException(
                    11, message="A sub command group cannot contain more than 25 sub commands!"
                )
            for _sub_command in _sub_group.options:
                __check_sub_command(_sub_command, _sub_group)

        def __check_sub_command(_sub_command: Option, _sub_group: Option = MISSING):
            nonlocal _sub_cmds_present
            _sub_cmds_present = True
            if _sub_command.name is MISSING:
                raise LibraryException(11, message="sub commands must have a name!")
            if _sub_group is not MISSING:
                __indent = 8
                log.debug(
                    f"{' ' * __indent}checking sub command '{_sub_command.name}' of group '{_sub_group.name}'"
                )
            else:
                __indent = 4
                log.debug(
                    f"{' ' * __indent}checking sub command '{_sub_command.name}' of command '{command.name}'"
                )
            if not re.fullmatch(reg, _sub_command.name):
                raise LibraryException(
                    11,
                    message=f"The sub command name does not match the regex for valid names ('{reg}')",
                )
            elif _sub_command.description is MISSING or not _sub_command.description:
                raise LibraryException(11, message="A description is required.")
            elif len(_sub_command.description) > 100:
                raise LibraryException(11, message="Descriptions must be less than 100 characters.")

            if _sub_command.options is not MISSING and _sub_command.options:
                if len(_sub_command.options) > 25:
                    raise LibraryException(
                        11, message="Your sub command must have less than 25 options."
                    )
                _sub_opt_names = []
                for _opt in _sub_command.options:
                    __check_options(_opt, _sub_opt_names, _sub_command)
                del _sub_opt_names

        def __check_options(_option: Option, _names: list, _sub_command: Option = MISSING):
            nonlocal _options_names
            if getattr(_option, "autocomplete", False) and getattr(_option, "choices", False):
                log.warning("Autocomplete may not be set to true if choices are present.")
            if _option.name is MISSING:
                raise LibraryException(11, message="Options must have a name.")
            if _sub_command is not MISSING:
                __indent = 12 if _sub_groups_present else 8
                log.debug(
                    f"{' ' * __indent}checking option '{_option.name}' of sub command '{_sub_command.name}'"
                )
            else:
                __indent = 4
                log.debug(
                    f"{' ' * __indent}checking option '{_option.name}' of command '{command.name}'"
                )
            _options_names.append(_option.name)
            if not re.fullmatch(reg, _option.name):
                raise LibraryException(
                    11,
                    message=f"The option name does not match the regex for valid names ('{regex}')",
                )
            if _option.description is MISSING or not _option.description:
                raise LibraryException(
                    11,
                    message="A description is required.",
                )
            elif len(_option.description) > 100:
                raise LibraryException(
                    11,
                    message="Descriptions must be less than 100 characters.",
                )
            if _option.name in _names:
                raise LibraryException(
                    11, message="You must not have two options with the same name in a command!"
                )
            _names.append(_option.name)

        def __check_coro():
            __indent = 4
            log.debug(f"{' ' * __indent}Checking coroutine: '{coro.__name__}'")
            _ismethod = hasattr(coro, "__func__")
            if not len(coro.__code__.co_varnames) ^ (
                _ismethod and len(coro.__code__.co_varnames) == 1
            ):
                raise LibraryException(
                    11, message="Your command needs at least one argument to return context."
                )
            elif "kwargs" in coro.__code__.co_varnames:
                return
            elif _sub_cmds_present and len(coro.__code__.co_varnames) < (3 if _ismethod else 2):
                raise LibraryException(
                    11, message="Your command needs one argument for the sub_command."
                )
            elif _sub_groups_present and len(coro.__code__.co_varnames) < (4 if _ismethod else 3):
                raise LibraryException(
                    11,
                    message="Your command needs one argument for the sub_command and one for the sub_command_group.",
                )
            add: int = (
                1 + abs(_sub_cmds_present) + abs(_sub_groups_present) + 1 if _ismethod else +0
            )

            if len(coro.__code__.co_varnames) - add < len(set(_options_names)):
                log.debug(
                    "Coroutine is missing arguments for options:"
                    f" {[_arg for _arg in _options_names if _arg not in coro.__code__.co_varnames]}"
                )
                raise LibraryException(
                    11, message="You need one argument for every option name in your command!"
                )

        if command.name is MISSING:
            raise LibraryException(11, message="Your command must have a name.")

        else:
            log.debug(f"checking command '{command.name}':")
        if (
            not re.fullmatch(reg, command.name)
            and command.type == ApplicationCommandType.CHAT_INPUT
        ):
            raise LibraryException(
                11, message=f"Your command does not match the regex for valid names ('{regex}')"
            )
        elif command.type == ApplicationCommandType.CHAT_INPUT and (
            command.description is MISSING or not command.description
        ):
            raise LibraryException(11, message="A description is required.")
        elif command.type != ApplicationCommandType.CHAT_INPUT and (
            command.description is not MISSING and command.description
        ):
            raise LibraryException(11, message="Only chat-input commands can have a description.")

        elif command.description is not MISSING and len(command.description) > 100:
            raise LibraryException(11, message="Descriptions must be less than 100 characters.")

        if command.options and command.options is not MISSING:
            if len(command.options) > 25:
                raise LibraryException(11, message="Your command must have less than 25 options.")

            if command.type != ApplicationCommandType.CHAT_INPUT:
                raise LibraryException(
                    11, message="Only CHAT_INPUT commands can have options/sub-commands!"
                )

            _opt_names = []
            for _option in command.options:
                if _option.type == OptionType.SUB_COMMAND_GROUP:
                    __check_sub_group(_option)

                elif _option.type == OptionType.SUB_COMMAND:
                    __check_sub_command(_option)

                else:
                    __check_options(_option, _opt_names)
            del _opt_names

        __check_coro()

    def command(
        self,
        *,
        type: Optional[Union[int, ApplicationCommandType]] = ApplicationCommandType.CHAT_INPUT,
        name: Optional[str] = MISSING,
        description: Optional[str] = MISSING,
        scope: Optional[Union[int, Guild, List[int], List[Guild]]] = MISSING,
        options: Optional[
            Union[Dict[str, Any], List[Dict[str, Any]], Option, List[Option]]
        ] = MISSING,
        name_localizations: Optional[Dict[Union[str, Locale], str]] = MISSING,
        description_localizations: Optional[Dict[Union[str, Locale], str]] = MISSING,
        default_member_permissions: Optional[Union[int, Permissions]] = MISSING,
        dm_permission: Optional[bool] = MISSING,
        default_scope: bool = True,
    ) -> Callable[[Callable[..., Coroutine]], Command]:
        """
        A decorator for registering an application command to the Discord API,
        as well as being able to listen for ``INTERACTION_CREATE`` dispatched
        gateway events.

        The structure of a chat-input command:

        .. code-block:: python

            @command(name="command-name", description="this is a command.")
            async def command_name(ctx):
                ...

        You are also able to establish it as a message or user command by simply passing
        the ``type`` kwarg field into the decorator:

        .. code-block:: python

            @command(type=interactions.ApplicationCommandType.MESSAGE, name="Message Command")
            async def message_command(ctx):
                ...

        The ``scope`` kwarg field may also be used to designate the command in question
        applicable to a guild or set of guilds.

        To properly utilise the ``default_member_permissions`` kwarg, it requires OR'ing the permission values, similar to instantiating the client with Intents.
        For example:

        .. code-block:: python

            @command(name="kick", description="Kick a user.", default_member_permissions=interactions.Permissions.BAN_MEMBERS | interactions.Permissions.KICK_MEMBERS)
            async def kick(ctx, user: interactions.Member):
                ...

        Another example below for instance is an admin-only command:

        .. code-block:: python

            @command(name="sudo", description="this is an admin-only command.", default_member_permissions=interactions.Permissions.ADMINISTRATOR)
            async def sudo(ctx):
                ...

        .. note::
            If ``default_member_permissions`` is not given, this will default to anyone that is able to use the command.

        :param type?: The type of application command. Defaults to :meth:`interactions.enums.ApplicationCommandType.CHAT_INPUT` or ``1``.
        :type type: Optional[Union[str, int, ApplicationCommandType]]
        :param name: The name of the application command. This *is* required but kept optional to follow kwarg rules.
        :type name: Optional[str]
        :param description?: The description of the application command. This should be left blank if you are not using ``CHAT_INPUT``.
        :type description: Optional[str]
        :param scope?: The "scope"/applicable guilds the application command applies to.
        :type scope: Optional[Union[int, Guild, List[int], List[Guild]]]
        :param options?: The "arguments"/options of an application command. This should be left blank if you are not using ``CHAT_INPUT``.
        :type options: Optional[Union[Dict[str, Any], List[Dict[str, Any]], Option, List[Option]]]
        :param name_localizations?: The dictionary of localization for the ``name`` field. This enforces the same restrictions as the ``name`` field.
        :type name_localizations: Optional[Dict[Union[str, Locale], str]]
        :param description_localizations?: The dictionary of localization for the ``description`` field. This enforces the same restrictions as the ``description`` field.
        :type description_localizations: Optional[Dict[Union[str, Locale], str]]
        :param default_member_permissions?: The permissions bit value of ``interactions.api.model.flags.Permissions``. If not given, defaults to :meth:`interactions.api.model.flags.Permissions.USE_APPLICATION_COMMANDS` or ``2147483648``
        :type default_member_permissions: Optional[Union[int, Permissions]]
        :param dm_permission?: The application permissions if executed in a Direct Message. Defaults to ``True``.
        :type dm_permission: Optional[bool]
        :param default_scope?: Whether the scope of the command is the default scope set in the client. Defaults to ``True``.
        :type default_scope: bool
        :return: A callable response.
        :rtype: Callable[[Callable[..., Coroutine]], Command]
        """

        def decorator(coro: Callable[..., Coroutine]) -> Command:
            cmd = Command(
                coro=coro,
                type=type,
                name=name,
                description=description,
                options=options,
                scope=scope,
                default_member_permissions=default_member_permissions,
                dm_permission=dm_permission,
                name_localizations=name_localizations,
                description_localizations=description_localizations,
                default_scope=default_scope,
            )
            self._commands.append(cmd)
            return cmd

        return decorator

    def message_command(
        self,
        *,
        name: Optional[str] = MISSING,
        scope: Optional[Union[int, Guild, List[int], List[Guild]]] = MISSING,
        name_localizations: Optional[Dict[Union[str, Locale], Any]] = MISSING,
        default_member_permissions: Optional[Union[int, Permissions]] = MISSING,
        dm_permission: Optional[bool] = MISSING,
        default_scope: bool = True,
    ) -> Callable[[Callable[..., Coroutine]], Command]:
        """
        A decorator for registering a message context menu to the Discord API,
        as well as being able to listen for ``INTERACTION_CREATE`` dispatched
        gateway events.

        The structure of a message context menu:

        .. code-block:: python

            @message_command(name="Context menu name")
            async def context_menu_name(ctx):
                ...

        The ``scope`` kwarg field may also be used to designate the command in question
        applicable to a guild or set of guilds.

        :param name: The name of the application command.
        :type name: Optional[str]
        :param scope?: The "scope"/applicable guilds the application command applies to. Defaults to ``None``.
        :type scope: Optional[Union[int, Guild, List[int], List[Guild]]]
        :param default_permission?: The default permission of accessibility for the application command. Defaults to ``True``.
        :type default_permission: Optional[bool]
        :param name_localizations?: The dictionary of localization for the ``name`` field. This enforces the same restrictions as the ``name`` field.
        :type name_localizations: Optional[Dict[Union[str, Locale], str]]
        :param default_member_permissions?: The permissions bit value of ``interactions.api.model.flags.Permissions``. If not given, defaults to :meth:`interactions.api.model.flags.Permissions.USE_APPLICATION_COMMANDS` or ``2147483648``
        :type default_member_permissions: Optional[Union[int, Permissions]]
        :param dm_permission?: The application permissions if executed in a Direct Message. Defaults to ``True``.
        :type dm_permission: Optional[bool]
        :param default_scope?: Whether the scope of the command is the default scope set in the client. Defaults to ``True``.
        :type default_scope: bool
        :return: A callable response.
        :rtype: Callable[[Callable[..., Coroutine]], Command]
        """

        def decorator(coro: Callable[..., Coroutine]) -> Command:
            return self.command(
                type=ApplicationCommandType.MESSAGE,
                name=name,
                scope=scope,
                default_member_permissions=default_member_permissions,
                dm_permission=dm_permission,
                name_localizations=name_localizations,
                default_scope=default_scope,
            )(coro)

        return decorator

    def user_command(
        self,
        *,
        name: Optional[str] = MISSING,
        scope: Optional[Union[int, Guild, List[int], List[Guild]]] = MISSING,
        name_localizations: Optional[Dict[Union[str, Locale], Any]] = MISSING,
        default_member_permissions: Optional[Union[int, Permissions]] = MISSING,
        dm_permission: Optional[bool] = MISSING,
        default_scope: bool = True,
    ) -> Callable[[Callable[..., Coroutine]], Command]:
        """
        A decorator for registering a user context menu to the Discord API,
        as well as being able to listen for ``INTERACTION_CREATE`` dispatched
        gateway events.

        The structure of a user context menu:

        .. code-block:: python

            @user_command(name="Context menu name")
            async def context_menu_name(ctx):
                ...

        The ``scope`` kwarg field may also be used to designate the command in question
        applicable to a guild or set of guilds.

        :param name: The name of the application command.
        :type name: Optional[str]
        :param scope?: The "scope"/applicable guilds the application command applies to. Defaults to ``None``.
        :type scope: Optional[Union[int, Guild, List[int], List[Guild]]]
        :param default_permission?: The default permission of accessibility for the application command. Defaults to ``True``.
        :type default_permission: Optional[bool]
        :param name_localizations?: The dictionary of localization for the ``name`` field. This enforces the same restrictions as the ``name`` field.
        :type name_localizations: Optional[Dict[Union[str, Locale], str]]
        :param default_member_permissions?: The permissions bit value of ``interactions.api.model.flags.Permissions``. If not given, defaults to :meth:`interactions.api.model.flags.Permissions.USE_APPLICATION_COMMANDS` or ``2147483648``
        :type default_member_permissions: Optional[Union[int, Permissions]]
        :param dm_permission?: The application permissions if executed in a Direct Message. Defaults to ``True``.
        :type dm_permission: Optional[bool]
        :param default_scope?: Whether the scope of the command is the default scope set in the client. Defaults to ``True``.
        :type default_scope: bool
        :return: A callable response.
        :rtype: Callable[[Callable[..., Coroutine]], Command]
        """

        def decorator(coro: Callable[..., Coroutine]) -> Command:
            return self.command(
                type=ApplicationCommandType.USER,
                name=name,
                scope=scope,
                default_member_permissions=default_member_permissions,
                dm_permission=dm_permission,
                name_localizations=name_localizations,
                default_scope=default_scope,
            )(coro)

        return decorator

    def component(
        self, component: Union[str, Button, SelectMenu]
    ) -> Callable[[Callable[..., Coroutine]], Callable[..., Coroutine]]:
        """
        A decorator for listening to ``INTERACTION_CREATE`` dispatched gateway
        events involving components.

        The structure for a component callback:

        .. code-block:: python

            # Method 1
            @component(interactions.Button(
                style=interactions.ButtonStyle.PRIMARY,
                label="click me!",
                custom_id="click_me_button",
            ))
            async def button_response(ctx):
                ...

            # Method 2
            @component("custom_id")
            async def button_response(ctx):
                ...

        The context of the component callback decorator inherits the same
        as of the command decorator.

        :param component: The component you wish to callback for.
        :type component: Union[str, Button, SelectMenu]
        :return: A callable response.
        :rtype: Callable[[Callable[..., Coroutine]], Callable[..., Coroutine]]
        """

        def decorator(coro: Callable[..., Coroutine]) -> Callable[..., Coroutine]:
            payload: str = (
                _component(component).custom_id
                if isinstance(component, (Button, SelectMenu))
                else component
            )
            return self.event(coro, name=f"component_{payload}")

        return decorator

    def _find_command(self, command: str) -> ApplicationCommand:
        """
        Iterates over `commands` and returns an :class:`ApplicationCommand` if it matches the name from `command`

        :param command: The name of the command to match
        :type command: str
        :return: An ApplicationCommand model
        :rtype: ApplicationCommand
        """
        _command: Dict
        _command_obj = next(
            (
                ApplicationCommand(**_command)
                for _command in self.__global_commands["commands"]
                if _command["name"] == command
            ),
            None,
        )

        if not _command_obj:
            for scope in self._scopes:
                _command_obj = next(
                    (
                        ApplicationCommand(**_command)
                        for _command in self.__guild_commands[scope]["commands"]
                        if _command["name"] == command
                    ),
                    None,
                )
                if _command_obj:
                    break

        if not _command_obj or (hasattr(_command_obj, "id") and not _command_obj.id):
            raise LibraryException(
                6,
                message="The command does not exist. Make sure to define"
                + " your autocomplete callback after your commands",
            )
        else:
            return _command_obj

    def autocomplete(
        self, command: Union[ApplicationCommand, int, str, Snowflake], name: str
    ) -> Callable[[Callable[..., Coroutine]], Callable[..., Coroutine]]:
        """
        A decorator for listening to ``INTERACTION_CREATE`` dispatched gateway
        events involving autocompletion fields.

        The structure for an autocomplete callback:

        .. code-block:: python

            @autocomplete(command="command_name", name="option_name")
            async def autocomplete_choice_list(ctx, user_input: str = ""):
                await ctx.populate([
                    interactions.Choice(...),
                    interactions.Choice(...),
                    ...
                ])

        :param command: The command, command ID, or command name with the option.
        :type command: Union[ApplicationCommand, int, str, Snowflake]
        :param name: The name of the option to autocomplete.
        :type name: str
        :return: A callable response.
        :rtype: Callable[[Callable[..., Coroutine]], Callable[..., Coroutine]]
        """

        if isinstance(command, ApplicationCommand):
            _command: Union[Snowflake, int] = command.id
        elif isinstance(command, str):
            _command: str = command
        elif isinstance(command, int) or isinstance(command, Snowflake):
            _command: Union[Snowflake, int] = int(command)
        else:
            raise LibraryException(
                message="You can only insert strings, integers and ApplicationCommands here!",
                code=12,
            )

        def decorator(coro: Callable[..., Coroutine]) -> Callable[..., Coroutine]:
            if isinstance(_command, str):
                curr_autocomplete = self.__name_autocomplete.get(_command, [])
                curr_autocomplete.append({"coro": coro, "name": name})
                self.__name_autocomplete[_command] = curr_autocomplete
                return coro
            return self.event(coro, name=f"autocomplete_{_command}_{name}")

        return decorator

    def modal(
        self, modal: Union[Modal, str]
    ) -> Callable[[Callable[..., Coroutine]], Callable[..., Coroutine]]:
        """
        A decorator for listening to ``INTERACTION_CREATE`` dispatched gateway
        events involving modals.

        The structure for a modal callback:

        .. code-block:: python

            @modal(interactions.Modal(
                interactions.TextInput(
                    style=interactions.TextStyleType.PARAGRAPH,
                    custom_id="how_was_your_day_field",
                    label="How has your day been?",
                    placeholder="Well, so far...",
                ),
            ))
            async def modal_response(ctx):
                ...

        The context of the modal callback decorator inherits the same
        as of the component decorator.

        :param modal: The modal or custom_id of modal you wish to callback for.
        :type modal: Union[Modal, str]
        :return: A callable response.
        :rtype: Callable[[Callable[..., Coroutine]], Callable[..., Coroutine]]
        """

        def decorator(coro: Callable[..., Coroutine]) -> Callable[..., Coroutine]:
            payload: str = modal.custom_id if isinstance(modal, Modal) else modal
            return self.event(coro, name=f"modal_{payload}")

        return decorator

    def load(
        self, name: str, package: Optional[str] = None, *args, **kwargs
    ) -> Optional["Extension"]:
        r"""
        "Loads" an extension off of the current client by adding a new class
        which is imported from the library.

        :param name: The name of the extension.
        :type name: str
        :param package?: The package of the extension.
        :type package: Optional[str]
        :param \*args?: Optional arguments to pass to the extension
        :type \**args: tuple
        :param \**kwargs?: Optional keyword-only arguments to pass to the extension.
        :type \**kwargs: dict
        :return: The loaded extension.
        :rtype: Optional[Extension]
        """
        _name: str = resolve_name(name, package)

        if _name in self._extensions:
            log.error(f"Extension {name} has already been loaded. Skipping.")
            return

        module = import_module(
            name, package
        )  # should be a module, because Extensions just need to be __init__-ed

        try:
            setup = getattr(module, "setup")
            extension = setup(self, *args, **kwargs)
        except Exception as error:
            del sys.modules[name]
            log.error(f"Could not load {name}: {error}. Skipping.")
            raise error from error
        else:
            log.debug(f"Loaded extension {name}.")
            self._extensions[_name] = module
            return extension

    def remove(
        self, name: str, remove_commands: bool = True, package: Optional[str] = None
    ) -> None:
        """
        Removes an extension out of the current client from an import resolve.

        :param name: The name of the extension.
        :type name: str
        :param remove_commands?: Whether to remove commands before reloading. Defaults to True.
        :type remove_commands: bool
        :param package?: The package of the extension.
        :type package: Optional[str]
        """
        try:
            _name: str = resolve_name(name, package)
        except AttributeError:
            _name = name

        extension = self._extensions.get(_name)

        if _name not in self._extensions:
            log.error(f"Extension {name} has not been loaded before. Skipping.")
            return

        if isinstance(extension, ModuleType):  # loaded as a module
            for ext_name, ext in getmembers(
                extension, lambda x: isinstance(x, type) and issubclass(x, Extension)
            ):

                if ext_name != "Extension":
                    _extension = self._extensions.get(ext_name)
                    with contextlib.suppress(AttributeError):
                        self._loop.create_task(
                            _extension.teardown(remove_commands=remove_commands)
                        )  # made for Extension, usable by others
            del sys.modules[_name]

        else:
            with contextlib.suppress(AttributeError):
                self._loop.create_task(
                    extension.teardown(remove_commands=remove_commands)
                )  # made for Extension, usable by others
        del self._extensions[_name]

        log.debug(f"Removed extension {name}.")

    def reload(
        self,
        name: str,
        package: Optional[str] = None,
        remove_commands: bool = True,
        *args,
        **kwargs,
    ) -> Optional["Extension"]:
        r"""
        "Reloads" an extension off of current client from an import resolve.

        .. warning::
            This will remove and re-add application commands, counting towards your daily application
            command creation limit, as long as you have the ``remove_commands`` argument set to ``True``, what it is by
            default.

        :param name: The name of the extension
        :type name: str
        :param package?: The package of the extension
        :type package: Optional[str]
        :param remove_commands?: Whether to remove commands before reloading. Defaults to True
        :type remove_commands: bool
        :param \*args?: Optional arguments to pass to the extension
        :type \**args: tuple
        :param \**kwargs?: Optional keyword-only arguments to pass to the extension.
        :type \**kwargs: dict
        :return: The reloaded extension.
        :rtype: Optional[Extension]
        """
        _name: str = resolve_name(name, package)
        extension = self._extensions.get(_name)

        if extension is None:
            log.warning(f"Extension {name} could not be reloaded because it was never loaded.")
            return self.load(name, package)

        self.remove(name, package=package, remove_commands=remove_commands)
        return self.load(name, package, *args, **kwargs)

    def get_extension(self, name: str) -> Optional[Union[ModuleType, "Extension"]]:
        return self._extensions.get(name)

    async def modify(
        self,
        username: Optional[str] = MISSING,
        avatar: Optional[Image] = MISSING,
    ) -> User:
        """
        Modify the bot user account settings.

        :param username?: The new username of the bot
        :type username?: Optional[str]
        :param avatar?: The new avatar of the bot
        :type avatar?: Optional[Image]
        :return: The modified User object
        :rtype: User
        """
        payload: dict = {"username": username, "avatar": avatar.data}
        data: dict = await self._http.modify_self(payload=payload)

        return User(**data)

    async def __raw_socket_create(self, data: Dict[Any, Any]) -> Dict[Any, Any]:
        """
        This is an internal function that takes any gateway socket event
        and then returns the data purely based off of what it does in
        the client instantiation class.

        :param data: The data that is returned
        :type data: Dict[Any, Any]
        :return: A dictionary of raw data.
        :rtype: Dict[Any, Any]
        """

        return data

    async def __raw_channel_create(self, channel) -> dict:
        """
        This is an internal function that caches the channel creates when dispatched.

        :param channel: The channel object data in question.
        :type channel: Channel
        :return: The channel as a dictionary of raw data.
        :rtype: dict
        """
        self._http.cache.channels.add(Build(id=channel.id, value=channel))

        return channel._json

    async def __raw_message_create(self, message) -> dict:
        """
        This is an internal function that caches the message creates when dispatched.

        :param message: The message object data in question.
        :type message: Message
        :return: The message as a dictionary of raw data.
        :rtype: dict
        """
        self._http.cache.messages.add(Build(id=message.id, value=message))

        return message._json

    async def __raw_guild_create(self, guild) -> dict:
        """
        This is an internal function that caches the guild creates on ready.

        :param guild: The guild object data in question.
        :type guild: Guild
        :return: The guild as a dictionary of raw data.
        :rtype: dict
        """
        self._http.cache.self_guilds.add(Build(id=str(guild.id), value=guild))

        return guild._json


# TODO: Implement the rest of cog behaviour when possible.
class Extension:
    """
    A class that allows you to represent "extensions" of your code, or
    essentially cogs that can be ran independent of the root file in
    an object-oriented structure.

    The structure of an extension:

    .. code-block:: python

        class CoolCode(interactions.Extension):
            def __init__(self, client):
                self.client = client

            @command(
                type=interactions.ApplicationCommandType.USER,
                name="User command in cog",
            )
            async def cog_user_cmd(self, ctx):
                ...

        def setup(client):
            CoolCode(client)
    """

    client: Client

    def __new__(cls, client: Client, *args, **kwargs) -> "Extension":
        # sourcery skip: low-code-quality

        self = super().__new__(cls)

        self.client = client
        self._commands = {}
        self._listeners = {}

        # This gets every coroutine in a way that we can easily change them
        # cls
        for name, func in getmembers(self, predicate=iscoroutinefunction):
            # TODO we can make these all share the same list, might make it easier to load/unload
            if hasattr(func, "__listener_name__"):  # set by extension_listener
                func = client.event(
                    func, name=func.__listener_name__
                )  # capture the return value for friendlier ext-ing

                listeners = self._listeners.get(func.__listener_name__, [])
                listeners.append(func)
                self._listeners[func.__listener_name__] = listeners

            if hasattr(func, "__component_data__"):
                args, kwargs = func.__component_data__
                func = client.component(*args, **kwargs)(func)

                component = kwargs.get("component") or args[0]
                comp_name = (
                    _component(component).custom_id
                    if isinstance(component, (Button, SelectMenu))
                    else component
                )
                comp_name = f"component_{comp_name}"

                listeners = self._listeners.get(comp_name, [])
                listeners.append(func)
                self._listeners[comp_name] = listeners

            if hasattr(func, "__autocomplete_data__"):
                all_args_kwargs = func.__autocomplete_data__
                for _ in all_args_kwargs:
                    args, kwargs = _[0], _[1]
                    func = client.autocomplete(*args, **kwargs)(func)

                    name = kwargs.get("name") or args[0]
                    _command = kwargs.get("command") or args[1]

                    _command: Union[Snowflake, int] = (
                        _command.id if isinstance(_command, ApplicationCommand) else _command
                    )

                    auto_name = f"autocomplete_{_command}_{name}"

                    listeners = self._listeners.get(auto_name, [])
                    listeners.append(func)
                    self._listeners[auto_name] = listeners

            if hasattr(func, "__modal_data__"):
                args, kwargs = func.__modal_data__
                func = client.modal(*args, **kwargs)(func)

                modal = kwargs.get("modal") or args[0]
                _modal_id: str = modal.custom_id if isinstance(modal, Modal) else modal
                modal_name = f"modal_{_modal_id}"

                listeners = self._listeners.get(modal_name, [])
                listeners.append(func)
                self._listeners[modal_name] = listeners

        for _, cmd in getmembers(self, predicate=lambda command: isinstance(command, Command)):
            cmd: Command

            if cmd.name in {_cmd.name for _cmd in self.client._commands}:
                continue

            cmd.extension = self
            self.client._commands.append(cmd)

            commands = self._commands.get(cmd.name, [])
            coro = cmd.dispatcher
            coro = coro.__func__ if hasattr(coro, "__func__") else coro
            commands.append(coro)
            self._commands[f"command_{cmd.name}"] = commands

        client._extensions[cls.__name__] = self

        self.client._Client__resolve_commands()  # noqa

        if client._websocket.ready.is_set() and client._automate_sync:
            client._loop.create_task(client._Client__sync())  # noqa

        return self

    async def teardown(self, remove_commands: bool = True):
        for event, funcs in self._listeners.items():
            for func in funcs:
                self.client._websocket._dispatch.events[event].remove(func)

        for cmd, funcs in self._commands.items():
            _cmd: str = cmd.split("_", 1)[1]

            for _coro in self.client._Client__command_coroutines:
                if _coro._name == _cmd:
                    self.client._Client__command_coroutines.remove(_coro)  # noqa
                    break

            for _command in self.client._commands:
                if _command.name == _cmd:
                    self.client._commands.remove(_command)
                    break

            for i in range(len(funcs)):
                self.client._websocket._dispatch.events[cmd].pop(i)  # noqa

        if self.client._automate_sync and remove_commands:
            await self.client._Client__sync()  # noqa


@wraps(Client.command)
def extension_command(**kwargs) -> Callable[[Callable[..., Coroutine]], Command]:
    def decorator(coro) -> Command:
        cmd = Command(coro=coro, **kwargs)
        coro.__command_data__ = cmd
        return cmd

    return decorator


def extension_listener(func: Optional[Coroutine] = None, name: Optional[str] = None):
    def decorator(func: Coroutine):
        func.__listener_name__ = name or func.__name__

        return func

    if func:
        # allows omitting `()` on `@listener`
        func.__listener_name__ = name or func.__name__
        return func

    return decorator


@wraps(Client.component)
def extension_component(*args, **kwargs):
    def decorator(func):
        func.__component_data__ = (args, kwargs)
        return func

    return decorator


@wraps(Client.autocomplete)
def extension_autocomplete(*args, **kwargs):
    def decorator(func):
        try:
            if getattr(func, "__autocomplete_data__"):
                func.__autocomplete_data__.append((args, kwargs))
        except AttributeError:
            func.__autocomplete_data__ = [(args, kwargs)]
        finally:
            return func

    return decorator


@wraps(Client.modal)
def extension_modal(*args, **kwargs):
    def decorator(func):
        func.__modal_data__ = (args, kwargs)
        return func

    return decorator


@wraps(Client.message_command)
def extension_message_command(*args, **kwargs):
    def decorator(func):
        kwargs["type"] = ApplicationCommandType.MESSAGE
        func.__command_data__ = (args, kwargs)
        return func

    return decorator


@wraps(Client.user_command)
def extension_user_command(*args, **kwargs):
    def decorator(func):
        kwargs["type"] = ApplicationCommandType.USER
        func.__command_data__ = (args, kwargs)
        return func

    return decorator<|MERGE_RESOLUTION|>--- conflicted
+++ resolved
@@ -48,12 +48,7 @@
 
     :param token: The token of the application for authentication and connection.
     :type token: str
-<<<<<<< HEAD
     :param intents?: Allows specific control of permissions the application has when connected. In order to use multiple intents, the | operator is recommended. Defaults to ``Intents.DEFAULT``.
-=======
-    :param intents?: Allows specific control of permissions the application has when connected.
-    In order to use multiple intents, the | operator is recommended. Defaults to ``Intents.DEFAULT``.
->>>>>>> 52e1369f
     :type intents: Optional[Intents]
     :param shards?: Dictates and controls the shards that the application connects under.
     :type shards: Optional[List[Tuple[int]]]
@@ -80,44 +75,6 @@
         token: str,
         **kwargs,
     ) -> None:
-<<<<<<< HEAD
-=======
-        r"""
-        Establishes a client connection to the Web API and Gateway.
-
-        :param token: The token of the application for authentication and connection.
-        :type token: str
-        :param intents?: Allows specific control of permissions the application has when connected.
-        In order to use multiple intents, the | operator is recommended. Defaults to ``Intents.DEFAULT``.
-        :type intents: Optional[Intents]
-        :param shards?: Dictates and controls the shards that the application connects under.
-        :type shards: Optional[List[Tuple[int]]]
-        :param presence?: Sets an RPC-like presence on the application when connected to the Gateway.
-        :type presence: Optional[ClientPresence]
-        :param default_scope?: Sets the default scope of all commands.
-        :type default_scope: Optional[Union[int, Guild, List[int], List[Guild]]]
-        :param disable_sync?: Controls whether synchronization in the user-facing API should be automatic or not.
-        :type disable_sync: Optional[bool]
-        """
-
-        # Arguments
-        # ~~~~~~~~~
-        # token : str
-        #     The token of the application for authentication and connection.
-        # intents? : Optional[Intents]
-        #     Allows specific control of permissions the application has when connected.
-        #     In order to use multiple intents, the | operator is recommended.
-        #     Defaults to ``Intents.DEFAULT``.
-        # shards? : Optional[List[Tuple[int]]]
-        #     Dictates and controls the shards that the application connects under.
-        # presence? : Optional[ClientPresence]
-        #     Sets an RPC-like presence on the application when connected to the Gateway.
-        # default_scope? : Optional[Union[int, Guild, List[int], List[Guild]]]
-        #     Sets the default scope for all commands.
-        # disable_sync? : Optional[bool]
-        #     Controls whether synchronization in the user-facing API should be automatic or not.
-
->>>>>>> 52e1369f
         self._loop: AbstractEventLoop = get_event_loop()
         self._http: HTTPClient = HTTPClient(token=token)
         self._intents: Intents = kwargs.get("intents", Intents.DEFAULT)
@@ -144,6 +101,7 @@
                     for scope in self._default_scope
                 ]
         self._default_scope = convert_list(int)(self._default_scope)
+
         if kwargs.get("disable_sync"):
             self._automate_sync = False
             log.warning(
