--- conflicted
+++ resolved
@@ -17,13 +17,9 @@
     options: Optional[Union[Dict[str, Any], List[Dict[str, Any]], Option, List[Option]]] = MISSING,
     name_localizations: Optional[Dict[Union[str, Locale], str]] = MISSING,
     description_localizations: Optional[Dict[Union[str, Locale], str]] = MISSING,
-<<<<<<< HEAD
-) -> Union[List[dict], dict]:
-=======
     default_member_permissions: Optional[Union[int, Permissions]] = MISSING,
     dm_permission: Optional[bool] = MISSING
-) -> List[ApplicationCommand]:
->>>>>>> fe970fab
+) -> Union[List[dict], dict]:
     """
     A wrapper designed to interpret the client-facing API for
     how a command is to be created and used.
