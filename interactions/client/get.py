--- conflicted
+++ resolved
@@ -211,31 +211,6 @@
                 _objects.append(_func(**_kwargs))
             return _http_request(_obj, http=client._http, request=_objects)
 
-<<<<<<< HEAD
-            elif force_http:
-                _objects.clear()
-                _func = getattr(client._http, http_name)
-                for _id in kwargs.get(kwarg_name):
-                    _kwargs = kwargs
-                    _kwargs.pop(kwarg_name)
-                    _kwargs[kwarg_name[:-1]] = _id
-                    _objects.append(_func(**_kwargs))
-                return _http_request(_obj, http=client._http, request=_objects)
-
-            else:
-                _func = getattr(client._http, http_name)
-                for _index, __obj in enumerate(_objects):
-                    if __obj is None:
-                        _id = kwargs.get(kwarg_name)[_index]
-                        _kwargs = kwargs
-                        _kwargs.pop(kwarg_name)
-                        _kwargs[kwarg_name[:-1]] = _id
-                        _request = _func(**_kwargs)
-                        _objects[_index] = _request
-                return _http_request(_obj, http=client._http, request=_objects)
-
-        _obj: Optional[_T] = None
-=======
         else:
             _func = getattr(client._http, http_name)
             for _index, __obj in enumerate(_objects):
@@ -247,7 +222,6 @@
                     _request = _func(**_kwargs)
                     _objects[_index] = _request
             return _http_request(_obj, http=client._http, request=_objects)
->>>>>>> da341e33
 
     _obj: Optional[_T] = None
 
