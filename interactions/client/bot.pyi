--- conflicted
+++ resolved
@@ -1,10 +1,6 @@
+from asyncio import AbstractEventLoop
 from types import ModuleType
-<<<<<<< HEAD
-from typing import Any, Callable, Coroutine, Dict, List, Optional, Union, overload, Type, Tuple
-from asyncio import AbstractEventLoop
-=======
 from typing import Any, Callable, Coroutine, Dict, List, Optional, Tuple, Union, overload, Type
->>>>>>> 61dcf641
 
 from ..api import Cache
 from ..api import Item as Build
@@ -20,7 +16,6 @@
 from ..api.models.role import Role
 from ..api.models.team import Application
 from ..api.models.user import User
-from .decor import component as _component
 from .enums import ApplicationCommandType, Locale
 from .models.command import ApplicationCommand, Option
 from .models.component import Button, Modal, SelectMenu
@@ -110,9 +105,9 @@
     def load(
         self, name: str, package: Optional[str] = None, *args, **kwargs
     ) -> Optional["Extension"]: ...
-    def remove(self, name: str, package: Optional[str] = None, remove_commands: bool = True) -> None: ...
+    def remove(self, name: str, package: Optional[str] = None) -> None: ...
     def reload(
-        self, name: str, package: Optional[str] = None, remove_commands: bool = True, *args, **kwargs,
+        self, name: str, package: Optional[str] = None, *args, **kwargs
     ) -> Optional["Extension"]: ...
     def get_extension(self, name: str) -> Union[ModuleType, "Extension"]: ...
     async def modify(
@@ -122,40 +117,6 @@
     ) -> User: ...
     def _find_command(self, command: str) -> ApplicationCommand: ...
     @overload
-<<<<<<< HEAD
-    async def get(self, obj: Type[Channel] = Channel, *, channel_id: int = MISSING) -> Channel: ...
-    @overload
-    async def get(self, obj: Type[Emoji] = Emoji, *, guild_id: int, emoji_id: int) -> Emoji: ...
-    @overload
-    async def get(self, obj: Type[Guild] = Guild, *, guild_id: int = MISSING) -> Guild: ...
-    @overload
-    async def get(self, obj: Type[Member] = Member, *, guild_id: int = MISSING, user_id: int = MISSING) -> Member: ...
-    @overload
-    async def get(
-        self,
-        obj: Type[Message] = Message,
-        *,
-        channel_id: int = MISSING,
-        message_id: int = MISSING,
-    ) -> Message: ...
-    @overload
-    async def get(self, obj: Type[Role] = Role, *, guild_id: int = MISSING, role_id: int = MISSING) -> Role: ...
-    @overload
-    async def get(self, obj: Type[Sticker] = MISSING, *, sticker_id: int = MISSING) -> Sticker: ...
-    @overload
-    async def get(self, obj: Type[User] = MISSING, *, user_id: int = MISSING) -> User: ...
-    async def __raw_channel_create(self, message) -> dict: ...
-    async def __raw_message_create(self, message) -> dict: ...
-    async def __raw_guild_create(self, guild) -> dict: ...
-
-class AutocompleteManager:
-
-    client: Client
-    command_name: str
-    def __init__(self, client: Client, command_name: str) -> None: ...
-    def __call__(self, name: str) -> Callable[..., Coroutine]: ...
-
-=======
     async def get(self, obj: Type[Channel], *, channel_id: int) -> Channel: ...
     @overload
     async def get(self, obj: Type[Emoji], *, guild_id: int, emoji_id: int) -> Emoji: ...
@@ -180,14 +141,13 @@
     async def __raw_channel_create(self, message) -> dict: ...
     async def __raw_message_create(self, message) -> dict: ...
     async def __raw_guild_create(self, guild) -> dict: ...
->>>>>>> 61dcf641
 
 class Extension:
     client: Client
     _commands: dict
     _listeners: dict
     def __new__(cls, client: Client, *args, **kwargs) -> Extension: ...
-    async def teardown(self, remove_commands: bool = True) -> None: ...
+    async def teardown(self) -> None: ...
 
 def extension_command(
     *,
