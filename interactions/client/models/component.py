import contextlib
from typing import List, Optional, Union

from ...api.error import LibraryException
from ...api.models.emoji import Emoji
from ...utils.attrs_utils import DictSerializerMixin, convert_list, define, field
from ...utils.missing import MISSING
from ..enums import ButtonStyle, ComponentType, TextStyleType

__all__ = (
    "SelectOption",
    "SelectMenu",
    "Button",
    "Component",
    "TextInput",
    "Modal",
    "ActionRow",
    "_build_components",
)


@define()
class ComponentMixin(DictSerializerMixin):
    """
    A mixin designed to let subclasses attribute changes be mirrored to their _json
    Arguably, this should be moved to the DictSerializerMixin, but testing would need to be done first
    """

    def __setattr__(self, key, value) -> None:
        super().__setattr__(key, value)
        if key not in {"_json", "_extras"} and (
            key not in self._json or value != self._json.get(key)
        ):
            if value is not None and value is not MISSING:
                with contextlib.suppress(AttributeError):
                    value = [val._json for val in value] if isinstance(value, list) else value._json
                self._json.update({key: value})
            elif value is None and key in self._json.keys():
                del self._json[key]


@define()
class SelectOption(ComponentMixin):
    """
    A class object representing the select option of a select menu. The structure for a select option:

    .. code-block:: python

        interactions.SelectOption(
            label="I'm a cool option. :)",
            value="internal_option_value",
            description="some extra info about me! :D",
        )

    :ivar str label: The label of the select option.
    :ivar str value: The returned value of the select option.
    :ivar Optional[str] description: The description of the select option.
    :ivar Optional[Emoji] emoji: The emoji used alongside the label of the select option.
    :ivar Optional[bool] default: Whether the select option is the default for the select menu.
    """

    label: str = field()
    value: str = field()
    description: Optional[str] = field(default=None)
    emoji: Optional[Emoji] = field(converter=Emoji, default=None)
    default: Optional[bool] = field(default=None)

    def __attrs_post_init__(self):
        if self.emoji:
            self._json.update({"emoji": self.emoji._json})


@define()
class SelectMenu(ComponentMixin):
    """
    A class object representing the select menu of a component. The structure for a select menu:

    .. code-block:: python

        interactions.SelectMenu(
            options=[interactions.SelectOption(...)],
            placeholder="Check out my options. :)",
            custom_id="menu_component",
        )
<<<<<<< HEAD

    :ivar ComponentType type: The type of select menu. Always defaults to ``3``.
    :ivar str custom_id: The customized "ID" of the select menu.
    :ivar List[SelectOption] options: The list of select options in the select menu.
    :ivar Optional[str] placeholder: The placeholder of the select menu.
    :ivar Optional[int] min_values: The minimum "options"/values to choose from the component.
    :ivar Optional[int] max_values: The maximum "options"/values to choose from the component.
    :ivar Optional[bool] disabled: Whether the select menu is unable to be used.
=======
    :ivar ComponentType type: The type of select menu. If not given, it defaults to ``ComponentType.SELECT`` (``STRING_SELECT``)
    :ivar str custom_id: The customized "ID" of the select menu.
    :ivar Optional[List[SelectOption]] options: The list of select options in the select menu. This only applies to String-based selects.
    :ivar Optional[str] placeholder?: The placeholder of the select menu.
    :ivar Optional[int] min_values?: The minimum "options"/values to choose from the component.
    :ivar Optional[int] max_values?: The maximum "options"/values to choose from the component.
    :ivar Optional[bool] disabled?: Whether the select menu is unable to be used.
    :ivar Optional[List[int]] channel_types:  Optional channel types to filter/whitelist. Only works with the CHANNEL_SELECT type.
>>>>>>> d048a8cb
    """

    type: ComponentType = field(converter=ComponentType, default=ComponentType.SELECT)
    custom_id: str = field()
    options: Optional[List[SelectOption]] = field(
        converter=convert_list(SelectOption), default=None
    )
    placeholder: Optional[str] = field(default=None)
    min_values: Optional[int] = field(default=None)
    max_values: Optional[int] = field(default=None)
    disabled: Optional[bool] = field(default=None)
    channel_types: Optional[List[int]] = field(default=None)

    def __attrs_post_init__(self) -> None:
        self._json.update({"type": self.type.value})
        if self.options:
            self._json.update({"options": [option._json for option in self.options]})


@define()
class Button(ComponentMixin):
    """
    A class object representing the button of a component. The structure for a button:

    .. code-block:: python

        interactions.Button(
            style=interactions.ButtonStyle.DANGER,
            label="Delete",
            custom_id="delete_message",
        )

    :ivar ComponentType type: The type of button. Always defaults to ``2``.
    :ivar ButtonStyle style: The style of the button.
    :ivar str label: The label of the button.
    :ivar Optional[Emoji] emoji: The emoji used alongside the label of the button.
    :ivar Optional[str] custom_id: The customized "ID" of the button.
    :ivar Optional[str] url: The URL route/path of the button.
    :ivar Optional[bool] disabled: Whether the button is unable to be used.
    """

    type: ComponentType = field(converter=ComponentType, default=ComponentType.BUTTON)
    style: ButtonStyle = field(converter=ButtonStyle)
    label: str = field()
    emoji: Optional[Emoji] = field(converter=Emoji, default=None)
    custom_id: Optional[str] = field(default=None)
    url: Optional[str] = field(default=None)
    disabled: Optional[bool] = field(default=None)

    def __attrs_post_init__(self) -> None:
        self._json.update({"type": self.type.value, "style": self.style.value})
        if self.emoji:
            self._json.update({"emoji": self.emoji._json})


@define()
class Component(ComponentMixin):
    """
    A class object representing the component in an interaction response/followup.

    .. note::
        ``components`` is only applicable if an ActionRow is supported, otherwise
        ActionRow-less will be opted. ``list`` is in reference to the class.

    .. warning::
        This object class is only inferred upon when the gateway is processing
        back information involving a component. Do not use this object for sending.

    :ivar ComponentType type: The type of component.
    :ivar Optional[str] custom_id: The customized "ID" of the component.
    :ivar Optional[bool] disabled: Whether the component is unable to be used.
    :ivar Optional[ButtonStyle] style: The style of the component.
    :ivar Optional[str] label: The label of the component.
    :ivar Optional[Emoji] emoji: The emoji used alongside the label of the component.
    :ivar Optional[str] url: The URl route/path of the component.
    :ivar Optional[List[SelectMenu]] options: The "choices"/options of the component.
    :ivar Optional[str] placeholder: The placeholder text/value of the component.
    :ivar Optional[int] min_values: The minimum "options"/values to choose from the component.
    :ivar Optional[int] max_values: The maximum "options"/values to choose from the component.
    :ivar Optional[List[Component]] components: A list of components nested in the component.
    :ivar Optional[int] min_length: The minimum input length to choose from the component.
    :ivar Optional[int] max_length: The maximum input length to choose from the component.
    :ivar Optional[bool] required: Whether this component is required to be filled.
    :ivar Optional[str] value: The pre-filled value of the component.
    """

    type: ComponentType = field(converter=ComponentType)
    custom_id: Optional[str] = field(default=None)
    disabled: Optional[bool] = field(default=None)
    style: Optional[ButtonStyle] = field(converter=ButtonStyle, default=None)
    label: Optional[str] = field(default=None)
    emoji: Optional[Emoji] = field(converter=Emoji, default=None)
    url: Optional[str] = field(default=None)
    options: Optional[List[SelectOption]] = field(
        converter=convert_list(SelectOption), default=None
    )
    placeholder: Optional[str] = field(default=None)
    min_values: Optional[int] = field(default=None)
    max_values: Optional[int] = field(default=None)
    components: Optional[List["Component"]] = field(default=None)
    min_length: Optional[int] = field(default=None)
    max_length: Optional[int] = field(default=None)
    required: Optional[bool] = field(default=None)
    value: Optional[str] = field(default=None)

    def __attrs_post_init__(self):
        self.components = (
            [Component(**components) for components in self.components] if self.components else None
        )
        if self._json.get("components"):
            self._json["components"] = [component._json for component in self.components]


@define()
class TextInput(ComponentMixin):
    """
    A class object representing the text input of a modal. The structure for a text input:

    .. code-block:: python

        interactions.TextInput(
            style=interactions.TextStyleType.SHORT,
            label="Let's get straight to it: what's 1 + 1?",
            custom_id="text_input_response",
            min_length=2,
            max_length=3,
        )

    :ivar ComponentType type: The type of input. Always defaults to ``4``.
    :ivar TextStyleType style: The style of the input.
    :ivar str custom_id: The custom Id of the input.
    :ivar str label: The label of the input.
    :ivar Optional[str] value: The pre-filled value of the input.
    :ivar Optional[bool] required: Whether the input is required or not.
    :ivar Optional[str] placeholder: The placeholder of the input.
    :ivar Optional[int] min_length: The minimum length of the input.
    :ivar Optional[int] max_length: The maximum length of the input.
    """

    type: ComponentType = field(converter=ComponentType, default=ComponentType.INPUT_TEXT)
    style: TextStyleType = field(converter=TextStyleType)
    custom_id: str = field()
    label: str = field()
    value: Optional[str] = field(default=None)
    required: Optional[bool] = field(default=None)
    placeholder: Optional[str] = field(default=None)
    min_length: Optional[int] = field(default=None)
    max_length: Optional[int] = field(default=None)

    def __attrs_post_init__(self):
        self._json.update({"type": self.type.value, "style": self.style.value})


@define()
class Modal(ComponentMixin):
    """
    A class object representing a modal. The structure for a modal:

    .. code-block:: python

        interactions.Modal(
            title="Application Form",
            custom_id="mod_app_form",
            components=[interactions.TextInput(...)],
        )

    :ivar str custom_id: The custom ID of the modal.
    :ivar str title: The title of the modal.
    :ivar List[Component] components: The components of the modal.
    """

    custom_id: str = field()
    title: str = field()
    components: List[Component] = field(converter=convert_list(Component))

    def __attrs_post_init__(self):
        self._json.update(
            {
                "components": [
                    {"type": 1, "components": [component._json]} for component in self.components
                ]
            }
        )


@define()
class ActionRow(ComponentMixin):
    """
    A class object representing the action row for interaction responses holding components.

    .. note::
        A message cannot have more than 5 ActionRow's supported.
        An ActionRow may also support only 1 text input component
        only.

    The structure for an action row:

    .. code-block:: python

        # "..." represents a component object.
        # Method 1:
        interactions.ActionRow(...)
        # Method 2:
        interactions.ActionRow(components=[...])

    :ivar int type: The type of component. Always defaults to ``1``.
    :ivar Optional[List[Component]] components: A list of components the ActionRow has, if any.
    """

    type: ComponentType = field(ComponentType, default=ComponentType.ACTION_ROW)
    components: Optional[List[Component]] = field(converter=convert_list(Component), default=None)

    def __attrs_post_init__(self) -> None:
        for component in self.components:
            if isinstance(component, SelectMenu):
                component._json["options"] = (
                    [
                        option._json if isinstance(option, SelectOption) else option
                        for option in component._json["options"]
                    ]
                    if component._json.get("options")
                    else []
                )
        self.components = (
            [Component(**component._json) for component in self.components]
            if self._json.get("components")
            else None
        )
        self._json.update({"type": self.type.value})
        if self._json.get("components"):
            self._json["components"] = [component._json for component in self.components]

    @classmethod
    def new(cls, *components: Union[Button, SelectMenu, TextInput]) -> "ActionRow":
        r"""
        A class method for creating a new ``ActionRow``.

        :param Union[Button, SelectMenu, TextInput] \*components: The components to add to the ``ActionRow``.
        :return: A new ``ActionRow``.
        :rtype: ActionRow
        """
        return cls(components=list(components))


def _build_components(components) -> List[dict]:
    # sourcery no-metrics
    def __check_action_row():

        if isinstance(components, list) and all(
            isinstance(action_row, (list, ActionRow)) for action_row in components
        ):
            _components = []
            for action_row in components:
                for component in (
                    action_row if isinstance(action_row, list) else action_row.components
                ):
                    if isinstance(component, SelectMenu):
                        component._json["options"] = (
                            [
                                option if isinstance(option, dict) else option._json
                                for option in component.options
                            ]
                            if component._json.get("options")
                            else []
                        )

                _components.append(
                    {
                        "type": 1,
                        "components": [
                            (
                                component._json
                                if component._json.get("custom_id") or component._json.get("url")
                                else []
                            )
                            for component in (
                                action_row
                                if isinstance(action_row, list)
                                else action_row.components
                            )
                        ],
                    }
                )
            return _components

        elif isinstance(components, ActionRow):
            _components: List[dict] = [{"type": 1, "components": []}]
            _components[0]["components"] = [
                (
                    component._json
                    if component._json.get("custom_id") or component._json.get("url")
                    else []
                )
                for component in components.components
            ]
            return _components
        else:
            return False

    def __check_components():
        if isinstance(components, list) and all(
            isinstance(component, (Button, SelectMenu)) for component in components
        ):
            for component in components:
                if isinstance(component, SelectMenu):
                    component._json["options"] = (
                        [
                            options if isinstance(options, dict) else options._json
                            for options in component._json["options"]
                        ]
                        if component._json.get("options")
                        else []
                    )

            _components = [
                {
                    "type": 1,
                    "components": [
                        (
                            component._json
                            if component._json.get("custom_id") or component._json.get("url")
                            else []
                        )
                        for component in components
                    ],
                }
            ]
            return _components

        elif isinstance(components, Button):
            _components: List[dict] = [{"type": 1, "components": []}]
            _components[0]["components"] = (
                [components._json]
                if components._json.get("custom_id") or components._json.get("url")
                else []
            )
            return _components
        elif isinstance(components, SelectMenu):
            _components: List[dict] = [{"type": 1, "components": []}]
            components._json["options"] = (
                [
                    options if isinstance(options, dict) else options._json
                    for options in components._json["options"]
                ]
                if components._json.get("options")
                else []
            )

            _components[0]["components"] = (
                [components._json]
                if components._json.get("custom_id") or components._json.get("url")
                else []
            )
            return _components
        else:
            raise LibraryException(
                11, message="The specified components are invalid and could not be created!"
            )

    if not components:
        return components

    _components = __check_action_row()

    if _components:
        return _components
    else:
        return __check_components()<|MERGE_RESOLUTION|>--- conflicted
+++ resolved
@@ -82,25 +82,15 @@
             placeholder="Check out my options. :)",
             custom_id="menu_component",
         )
-<<<<<<< HEAD
-
-    :ivar ComponentType type: The type of select menu. Always defaults to ``3``.
+
+    :ivar ComponentType type: The type of select menu. If not given, it defaults to ``ComponentType.SELECT`` (``STRING_SELECT``)
     :ivar str custom_id: The customized "ID" of the select menu.
-    :ivar List[SelectOption] options: The list of select options in the select menu.
+    :ivar Optional[List[SelectOption]] options: The list of select options in the select menu. This only applies to String-based selects.
     :ivar Optional[str] placeholder: The placeholder of the select menu.
     :ivar Optional[int] min_values: The minimum "options"/values to choose from the component.
     :ivar Optional[int] max_values: The maximum "options"/values to choose from the component.
     :ivar Optional[bool] disabled: Whether the select menu is unable to be used.
-=======
-    :ivar ComponentType type: The type of select menu. If not given, it defaults to ``ComponentType.SELECT`` (``STRING_SELECT``)
-    :ivar str custom_id: The customized "ID" of the select menu.
-    :ivar Optional[List[SelectOption]] options: The list of select options in the select menu. This only applies to String-based selects.
-    :ivar Optional[str] placeholder?: The placeholder of the select menu.
-    :ivar Optional[int] min_values?: The minimum "options"/values to choose from the component.
-    :ivar Optional[int] max_values?: The maximum "options"/values to choose from the component.
-    :ivar Optional[bool] disabled?: Whether the select menu is unable to be used.
     :ivar Optional[List[int]] channel_types:  Optional channel types to filter/whitelist. Only works with the CHANNEL_SELECT type.
->>>>>>> d048a8cb
     """
 
     type: ComponentType = field(converter=ComponentType, default=ComponentType.SELECT)
