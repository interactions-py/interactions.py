--- conflicted
+++ resolved
@@ -1,9 +1,5 @@
-<<<<<<< HEAD
+import contextlib
 from typing import List, Optional, Tuple
-=======
-import contextlib
-from typing import List, Optional
->>>>>>> d7a3d47d
 
 from ...api.error import LibraryException
 from ...api.models.attrs_utils import MISSING, DictSerializerMixin, convert_list, define, field
