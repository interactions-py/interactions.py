--- conflicted
+++ resolved
@@ -122,14 +122,9 @@
 class Permission(DictSerializerMixin):
     """
     A class object representing the permission of an application command.
-<<<<<<< HEAD
 
     The structure for a permission: ::
 
-=======
-    The structure for a permission:
-    .. code-block:: python
->>>>>>> 32ef6a57
         interactions.Permission(
             id=1234567890,
             type=interactions.PermissionType.USER,
