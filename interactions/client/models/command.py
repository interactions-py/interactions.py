--- conflicted
+++ resolved
@@ -132,12 +132,9 @@
     converter: Optional[str] = field(default=None)
 
     def __attrs_post_init__(self):
-<<<<<<< HEAD
         if self._json.get("converter"):
             del self._json["converter"]
-=======
-        del self._json["converter"]
->>>>>>> 0632809d
+
         # needed for nested classes
         self.options = (
             [Option(**option) if isinstance(option, dict) else option for option in self.options]
