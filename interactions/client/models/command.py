import contextlib
from asyncio import CancelledError
from functools import wraps
from inspect import getdoc, signature
from typing import TYPE_CHECKING, Any, Awaitable, Callable, Coroutine, Dict, List, Optional, Union

from ...api.error import LibraryException
from ...api.models.channel import Channel, ChannelType
from ...api.models.guild import Guild
from ...api.models.member import Member
from ...api.models.message import Attachment
from ...api.models.misc import Snowflake
from ...api.models.role import Role
from ...api.models.user import User
from ...utils.attrs_utils import DictSerializerMixin, convert_list, define, field
from ...utils.missing import MISSING
from ..enums import ApplicationCommandType, Locale, OptionType

if TYPE_CHECKING:
    from ...api.dispatch import Listener
    from ..bot import Client, Extension
    from ..context import CommandContext

__all__ = (
    "Choice",
    "Option",
    "ApplicationCommand",
    "option",
    "StopCommand",
    "BaseResult",
    "GroupResult",
    "Command",
)


@define()
class Choice(DictSerializerMixin):
    """
    A class object representing the choice of an option.

    .. note::
        ``value`` allows ``float`` as a passable value type,
        whereas it's supposed to be ``double``.

    The structure for a choice:

    .. code-block:: python

        interactions.Choice(name="Choose me! :(", value="choice_one")

    :ivar str name: The name of the choice.
    :ivar Union[str, int, float] value: The returned value of the choice.
    :ivar Optional[Dict[Union[str, Locale], str]] name_localizations: The dictionary of localization for the ``name`` field. This enforces the same restrictions as the ``name`` field.
    """

    name: str = field()
    value: Union[str, int, float] = field()
    name_localizations: Optional[Dict[Union[str, Locale], str]] = field(default=None)

    def __attrs_post_init__(self):
        if self.name_localizations:
            self.name_localizations = {
                k if isinstance(k, Locale) else Locale(k): v
                for k, v in self.name_localizations.items()
            }


@define()
class Option(DictSerializerMixin):
    """
    A class object representing the option of an application command.

    .. note::
        ``options`` is only present for when a subcommand
        has been established.

        ``min_values`` and ``max_values`` are useful primarily for
        integer based options.

    The structure for an option:

    .. code-block:: python

        interactions.Option(
            type=interactions.OptionType.STRING,
            name="option_name",
            description="i'm a meaningless option in your life. (depressed noises)",
            required=True,
            choices=[interactions.Choice(...)], # optional
        )

    :ivar OptionType type: The type of option.
    :ivar str name: The name of the option.
    :ivar str description: The description of the option.
    :ivar bool focused: Whether the option is currently being autocompleted or not.
    :ivar Optional[bool] required: Whether the option has to be filled out.
    :ivar Optional[str] value: The value that's currently typed out, if autocompleting.
    :ivar Optional[List[Choice]] choices: The list of choices to select from.
    :ivar Optional[List[Option]] options: The list of subcommand options included.
    :ivar Optional[List[ChannelType]] channel_types: Restrictive shown channel types, if given.
    :ivar Optional[int] min_value: The minimum value supported by the option.
    :ivar Optional[int] max_value: The maximum value supported by the option.
    :ivar Optional[int] min_length: The minimum length supported by the option.
    :ivar Optional[int] max_length: The maximum length supported by the option.
    :ivar Optional[bool] autocomplete: A status denoting whether this option is an autocomplete option.
    :ivar Optional[Dict[Union[str, Locale], str]] name_localizations: The dictionary of localization for the ``name`` field. This enforces the same restrictions as the ``name`` field.
    :ivar Optional[Dict[Union[str, Locale], str]] description_localizations: The dictionary of localization for the ``description`` field. This enforces the same restrictions as the ``description`` field.
    :ivar Optional[str] converter: How the option value is passed to the function, if different than ``name``
    """

    type: OptionType = field(converter=OptionType)
    name: str = field()
    description: str = field(default=None)
    focused: bool = field(default=False)
    required: Optional[bool] = field(default=None)
    value: Optional[str] = field(default=None)
    choices: Optional[List[Choice]] = field(converter=convert_list(Choice), default=None)
    options: Optional[List["Option"]] = field(default=None)
    channel_types: Optional[List[ChannelType]] = field(
        converter=convert_list(ChannelType), default=None
    )
    min_value: Optional[int] = field(default=None)
    max_value: Optional[int] = field(default=None)
    min_length: Optional[int] = field(default=None)
    max_length: Optional[int] = field(default=None)
    autocomplete: Optional[bool] = field(default=None)
    name_localizations: Optional[Dict[Union[str, Locale], str]] = field(
        default=None
    )  # this may backfire
    description_localizations: Optional[Dict[Union[str, Locale], str]] = field(
        default=None
    )  # so can this
    converter: Optional[str] = field(default=None)

    def __attrs_post_init__(self):
        # needed for nested classes
        if self.options is not None:
            self.options = [
                Option(**option) if isinstance(option, dict) else option for option in self.options
            ]
        if self.choices is not None:
            self.choices = [
                Choice(**choice) if isinstance(choice, dict) else choice for choice in self.choices
            ]


@define()
<<<<<<< HEAD
class Permission(DictSerializerMixin):
    """
    A class object representing the permission of an application command.

    The structure for a permission:

    .. code-block:: python

        interactions.Permission(
            id=1234567890,
            type=interactions.PermissionType.USER,
            permission=True,
        )
    :ivar int id: The ID of the permission.
    :ivar PermissionType type: The type of permission.
    :ivar bool permission: The permission state. ``True`` for allow, ``False`` for disallow.
    """

    id: int = field()
    type: PermissionType = field(converter=PermissionType)
    permission: bool = field()


@define()
=======
>>>>>>> 744feaeb
class ApplicationCommand(DictSerializerMixin):
    """
    A class object representing all types of commands.

    .. warning::
        This object is inferred upon whenever the client is caching
        information about commands from an HTTP request and/or the
        Gateway. Do not use this object for declaring commands.

    :ivar Snowflake id: The ID of the application command.
    :ivar ApplicationCommandType type: The application command type.
    :ivar Optional[Snowflake] application_id: The general application ID of the command itself.
    :ivar Optional[Snowflake] guild_id: The guild ID of the application command.
    :ivar str name: The name of the application command.
    :ivar str description: The description of the application command.
    :ivar Optional[List[Option]] options: The "options"/arguments of the application command.
    :ivar Optional[bool] default_permission: The default permission accessibility state of the application command.
    :ivar int version: The Application Command version autoincrement identifier.
    :ivar str default_member_permissions: The default member permission state of the application command.
    :ivar boolean dm_permission: The application permissions if executed in a Direct Message.
    :ivar Optional[Dict[Union[str, Locale], str]] name_localizations: The localisation dictionary for the application command name, if any.
    :ivar Optional[Dict[Union[str, Locale], str]] description_localizations: The localisation dictionary for the application command description, if any.
    """

    id: Snowflake = field(converter=Snowflake, default=None)
    type: ApplicationCommandType = field(converter=ApplicationCommandType)
    application_id: Optional[Snowflake] = field(converter=Snowflake, default=None)
    guild_id: Optional[Snowflake] = field(converter=Snowflake, default=None)
    name: str = field()
    description: str = field()
    options: Optional[List[Option]] = field(converter=convert_list(Option), default=None)
    default_permission: Optional[bool] = field(default=None)
    version: int = field(default=None)
    default_member_permissions: str = field()
    dm_permission: bool = field(default=None)
    name_localizations: Optional[Dict[Union[str, Locale], str]] = field(default=None)
    description_localizations: Optional[Dict[Union[str, Locale], str]] = field(default=None)


def option(
    description: str = "No description set",
    /,
    **kwargs,
) -> Callable[[Callable[..., Awaitable]], Callable[..., Awaitable]]:
    r"""
    A decorator for adding options to a command.

    The ``type`` and ``name`` of the option are defaulted to the parameter's typehint and name.

    When the ``name`` of the option differs from the parameter name,
    the ``converter`` field will default to the name of the parameter.

    The structure of an option:

    .. code-block:: python

        @client.command()
        @interactions.option("description (optional)")  # kwargs are optional, same as Option
        async def my_command(ctx, opt: str):
            ...

    :param str description: The description of the option. Defaults to ``No description set``.
    :param dict \**kwargs: The keyword arguments of the option, same as :class:`Option`.
    """

    def decorator(coro: Callable[..., Awaitable]) -> Callable[..., Awaitable]:
        parameters = list(signature(coro).parameters.values())

        if not hasattr(coro, "_options") or not isinstance(coro._options, list):
            coro._options = []

        param = parameters[-1 - len(coro._options)]

        option_type = kwargs.pop("type", param.annotation)
        name = kwargs.pop("name", param.name)
        if name != param.name:
            kwargs["converter"] = param.name

        if option_type is param.empty:
            raise LibraryException(
                code=12,
                message=f"No type specified for option '{name}'.",
            )

        option_types = {
            str: OptionType.STRING,
            int: OptionType.INTEGER,
            bool: OptionType.BOOLEAN,
            User: OptionType.USER,
            Member: OptionType.USER,
            Channel: OptionType.CHANNEL,
            Role: OptionType.ROLE,
            float: OptionType.NUMBER,
            Attachment: OptionType.ATTACHMENT,
        }
        option_type = option_types.get(option_type, option_type)

        _option = Option(
            type=option_type,
            name=name,
            description=kwargs.pop("description", description),
            required=kwargs.pop("required", param.default is param.empty),
            **kwargs,
        )
        coro._options.insert(0, _option)
        return coro

    return decorator


class StopCommand:
    """
    A class that when returned from a command, the command chain is stopped.

    Usage:

    .. code-block:: python

        @bot.command()
        async def foo(ctx):
            ... # do something
            return StopCommand  # does not execute `bar`
            # or `return StopCommand()`

        @foo.subcommand()
        async def bar(ctx):
            ...  # `bar` is not executed

    This allows for custom checks that allow stopping the command chain.
    """


@define()
class BaseResult(DictSerializerMixin):
    """
    A class object representing the result of the base command.

    Usage:

    .. code-block:: python

        @bot.command()
        async def foo(ctx):
            ... # do something
            return "done"  # return something

        @foo.subcommand()
        async def bar(ctx, base_res: BaseResult):
            print(base_res.result)  # "done"

    .. note::
        If the subcommand coroutine does not have enough parameters, the ``BaseResult`` will not be passed.

    :ivar Any result: The result of the base command.
    """

    result: Any = field(repr=True)

    def __call__(self) -> Any:
        return self.result


@define()
class GroupResult(DictSerializerMixin):
    """
    A class object representing the result of the base command.

    Usage:

    .. code-block:: python

        @bot.command()
        async def foo(ctx):
            ... # do something
            return "done base"  # return something

        @foo.group()
        async def bar(ctx, base_res: BaseResult):
            print(base_res.result)  # "done base"
            return "done group"  # return something

        @bar.subcommand()
        async def pseudo(ctx, group_res: GroupResult):
            print(group_res.result)  # "done group"
            print(group_res.parent)  # BaseResult(result='done base')

    .. note::
        If the subcommand does not have enough arguments, the ``GroupResult`` will not be passed.

    :ivar Any result: The result of the base command.
    :ivar BaseResult parent: The parent ``BaseResult``.
    """

    result: Any = field(repr=True)
    parent: BaseResult = field(repr=True)

    def __call__(self) -> Any:
        return self.result


@define()
class Command(DictSerializerMixin):
    """
    A class object representing a command.

    .. warning::
        This object is meant to be used internally when
        creating new commands using the command decorators.
        Do not use this object for declaring commands.

    :ivar Callable[..., Awaitable] coro: The base command coroutine.
    :ivar ApplicationCommandType type: The type of the command.
    :ivar Optional[str] name: The name of the command. Defaults to the coroutine name.
    :ivar Optional[str] description: The description of the command. Defaults to the docstring of the coroutine or ``"No description set"``.
    :ivar Optional[List[Option]] options: The list of options for the base command.
    :ivar Optional[Union[int, Guild, List[int], List[Guild]]] scope: The scope of the command.
    :ivar Optional[str] default_member_permissions: The default member permissions of the command.
    :ivar Optional[bool] dm_permission: The DM permission of the command.
    :ivar Optional[Dict[Union[str, Locale], str]] name_localizations: The dictionary of localization for the ``name`` field. This enforces the same restrictions as the ``name`` field.
    :ivar Optional[Dict[Union[str, Locale], str]] description_localizations: The dictionary of localization for the ``description`` field. This enforces the same restrictions as the ``description`` field.
    :ivar bool default_scope: Whether the command should use the default scope. Defaults to ``True``.

    :ivar Dict[str, Callable[..., Awaitable]] coroutines: The dictionary of coroutines for the command.
    :ivar Dict[str, int] num_options: The dictionary of the number of options per subcommand.
    :ivar Dict[str, Union[Callable[..., Awaitable], str]] autocompletions: The dictionary of autocompletions for the command.
    :ivar Optional[str] recent_group: The name of the group most recently utilized.
    :ivar Optional[Extension] extension: The extension that the command belongs to, if any.
    :ivar Client client: The client that the command belongs to.
    :ivar Optional[Listener] listener: The listener, used for dispatching command errors.
    """

    coro: Callable[..., Awaitable] = field()
    type: ApplicationCommandType = field(default=1, converter=ApplicationCommandType)
    name: Optional[str] = field(default=MISSING, repr=True)
    description: Optional[str] = field(default=MISSING)
    options: Optional[List[Option]] = field(converter=convert_list(Option), factory=list)
    scope: Optional[Union[int, Guild, List[int], List[Guild]]] = field(default=MISSING)
    default_member_permissions: Optional[str] = field(default=MISSING)
    dm_permission: Optional[bool] = field(default=MISSING)
    name_localizations: Optional[Dict[Union[str, Locale], str]] = field(default=MISSING)
    description_localizations: Optional[Dict[Union[str, Locale], str]] = field(default=MISSING)
    default_scope: bool = field(default=True)

    coroutines: Dict[str, Callable[..., Awaitable]] = field(init=False, factory=dict)
    num_options: Dict[str, int] = field(init=False, factory=dict)
    autocompletions: Dict[str, List[Union[Callable[..., Awaitable], str]]] = field(
        init=False, factory=dict
    )
    recent_group: Optional[str] = field(default=None, init=False)
    error_callback: Optional[Callable[..., Awaitable]] = field(default=None, init=False)
    extension: Optional["Extension"] = field(default=None, init=False)
    client: "Client" = field(default=None, init=False)
    listener: Optional["Listener"] = field(default=None, init=False)

    def __attrs_post_init__(self) -> None:
        if self.name is MISSING:
            self.name = self.coro.__name__
        if self.description is MISSING and self.type == ApplicationCommandType.CHAT_INPUT:
            self.description = getdoc(self.coro) or "No description set"
            self.description = self.description.split("\n", 1)[0]
        if hasattr(self.coro, "_options"):
            self.options.extend(self.coro._options)
        self.coro._options = self.options
        if self.scope and self.scope is not MISSING:
            if not isinstance(self.scope, list):
                self.scope = [self.scope]
            if any(isinstance(scope, Guild) for scope in self.scope):
                self.scope = [
                    (scope.id if isinstance(scope, Guild) else scope) for scope in self.scope
                ]
        self.scope = convert_list(int)(self.scope)
        self.num_options = {self.name: len({opt for opt in self.options if int(opt.type) > 2})}

    def __call__(self, *args, **kwargs) -> Awaitable:
        r"""
        Returns the coroutine of the command as an awaitable.

        :param tuple \*args: Multiple positional arguments able to be passed through.
        :param dict \**kwargs: Multiple key-word arguments able to be passed through.
        :return: The awaitable of the command.
        :rtype: Awaitable
        """
        return self.dispatcher(*args, **kwargs)

    @property
    def converters(self) -> dict:
        """
        Returns a dictionary with all converters added to the options of the command
        """
        return {_option.name: _option.converter for _option in self.options if _option.converter}

    @property
    def full_data(self) -> Union[dict, List[dict]]:
        """
        Returns the command data in JSON format.

        :return: The command data in JSON format.
        :rtype: Union[dict, List[dict]]
        """
        from ..decor import command

        return command(
            type=self.type,
            name=self.name,
            description=self.description if self.type == 1 else MISSING,
            options=self.options if self.type == 1 else MISSING,
            scope=self.scope,
            name_localizations=self.name_localizations,
            description_localizations=self.description_localizations,
            default_member_permissions=self.default_member_permissions,
            dm_permission=self.dm_permission,
        )

    @property
    def has_subcommands(self) -> bool:
        """
        Checks if the command has subcommand options.

        :return: Whether the command has subcommand options.
        :rtype: bool
        """
        return len(self.coroutines) > 0

    def subcommand(
        self,
        group: Optional[str] = MISSING,
        *,
        name: Optional[str] = MISSING,
        description: Optional[str] = MISSING,
        options: Optional[List[Option]] = MISSING,
        name_localizations: Optional[Dict[Union[str, Locale], str]] = MISSING,
        description_localizations: Optional[Dict[Union[str, Locale], str]] = MISSING,
    ) -> Callable[[Callable[..., Awaitable]], "Command"]:
        """
        Decorator for creating a subcommand of the command.

        The structure for a subcommand:

        .. code-block:: python

            @bot.command()
            async def base_command(ctx):
                pass  # do whatever you want here

            @base_command.subcommand()
            async def subcommand(ctx):
                pass  # do whatever you want here
                # you can also have a parameter for the base result

            @base_command.subcommand("group_name")
            async def subcommand_group(ctx):
                pass  # you can decide to create a subcommand group
                      # without creating a group, like this

        .. note::
            If you want to create both subcommands and subcommands with groups,
            first create the subcommands without groups, then create the subcommands with groups.

        :param Optional[str] group: The name of the group the subcommand belongs to. Defaults to the most recently used group.
        :param Optional[str] name: The name of the subcommand. Defaults to the name of the coroutine.
        :param Optional[str] description: The description of the subcommand. Defaults to the docstring of the coroutine.
        :param Optional[List[Option]] options: The options of the subcommand.
        :param Optional[Dict[Union[str, Locale], str]] name_localizations: The dictionary of localization for the ``name`` field. This enforces the same restrictions as the ``name`` field.
        :param Optional[Dict[Union[str, Locale], str]] description_localizations: The dictionary of localization for the ``description`` field. This enforces the same restrictions as the ``description`` field.
        :return: The :class:`Command` object.
        :rtype: Command
        """

        self.__check_command("subcommand")

        def decorator(coro: Callable[..., Awaitable]) -> "Command":
            _group = self.recent_group or group
            _name = coro.__name__ if name is MISSING else name
            _description = description
            if description is MISSING:
                _description = getdoc(coro) or "No description set"
                _description = _description.split("\n", 1)[0]
            _options = [] if options is MISSING else options
            if hasattr(coro, "_options"):
                _options.extend(coro._options)
            if name_localizations is MISSING:
                _name_localizations = self.name_localizations
            else:
                _name_localizations = name_localizations
            _name_localizations = None if _name_localizations is MISSING else _name_localizations
            if description_localizations is MISSING:
                _description_localizations = self.description_localizations
            else:
                _description_localizations = description_localizations
            _description_localizations = (
                None if _description_localizations is MISSING else _description_localizations
            )

            subcommand = Option(
                type=1,
                name=_name,
                description=_description,
                options=_options,
                name_localizations=_name_localizations,
                description_localizations=_description_localizations,
            )

            if _group is MISSING:
                self.options.append(subcommand)
                self.coroutines[_name] = self.__wrap_coro(coro)
                self.num_options[_name] = len({opt for opt in _options if int(opt.type) > 2})
            else:
                for i, option in enumerate(self.options):
                    if int(option.type) == 2 and option.name == _group:
                        break
                else:
                    self.group(name=_group)(self.__no_group)
                    for i, option in enumerate(self.options):
                        if int(option.type) == 2 and option.name == _group:
                            break
                self.options[i].options.append(subcommand)
                self.coroutines[f"{_group} {_name}"] = self.__wrap_coro(coro)
                self.num_options[f"{_group} {_name}"] = len(
                    {opt for opt in _options if int(opt.type) > 2}
                )

            self.__check_options()
            return self

        return decorator

    def group(
        self,
        *,
        name: Optional[str] = MISSING,
        description: Optional[str] = MISSING,
        name_localizations: Optional[Dict[Union[str, Locale], str]] = MISSING,
        description_localizations: Optional[Dict[Union[str, Locale], str]] = MISSING,
    ) -> Callable[[Callable[..., Awaitable]], "Command"]:
        """
        Decorator for creating a group of the command.

        The structure for a group:

        .. code-block:: python

            @bot.command()
            async def base_command(ctx):
                pass

            @base_command.group()
            async def group(ctx):
                \"""description\"""
                pass  # you can also have a parameter for the base result

            @group.subcommand()
            async def subcommand_group(ctx):
                pass

        .. note::
            If you want to create both subcommands and subcommands with groups,
            first create the subcommands without groups, then create the subcommands with groups.

        :param Optional[str] name: The name of the group. Defaults to the name of the coroutine.
        :param Optional[str] description: The description of the group. Defaults to the docstring of the coroutine.
        :param Optional[Dict[Union[str, Locale], str]] name_localizations: The dictionary of localization for the ``name`` field. This enforces the same restrictions as the ``name`` field.
        :param Optional[Dict[Union[str, Locale], str]] description_localizations: The dictionary of localization for the ``description`` field. This enforces the same restrictions as the ``description`` field.
        :return: The :class:`Command` object.
        :rtype: Command
        """

        self.__check_command("group")

        def decorator(coro: Callable[..., Awaitable]) -> "Command":
            _name = coro.__name__ if name is MISSING else name
            self.recent_group = _name
            _description = description
            if description is MISSING:
                _description = getdoc(coro) or "No description set"
                _description = _description.split("\n", 1)[0]
            if name_localizations is MISSING:
                _name_localizations = self.name_localizations
            else:
                _name_localizations = name_localizations
            _name_localizations = None if _name_localizations is MISSING else _name_localizations
            if description_localizations is MISSING:
                _description_localizations = self.description_localizations
            else:
                _description_localizations = description_localizations
            _description_localizations = (
                None if _description_localizations is MISSING else _description_localizations
            )
            self.coroutines[_name] = self.__wrap_coro(coro)

            group = Option(
                type=2,
                name=_name,
                description=_description,
                options=[],
                name_localizations=_name_localizations,
                description_localizations=_description_localizations,
            )
            self.options.append(group)
            self.__check_options()

            return self

        return decorator

    @property
    def dispatcher(self) -> Callable[..., Awaitable]:
        """
        Returns a coroutine that calls the command along with the subcommands, if any.

        .. note::
            The coroutine returned is never the same object.

        :return: A coroutine that calls the command along with the subcommands, if any.
        :rtype: Callable[..., Awaitable]
        """
        if not self.has_subcommands:
            return self.__wrap_coro(self.coro)

        @wraps(self.coro)
        async def dispatch(
            ctx: "CommandContext",
            *args,
            sub_command_group: Optional[str] = None,
            sub_command: Optional[str] = None,
            **kwargs,
        ) -> Optional[Any]:
            """Dispatches all of the subcommands of the command."""
            base_coro = self.coro
            base_res = BaseResult(
                result=await self.__call(base_coro, ctx, *args, _name=self.name, **kwargs)
            )
            if base_res() is StopCommand or isinstance(base_res(), StopCommand):
                return
            if sub_command_group:
                group_coro = self.coroutines[sub_command_group]
                name = f"{sub_command_group} {sub_command}"
                subcommand_coro = self.coroutines[name]
                group_res = GroupResult(
                    result=await self.__call(
                        group_coro, ctx, *args, _res=base_res, _name=sub_command_group, **kwargs
                    ),
                    parent=base_res,
                )
                if group_res() is StopCommand or isinstance(group_res(), StopCommand):
                    return
                return await self.__call(
                    subcommand_coro, ctx, *args, _res=group_res, _name=name, **kwargs
                )
            elif sub_command:
                subcommand_coro = self.coroutines[sub_command]
                return await self.__call(
                    subcommand_coro, ctx, *args, _res=base_res, _name=sub_command, **kwargs
                )
            return base_res

        return dispatch

    def autocomplete(
        self, name: Optional[str] = MISSING
    ) -> Callable[[Callable[..., Coroutine]], Callable[..., Coroutine]]:
        """
        Decorator for creating an autocomplete for the command.

        :param Optional[str] name: The name of the option to autocomplete. Defaults to the name of the coroutine.
        :return: The coroutine
        :rtype: Callable[..., Coroutine]
        """

        self.__check_command("autocomplete")

        def decorator(coro: Callable[..., Coroutine]) -> Callable[..., Coroutine]:
            _name = name
            if name is MISSING:
                _name = coro.__name__

            data = {"coro": self.__wrap_coro(coro), "name": _name}

            if autocompletion := self.autocompletions.get(self.name):
                autocompletion.append(data)
            else:
                self.autocompletions[self.name] = [data]

            return coro

        return decorator

    def error(self, coro: Callable[..., Coroutine], /) -> Callable[..., Coroutine]:
        """
        Decorator for assigning a callback coroutine to be called when an error occurs.

        The structure of the decorator:

        .. code-block:: python

            @bot.command()
            async def command(ctx):
                raise Exception("Error")  # example error

            @command.error
            async def command_error(ctx, error):
                ...  # do something with the error

        .. note::
            The context and error are required as parameters,
            but you can also have additional parameters so that the
            base or group result (if any) and/or options are passed.

        :param Callable[..., Coroutine] coro: The coroutine to be called when an error occurs.
        """
        num_params = len(signature(coro).parameters)

        if num_params < (3 if self.extension else 2):
            raise LibraryException(
                code=11,
                message=f"Your command needs at least {'three parameters to return self, context, and the' if self.extension else 'two parameter to return context and'} error.",
            )

        self.error_callback = self.__wrap_coro(coro, error_callback=True)
        return coro

    async def __call(
        self,
        coro: Callable[..., Awaitable],
        ctx: "CommandContext",
        *args,  # empty for now since all parameters are dispatched as kwargs
        _name: Optional[str] = None,
        _res: Optional[Union[BaseResult, GroupResult]] = None,
        **kwargs,
    ) -> Optional[Any]:  # sourcery skip: low-code-quality
        """Handles calling the coroutine based on parameter count."""
        params = signature(coro).parameters
        param_len = len(params)
        opt_len = self.num_options.get(_name, len(args) + len(kwargs))  # options of slash command
        last = params[list(params)[-1]]  # last parameter
        has_args = any(param.kind == param.VAR_POSITIONAL for param in params.values())  # any *args
        index_of_var_pos = next(
            (i for i, param in enumerate(params.values()) if param.kind == param.VAR_POSITIONAL),
            param_len,
        )  # index of *args
        par_opts = list(params.keys())[
            (num := 2 if self.extension else 1) : (
                -1 if last.kind in (last.VAR_POSITIONAL, last.VAR_KEYWORD) else index_of_var_pos
            )
        ]  # parameters that are before *args and **kwargs
        keyword_only_args = list(params.keys())[index_of_var_pos:]  # parameters after *args

        with contextlib.suppress(CancelledError):
            _coro = coro if hasattr(coro, "_wrapped") else self.__wrap_coro(coro)

            if last.kind == last.VAR_KEYWORD:  # foo(ctx, ..., **kwargs)
                return await _coro(ctx, *args, **kwargs)
            if last.kind == last.VAR_POSITIONAL:  # foo(ctx, ..., *args)
                return await _coro(
                    ctx,
                    *(kwargs[opt] for opt in par_opts if opt in kwargs),
                    *args,
                )
            if has_args:  # foo(ctx, ..., *args, ..., **kwargs) OR foo(ctx, *args, ...)
                return await _coro(
                    ctx,
                    *(kwargs[opt] for opt in par_opts if opt in kwargs),  # pos before *args
                    *args,
                    *(
                        kwargs[opt]
                        for opt in kwargs
                        if opt not in par_opts and opt not in keyword_only_args
                    ),  # additional args
                    **{
                        opt: kwargs[opt]
                        for opt in kwargs
                        if opt not in par_opts and opt in keyword_only_args
                    },  # kwargs after *args
                )

            if param_len < num:
                inner_msg: str = f"{num} parameter{'s' if num > 1 else ''} to return" + (
                    " self and" if self.extension else ""
                )
                raise LibraryException(
                    code=11, message=f"Your command needs at least {inner_msg} context."
                )

            if param_len == num:
                return await _coro(ctx)

            if _res:
                if param_len - opt_len == num:
                    return await _coro(ctx, *args, **kwargs)
                elif param_len - opt_len == num + 1:
                    return await _coro(ctx, _res, *args, **kwargs)

            return await _coro(ctx, *args, **kwargs)

    def __check_command(self, command_type: str) -> None:
        """Checks if subcommands, groups, or autocompletions are created on context menus."""
        if self.type != ApplicationCommandType.CHAT_INPUT:
            raise LibraryException(
                code=11, message=f"{command_type} can only be used on chat input commands."
            )

    def __check_options(self) -> None:
        """Checks the options to make sure they are compatible with subcommands."""
        if self.type not in (ApplicationCommandType.CHAT_INPUT, 1):
            raise LibraryException(
                code=11, message="Only chat input commands can have subcommands."
            )
        if self.options and any(
            option.type not in (OptionType.SUB_COMMAND, OptionType.SUB_COMMAND_GROUP)
            for option in self.options
        ):
            raise LibraryException(
                code=11, message="Subcommands are incompatible with base command options."
            )

    async def __no_group(self, *args, **kwargs) -> None:
        """This is the coroutine used when no group coroutine is provided."""
        pass

    def __wrap_coro(
        self, coro: Callable[..., Awaitable], /, *, error_callback: bool = False
    ) -> Callable[..., Awaitable]:
        """Wraps a coroutine to make sure the :class:`interactions.client.bot.Extension` is passed to the coroutine, if any."""

        @wraps(coro)
        async def wrapper(ctx: "CommandContext", *args, **kwargs):
            ctx.client = self.client
            ctx.command = self
            ctx.extension = self.extension

            try:
                if self.extension:
                    return await coro(self.extension, ctx, *args, **kwargs)
                return await coro(ctx, *args, **kwargs)
            except CancelledError:
                pass
            except Exception as e:
                if error_callback:
                    raise e
                if self.error_callback:
                    params = signature(self.error_callback).parameters
                    num_params = len(params)
                    last = params[list(params)[-1]]
                    num = 2 if self.extension else 1

                    if num_params == num:
                        await self.error_callback(ctx)
                    elif num_params == num + 1:
                        await self.error_callback(ctx, e)
                    elif last.kind == last.VAR_KEYWORD:
                        if num_params == num + 2:
                            await self.error_callback(ctx, e, **kwargs)
                        elif num_params >= num + 3:
                            await self.error_callback(ctx, e, *args, **kwargs)
                    elif last.kind == last.VAR_POSITIONAL:
                        if num_params == num + 2:
                            await self.error_callback(ctx, e, *args)
                        elif num_params >= num + 3:
                            await self.error_callback(ctx, e, *args, **kwargs)
                    else:
                        await self.error_callback(ctx, e, *args, **kwargs)
                elif self.listener and "on_command_error" in self.listener.events:
                    self.listener.dispatch("on_command_error", ctx, e)
                else:
                    raise e

                return StopCommand

        wrapper._wrapped = True
        return wrapper<|MERGE_RESOLUTION|>--- conflicted
+++ resolved
@@ -145,33 +145,6 @@
 
 
 @define()
-<<<<<<< HEAD
-class Permission(DictSerializerMixin):
-    """
-    A class object representing the permission of an application command.
-
-    The structure for a permission:
-
-    .. code-block:: python
-
-        interactions.Permission(
-            id=1234567890,
-            type=interactions.PermissionType.USER,
-            permission=True,
-        )
-    :ivar int id: The ID of the permission.
-    :ivar PermissionType type: The type of permission.
-    :ivar bool permission: The permission state. ``True`` for allow, ``False`` for disallow.
-    """
-
-    id: int = field()
-    type: PermissionType = field(converter=PermissionType)
-    permission: bool = field()
-
-
-@define()
-=======
->>>>>>> 744feaeb
 class ApplicationCommand(DictSerializerMixin):
     """
     A class object representing all types of commands.
