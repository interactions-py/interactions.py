--- conflicted
+++ resolved
@@ -15,11 +15,7 @@
     options: Optional[Union[Dict[str, Any], List[Dict[str, Any]], Option, List[Option]]] = None,
     name_localizations: Optional[Dict[Union[str, Locale], str]]  = None,
     description_localizations: Optional[Dict[Union[str, Locale], str]]  = None,
-<<<<<<< HEAD
-) -> Union[List[dict], dict]: ...
-=======
     default_member_permissions: Optional[Union[int, Permissions]] = None,
     dm_permission: Optional[bool] = None
-) -> List[ApplicationCommand]: ...
->>>>>>> fe970fab
+) -> Union[List[dict], dict]: ...
 def component(component: Union[Button, SelectMenu]) -> Component: ...