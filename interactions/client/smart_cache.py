from contextlib import suppress
from logging import Logger
from typing import TYPE_CHECKING, List, Dict, Any, Optional, Union

import attrs
import discord_typings

from interactions.client.const import Absent, MISSING, get_logger
from interactions.client.errors import NotFound, Forbidden
from interactions.client.utils.cache import TTLCache, NullCache
from interactions.models import VoiceState
from interactions.models.discord.channel import BaseChannel, GuildChannel, ThreadChannel
from interactions.models.discord.emoji import CustomEmoji
from interactions.models.discord.guild import Guild
from interactions.models.discord.message import Message
from interactions.models.discord.role import Role
from interactions.models.discord.snowflake import to_snowflake, to_optional_snowflake
from interactions.models.discord.user import Member, User
from interactions.models.discord.scheduled_event import ScheduledEvent
from interactions.models.internal.active_voice_state import ActiveVoiceState

__all__ = ("GlobalCache", "create_cache")


if TYPE_CHECKING:
    from interactions.client import Client
    from interactions.models.discord.channel import DM, TYPE_ALL_CHANNEL
    from interactions.models.discord.snowflake import Snowflake_Type


def create_cache(
    ttl: Optional[int] = 60,
    hard_limit: Optional[int] = 250,
    soft_limit: Absent[Optional[int]] = MISSING,
) -> Union[dict, TTLCache, NullCache]:
    """
    Create a cache object based on the parameters passed.

    If `ttl` and `max_values` are set to None, the cache will just be a regular dict, with no culling.

    Args:
        ttl: The time to live of an object in the cache
        hard_limit: The hard limit of values allowed to be within the cache
        soft_limit: The amount of values allowed before objects expire due to ttl

    Returns:
        dict or TTLCache based on parameters passed

    """
    if ttl is None and hard_limit is None:
        return {}
    if ttl == 0 and hard_limit == 0 and soft_limit == 0:
        return NullCache()
    if not soft_limit:
        soft_limit = int(hard_limit / 4) if hard_limit else 50
    return TTLCache(
        hard_limit=hard_limit or float("inf"),
        soft_limit=soft_limit or 0,
        ttl=ttl or float("inf"),
    )


@attrs.define(eq=False, order=False, hash=False, kw_only=False)
class GlobalCache:
    _client: "Client" = attrs.field(
        repr=False,
    )

    # Non expiring discord objects cache
    user_cache: dict = attrs.field(repr=False, factory=dict)  # key: user_id
    member_cache: dict = attrs.field(repr=False, factory=dict)  # key: (guild_id, user_id)
    channel_cache: dict = attrs.field(repr=False, factory=dict)  # key: channel_id
    guild_cache: dict = attrs.field(repr=False, factory=dict)  # key: guild_id
    scheduled_events_cache: dict = attrs.field(repr=False, factory=dict)  # key: guild_scheduled_event_id

    # Expiring discord objects cache
    message_cache: TTLCache = attrs.field(repr=False, factory=TTLCache)  # key: (channel_id, message_id)
    role_cache: TTLCache = attrs.field(repr=False, factory=dict)  # key: role_id
    voice_state_cache: TTLCache = attrs.field(repr=False, factory=dict)  # key: user_id
    bot_voice_state_cache: dict = attrs.field(repr=False, factory=dict)  # key: guild_id

    enable_emoji_cache: bool = attrs.field(repr=False, default=False)
    """If the emoji cache should be enabled. Default: False"""
    emoji_cache: Optional[dict] = attrs.field(repr=False, default=None, init=False)  # key: emoji_id

    # Expiring id reference cache
    dm_channels: TTLCache = attrs.field(repr=False, factory=TTLCache)  # key: user_id
    user_guilds: TTLCache = attrs.field(repr=False, factory=dict)  # key: user_id; value: set[guild_id]

    logger: Logger = attrs.field(repr=False, init=False, factory=get_logger)

    def __attrs_post_init__(self) -> None:
        if not isinstance(self.message_cache, TTLCache):
            self.logger.warning(
                "Disabling cache limits for message_cache is not recommended! This can result in very high memory usage"
            )

        # enable emoji cache
        if self.enable_emoji_cache:
            self.emoji_cache = {}

    # region User cache

    async def fetch_user(self, user_id: "Snowflake_Type", *, force: bool = False) -> User:
        """
        Fetch a user by their ID.

        Args:
            user_id: The user's ID
            force: If the cache should be ignored, and the user should be fetched from the API

        Returns:
            User object if found

        """
        user_id = to_snowflake(user_id)

        user = self.user_cache.get(user_id)
        if (user is None or user._fetched is False) or force:
            data = await self._client.http.get_user(user_id)
            user = self.place_user_data(data)
            user._fetched = True  # the user object should set this to True, but we do it here just in case
        return user

    def get_user(self, user_id: Optional["Snowflake_Type"]) -> Optional[User]:
        """
        Get a user by their ID.

        Args:
            user_id: The user's ID

        Returns:
            User object if found
        """
        return self.user_cache.get(to_optional_snowflake(user_id))

    def place_user_data(self, data: discord_typings.UserData) -> User:
        """
        Take json data representing a User, process it, and cache it.

        Args:
            data: json representation of user

        Returns:
            The processed User data
        """
        user_id = to_snowflake(data["id"])

        user = self.user_cache.get(user_id)

        if user is None:
            user = User.from_dict(data, self._client)
            self.user_cache[user_id] = user
        else:
            user.update_from_dict(data)
        return user

    def delete_user(self, user_id: "Snowflake_Type") -> None:
        """
        Delete a user from the cache.

        Args:
            user_id: The user's ID
        """
        self.user_cache.pop(to_snowflake(user_id), None)

    # endregion User cache

    # region Member cache

    async def fetch_member(
        self, guild_id: "Snowflake_Type", user_id: "Snowflake_Type", *, force: bool = False
    ) -> Member:
        """
        Fetch a member by their guild and user IDs.

        Args:
            guild_id: The ID of the guild this user belongs to
            user_id: The ID of the user
            force: If the cache should be ignored, and the member should be fetched from the API

        Returns:
            Member object if found

        """
        guild_id = to_snowflake(guild_id)
        user_id = to_snowflake(user_id)
        member = self.member_cache.get((guild_id, user_id))
        if member is None or force:
            data = await self._client.http.get_member(guild_id, user_id)
            member = self.place_member_data(guild_id, data)
        return member

    def get_member(self, guild_id: Optional["Snowflake_Type"], user_id: Optional["Snowflake_Type"]) -> Optional[Member]:
        """
        Get a member by their guild and user IDs.

        Args:
            guild_id: The ID of the guild this user belongs to
            user_id: The ID of the user

        Returns:
            Member object if found
        """
        return self.member_cache.get((to_optional_snowflake(guild_id), to_optional_snowflake(user_id)))

    def place_member_data(self, guild_id: "Snowflake_Type", data: discord_typings.GuildMemberData) -> Member:
        """
        Take json data representing a User, process it, and cache it.

        Args:
            guild_id: The ID of the guild this member belongs to
            data: json representation of the member

        Returns:
            The processed member
        """
        guild_id = to_snowflake(guild_id)
        is_user = "member" in data
        user_id = to_snowflake(data["user"]["id"] if "user" in data else data["id"])

        member = self.member_cache.get((guild_id, user_id))
        if member is None:
            member_extra = {"guild_id": guild_id}
            member = data["member"] if is_user else data
            member.update(member_extra)

            member = Member.from_dict(data, self._client)
            self.member_cache[(guild_id, user_id)] = member
        else:
            member.update_from_dict(data)

        self.place_user_guild(user_id, guild_id)
        if guild := self.guild_cache.get(guild_id):
            # todo: this is slow, find a faster way
            guild._member_ids.add(user_id)
        return member

    def delete_member(self, guild_id: "Snowflake_Type", user_id: "Snowflake_Type") -> None:
        """
        Delete a member from the cache.

        Args:
            guild_id: The ID of the guild this user belongs to
            user_id: The ID of the user
        """
        user_id = to_snowflake(user_id)
        guild_id = to_snowflake(guild_id)

        if member := self.member_cache.pop((guild_id, user_id), None):
            if member.guild:
                member.guild._member_ids.discard(user_id)

        self.delete_user_guild(user_id, guild_id)

    def place_user_guild(self, user_id: "Snowflake_Type", guild_id: "Snowflake_Type") -> None:
        """
        Add a guild to the list of guilds a user has joined.

        Args:
            user_id: The ID of the user
            guild_id: The ID of the guild to add
        """
        user_id = to_snowflake(user_id)
        guild_id = to_snowflake(guild_id)
        if user_id == self._client.user.id:
            # noinspection PyProtectedMember
            self._client.user._add_guilds({guild_id})
        else:
            guilds = self.user_guilds.get(user_id)
            if guilds:
                guilds.add(guild_id)
            else:
                guilds = {guild_id}
            self.user_guilds[user_id] = guilds

    def delete_user_guild(self, user_id: "Snowflake_Type", guild_id: "Snowflake_Type") -> None:
        """
        Remove a guild from the list of a guilds a user has joined.

        Args:
            user_id: The ID of the user
            guild_id: The ID of the guild to add
        """
        user_id = to_snowflake(user_id)
        guild_id = to_snowflake(guild_id)

        if user_id == self._client.user.id:
            # noinspection PyProtectedMember
            self._client.user._guild_ids.discard(guild_id)
        else:
            guilds = self.user_guilds.get(user_id)
            if guilds:
                guilds.discard(guild_id)
            else:
                guilds = {}
            self.user_guilds[user_id] = guilds

    async def is_user_in_guild(
        self,
        user_id: "Snowflake_Type",
        guild_id: "Snowflake_Type",
    ) -> bool:
        """
        Determine if a user is in a specified guild.

        Args:
            user_id: The ID of the user to check
            guild_id: The ID of the guild

        """
        user_id = to_snowflake(user_id)
        guild_id = to_snowflake(guild_id)

        # Try to get guild members list from the cache, without sending requests
        guild = self.get_guild(guild_id)
        if guild and (user_id in guild._member_ids):
            return True

        # If no such guild in cache or member not in guild cache, try to get member directly. May send requests
        try:
            member = await self.fetch_member(guild_id, user_id)
        except (NotFound, Forbidden):  # there is no such member in the guild (as per request)
            pass
        else:
            if member:
                return True

        return False

    async def fetch_user_guild_ids(self, user_id: "Snowflake_Type") -> List["Snowflake_Type"]:
        """
        Fetch a list of IDs for the guilds a user has joined.

        Args:
            user_id: The ID of the user

        Returns:
            A list of snowflakes for the guilds the client can see the user is within
        """
        user_id = to_snowflake(user_id)
        guild_ids = self.user_guilds.get(user_id)
        if not guild_ids:
            guild_ids = [
                guild_id for guild_id in self._client.user._guild_ids if await self.is_user_in_guild(user_id, guild_id)
            ]
            self.user_guilds[user_id] = set(guild_ids)
        return guild_ids

    def get_user_guild_ids(self, user_id: "Snowflake_Type") -> List["Snowflake_Type"]:
        """
        Get a list of IDs for the guilds the user has joined.

        Args:
            user_id: The ID of the user

        Returns:
            A list of snowflakes for the guilds the client can see the user is within
        """
        return list(self.user_guilds.get(to_snowflake(user_id)))

    # endregion Member cache

    # region Message cache

    async def fetch_message(
        self, channel_id: "Snowflake_Type", message_id: "Snowflake_Type", *, force: bool = False
    ) -> Message:
        """
        Fetch a message from a channel based on their IDs.

        Args:
            channel_id: The ID of the channel the message is in
            message_id: The ID of the message
            force: If the cache should be ignored, and the message should be fetched from the API

        Returns:
            The message if found
        """
        channel_id = to_snowflake(channel_id)
        message_id = to_snowflake(message_id)
        message = self.message_cache.get((channel_id, message_id))

        if message is None or force:
            data = await self._client.http.get_message(channel_id, message_id)
            message = self.place_message_data(data)
            if message.channel is None:
                await self.fetch_channel(channel_id)

            if not message.guild and isinstance(message.channel, GuildChannel):
                message._guild_id = message.channel._guild_id
        return message

    def get_message(
        self, channel_id: Optional["Snowflake_Type"], message_id: Optional["Snowflake_Type"]
    ) -> Optional[Message]:
        """
        Get a message from a channel based on their IDs.

        Args:
            channel_id: The ID of the channel the message is in
            message_id: The ID of the message

        Returns:
            The message if found
        """
        return self.message_cache.get((to_optional_snowflake(channel_id), to_optional_snowflake(message_id)))

    def place_message_data(self, data: discord_typings.MessageData) -> Message:
        """
        Take json data representing a message, process it, and cache it.

        Args:
            data: json representation of the message

        Returns:
            The processed message
        """
        channel_id = to_snowflake(data["channel_id"])
        message_id = to_snowflake(data["id"])
        message = self.message_cache.get((channel_id, message_id))
        if message is None:
            message = Message.from_dict(data, self._client)
            self.message_cache[(channel_id, message_id)] = message
        else:
            message.update_from_dict(data)
        return message

    def delete_message(self, channel_id: "Snowflake_Type", message_id: "Snowflake_Type") -> None:
        """
        Deletes a message from the cache.

        Args:
            channel_id: The ID of the channel the message is in
            message_id: The ID of the message
        """
        self.message_cache.pop((to_snowflake(channel_id), to_snowflake(message_id)), None)

    # endregion Message cache

    # region Channel cache
    async def fetch_channel(self, channel_id: "Snowflake_Type", *, force: bool = False) -> "TYPE_ALL_CHANNEL":
        """
        Get a channel based on its ID.

        Args:
            channel_id: The ID of the channel
            force: If the cache should be ignored, and the channel should be fetched from the API

        Returns:
            The channel if found
        """
        channel_id = to_snowflake(channel_id)
        channel = self.channel_cache.get(channel_id)
        if channel is None or force:
            try:
                data = await self._client.http.get_channel(channel_id)
                channel = self.place_channel_data(data)
            except Forbidden:
                self.logger.warning(f"Forbidden access to channel {channel_id}. Generating fallback channel object")
                channel = BaseChannel.from_dict({"id": channel_id, "type": MISSING}, self._client)
        return channel

    def get_channel(self, channel_id: Optional["Snowflake_Type"]) -> Optional["TYPE_ALL_CHANNEL"]:
        """
        Get a channel based on its ID.

        Args:
            channel_id: The ID of the channel

        Returns:
            The channel if found
        """
        return self.channel_cache.get(to_optional_snowflake(channel_id))

    def place_channel_data(self, data: discord_typings.ChannelData) -> "TYPE_ALL_CHANNEL":
        """
        Take json data representing a channel, process it, and cache it.

        Args:
            data: json representation of the channel

        Returns:
            The processed channel
        """
        channel_id = to_snowflake(data["id"])
        channel = self.channel_cache.get(channel_id)
        if channel is None:
            channel = BaseChannel.from_dict_factory(data, self._client)
            self.channel_cache[channel_id] = channel
            if guild := getattr(channel, "guild", None):
                if isinstance(channel, ThreadChannel):
                    guild._thread_ids.add(channel.id)
                elif isinstance(channel, GuildChannel):
                    guild._channel_ids.add(channel.id)
                guild._channel_gui_positions = {}
        else:
            # Create entire new channel object if the type changes
            channel_type = data.get("type", None)
            if channel_type and channel_type != channel.type:
                self.channel_cache.pop(channel_id)
                channel = BaseChannel.from_dict_factory(data, self._client)
            else:
                channel.update_from_dict(data)
                if guild := getattr(channel, "guild", None):
                    guild._channel_gui_positions = {}

        return channel

    def place_dm_channel_id(self, user_id: "Snowflake_Type", channel_id: "Snowflake_Type") -> None:
        """
        Cache that the bot is active within a DM channel.

        Args:
            user_id: The id of the user this DM channel belongs to
            channel_id: The id of the DM channel

        """
        self.dm_channels[to_snowflake(user_id)] = to_snowflake(channel_id)

    async def fetch_dm_channel_id(self, user_id: "Snowflake_Type", *, force: bool = False) -> "Snowflake_Type":
        """
        Get the DM channel ID for a user.

        Args:
            user_id: The ID of the user
            force: If the cache should be ignored, and the channel should be fetched from the API
        """
        user_id = to_snowflake(user_id)
        channel_id = self.dm_channels.get(user_id)
        if channel_id is None or force:
            data = await self._client.http.create_dm(user_id)
            channel = self.place_channel_data(data)
            channel_id = channel.id
        return channel_id

    async def fetch_dm_channel(self, user_id: "Snowflake_Type", *, force: bool = False) -> "DM":
        """
        Fetch the DM channel for a user.

        Args:
            user_id: The ID of the user
            force: If the cache should be ignored, and the channel should be fetched from the API
        """
        user_id = to_snowflake(user_id)
        channel_id = await self.fetch_dm_channel_id(user_id, force=force)
        return await self.fetch_channel(channel_id, force=force)

    def get_dm_channel(self, user_id: Optional["Snowflake_Type"]) -> Optional["DM"]:
        """
        Get the DM channel for a user.

        Args:
            user_id: The ID of the user
        """
        user_id = to_optional_snowflake(user_id)
        channel_id = self.dm_channels.get(user_id)
        return None if channel_id is None else self.get_channel(channel_id)

    def delete_channel(self, channel_id: "Snowflake_Type") -> None:
        """
        Delete a channel from the cache.

        Args:
            channel_id: The channel to be deleted
        """
        channel_id = to_snowflake(channel_id)
        channel = self.channel_cache.pop(channel_id, None)
        if guild := getattr(channel, "guild", None):
            if isinstance(channel, ThreadChannel):
                guild._thread_ids.discard(channel.id)
            elif isinstance(channel, GuildChannel):
                guild._channel_ids.discard(channel.id)
            guild._channel_gui_positions = {}

    # endregion Channel cache

    # region Guild cache

    async def fetch_guild(self, guild_id: "Snowflake_Type", *, force: bool = False) -> Guild:
        """
        Fetch a guild based on its ID.

        Args:
            guild_id: The ID of the guild
            force: If the cache should be ignored, and the guild should be fetched from the API

        Returns:
            The guild if found
        """
        guild_id = to_snowflake(guild_id)
        guild = self.guild_cache.get(guild_id)
        if guild is None or force:
            data = await self._client.http.get_guild(guild_id)
            guild = self.place_guild_data(data)
        return guild

    def get_guild(self, guild_id: Optional["Snowflake_Type"]) -> Optional[Guild]:
        """
        Get a guild based on its ID.

        Args:
            guild_id: The ID of the guild.

        Returns:
            The guild if found
        """
        return self.guild_cache.get(to_optional_snowflake(guild_id))

    def place_guild_data(self, data: discord_typings.GuildData) -> Guild:
        """
        Take json data representing a guild, process it, and cache it.

        Args:
            data: json representation of the guild

        Returns:
            The processed guild
        """
        guild_id = to_snowflake(data["id"])
        guild: Guild = self.guild_cache.get(guild_id)
        if guild is None:
            guild = Guild.from_dict(data, self._client)
            self.guild_cache[guild_id] = guild
        else:
            guild.update_from_dict(data)
        return guild

    def delete_guild(self, guild_id: "Snowflake_Type") -> None:
        """
        Delete a guild from the cache.

        Args:
            guild_id: The ID of the guild
        """
        if guild := self.guild_cache.pop(to_snowflake(guild_id), None):
            # delete associated objects
            [self.delete_channel(c) for c in guild.channels]
            [self.delete_member(m.id, guild_id) for m in guild.members]
            [self.delete_role(r) for r in guild.roles]
            if self.enable_emoji_cache:  # todo: this is ungodly slow, find a better way to do this
                for emoji in self.emoji_cache.values():
                    if emoji._guild_id == guild_id:
                        self.delete_emoji(emoji)

    # endregion Guild cache

    # region Roles cache

    async def fetch_role(
        self,
        guild_id: "Snowflake_Type",
        role_id: "Snowflake_Type",
        *,
        force: bool = False,
    ) -> Role:
        """
        Fetch a role based on the guild and its own ID.

        Args:
            guild_id: The ID of the guild this role belongs to
            role_id: The ID of the role
            force: If the cache should be ignored, and the role should be fetched from the API

        Returns:
            The role if found
        """
        guild_id = to_snowflake(guild_id)
        role_id = to_snowflake(role_id)
        role = self.role_cache.get(role_id)
        if role is None or force:
            data = await self._client.http.get_roles(guild_id)
            role = self.place_role_data(guild_id, data).get(role_id)
        return role

    def get_role(self, role_id: Optional["Snowflake_Type"]) -> Optional[Role]:
        """
        Get a role based on the role ID.

        Args:
            role_id: The ID of the role

        Returns:
            The role if found
        """
        return self.role_cache.get(to_optional_snowflake(role_id))

    def place_role_data(
        self, guild_id: "Snowflake_Type", data: List[Dict["Snowflake_Type", Any]]
    ) -> Dict["Snowflake_Type", Role]:
        """
        Take json data representing a role, process it, and cache it.

        Can handle multiple roles at once

        Args:
            guild_id: The ID of the guild this role belongs to
            data: json representation of the role

        Returns:
            The processed role
        """
        guild_id = to_snowflake(guild_id)

        roles: Dict["Snowflake_Type", Role] = {}
        for role_data in data:  # todo not update cache expiration order for roles
            role_data.update({"guild_id": guild_id})
            role_id = to_snowflake(role_data["id"])

            role = self.role_cache.get(role_id)
            if role is None:
                role = Role.from_dict(role_data, self._client)
                self.role_cache[role_id] = role
            else:
                role.update_from_dict(role_data)

            roles[role_id] = role

        return roles

    def delete_role(self, role_id: "Snowflake_Type") -> None:
        """
        Delete a role from the cache.

        Args:
            role_id: The ID of the role
        """
        if role := self.role_cache.pop(to_snowflake(role_id), None):
            if guild := self.get_guild(role._guild_id):
                # noinspection PyProtectedMember
                guild._role_ids.discard(role_id)

    # endregion Role cache

    # region Voice cache

    def get_voice_state(self, user_id: Optional["Snowflake_Type"]) -> Optional[VoiceState]:
        """
        Get a voice state by their guild and user IDs.

        Args:
            user_id: The ID of the user

        Returns:
            VoiceState object if found

        """
        return self.voice_state_cache.get(to_optional_snowflake(user_id))

<<<<<<< HEAD
    async def place_voice_state_data(self, data: discord_typings.VoiceStateData, update_cache=True) -> Optional[VoiceState]:
=======
    async def place_voice_state_data(
        self, data: discord_typings.VoiceStateData, update_cache=True
    ) -> Optional[VoiceState]:
>>>>>>> 61a5a4a4
        """
        Take json data representing a VoiceState, process it, and cache it.

        Args:
            data: json representation of the VoiceState
            update_cache: Bool for updating cache or not

        Returns:
            The processed VoiceState object
        """
        user_id = to_snowflake(data["user_id"])

        if old_state := self.get_voice_state(user_id):
            # noinspection PyProtectedMember
            if user_id in old_state.channel._voice_member_ids:
                # noinspection PyProtectedMember
                old_state.channel._voice_member_ids.remove(user_id)

        # check if the channel_id is None
        # if that is the case, the user disconnected, and we can delete them from the cache
        if not data["channel_id"]:
            if update_cache and user_id in self.voice_state_cache:
                self.voice_state_cache.pop(user_id)
            voice_state = None

        # this means the user swapped / joined a channel
        else:
            # update the _voice_member_ids of the new channel
            new_channel = await self.fetch_channel(data["channel_id"])
            # noinspection PyProtectedMember
            new_channel._voice_member_ids.append(user_id)

            voice_state = VoiceState.from_dict(data, self._client)
            if update_cache:
                self.voice_state_cache[user_id] = voice_state

        return voice_state

    def delete_voice_state(self, user_id: "Snowflake_Type") -> None:
        """
        Delete a voice state from the cache.

        Args:
            user_id: The ID of the user
        """
        self.voice_state_cache.pop(to_snowflake(user_id), None)

    # endregion Voice cache

    # region Bot Voice cache

    def get_bot_voice_state(self, guild_id: Optional["Snowflake_Type"]) -> Optional[ActiveVoiceState]:
        """
        Get a voice state for the bot, by the guild id.

        Args:
            guild_id: The id of the guild

        Returns:
            ActiveVoiceState if found
        """
        return self.bot_voice_state_cache.get(to_optional_snowflake(guild_id))

    def place_bot_voice_state(self, state: ActiveVoiceState) -> None:
        """
        Place an ActiveVoiceState into the cache.

        Args:
            state: The voice state to cache
        """
        if state._guild_id is None:
            return

        # noinspection PyProtectedMember
        self.bot_voice_state_cache[to_snowflake(state._guild_id)] = state

    def delete_bot_voice_state(self, guild_id: "Snowflake_Type") -> None:
        """
        Delete an ActiveVoiceState from the cache.

        Args:
            guild_id: The id of the guild
        """
        self.bot_voice_state_cache.pop(to_snowflake(guild_id), None)

    # endregion Bot Voice cache

    # region Emoji cache

    async def fetch_emoji(
        self, guild_id: "Snowflake_Type", emoji_id: "Snowflake_Type", *, force: bool = False
    ) -> "CustomEmoji":
        """
        Fetch an emoji based on the guild and its own ID.

        This cache is disabled by default, start your bot with `Client(enable_emoji_cache=True)` to enable it.

        Args:
            guild_id: The ID of the guild this emoji belongs to
            emoji_id: The ID of the emoji
            force: If the cache should be ignored, and the emoji should be fetched from the API

        Returns:
            The Emoji if found
        """
        guild_id = to_snowflake(guild_id)
        emoji_id = to_snowflake(emoji_id)
        emoji = self.emoji_cache.get(emoji_id) if self.emoji_cache is not None else None
        if emoji is None or force:
            data = await self._client.http.get_guild_emoji(guild_id, emoji_id)
            emoji = self.place_emoji_data(guild_id, data)

        return emoji

    def get_emoji(self, emoji_id: Optional["Snowflake_Type"]) -> Optional["CustomEmoji"]:
        """
        Get an emoji based on the emoji ID.

        This cache is disabled by default, start your bot with `Client(enable_emoji_cache=True)` to enable it.

        Args:
            emoji_id: The ID of the emoji

        Returns:
            The Emoji if found
        """
        return self.emoji_cache.get(to_optional_snowflake(emoji_id)) if self.emoji_cache is not None else None

    def place_emoji_data(self, guild_id: "Snowflake_Type", data: discord_typings.EmojiData) -> "CustomEmoji":
        """
        Take json data representing an emoji, process it, and cache it. This cache is disabled by default, start your bot with `Client(enable_emoji_cache=True)` to enable it.

        Args:
            guild_id: The ID of the guild this emoji belongs to
            data: json representation of the emoji

        Returns:
            The processed emoji
        """
        with suppress(KeyError):
            del data["guild_id"]  # discord sometimes packages a guild_id - this will cause an exception

        emoji = CustomEmoji.from_dict(data, self._client, to_snowflake(guild_id))
        if self.emoji_cache is not None:
            self.emoji_cache[emoji.id] = emoji

        return emoji

    def delete_emoji(self, emoji_id: "Snowflake_Type") -> None:
        """
        Delete an emoji from the cache.

        Args:
            emoji_id: The ID of the emoji
        """
        if self.emoji_cache is not None:
            self.emoji_cache.pop(to_snowflake(emoji_id), None)

    # endregion Emoji cache

    # region ScheduledEvents cache

    def get_scheduled_event(self, scheduled_event_id: "Snowflake_Type") -> Optional["ScheduledEvent"]:
        """
        Get a scheduled event based on the scheduled event ID.

        Args:
            scheduled_event_id: The ID of the scheduled event

        Returns:
            The ScheduledEvent if found
        """
        return self.scheduled_events_cache.get(to_snowflake(scheduled_event_id))

    def place_scheduled_event_data(self, data: discord_typings.GuildScheduledEventData) -> "ScheduledEvent":
        """
        Take json data representing a scheduled event, process it, and cache it.

        Args:
            data: json representation of the scheduled event

        Returns:
            The processed scheduled event
        """
        scheduled_event = ScheduledEvent.from_dict(data, self._client)
        self.scheduled_events_cache[scheduled_event.id] = scheduled_event

        return scheduled_event

    def delete_scheduled_event(self, scheduled_event_id: "Snowflake_Type") -> None:
        """
        Delete a scheduled event from the cache.

        Args:
            scheduled_event_id: The ID of the scheduled event
        """
        self.scheduled_events_cache.pop(to_snowflake(scheduled_event_id), None)

    # endregion ScheduledEvents cache<|MERGE_RESOLUTION|>--- conflicted
+++ resolved
@@ -747,13 +747,10 @@
         """
         return self.voice_state_cache.get(to_optional_snowflake(user_id))
 
-<<<<<<< HEAD
-    async def place_voice_state_data(self, data: discord_typings.VoiceStateData, update_cache=True) -> Optional[VoiceState]:
-=======
+
     async def place_voice_state_data(
         self, data: discord_typings.VoiceStateData, update_cache=True
-    ) -> Optional[VoiceState]:
->>>>>>> 61a5a4a4
+    ):
         """
         Take json data representing a VoiceState, process it, and cache it.
 
