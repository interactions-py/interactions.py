from datetime import datetime
from enum import IntEnum
from typing import Optional

from .misc import DictSerializerMixin, Snowflake


class ChannelType(IntEnum):
    """An enumerable object representing the type of channels."""

    GUILD_TEXT = 0
    DM = 1
    GUILD_VOICE = 2
    GROUP_DM = 3
    GUILD_CATEGORY = 4
    GUILD_NEWS = 5
    GUILD_STORE = 6
    GUILD_NEWS_THREAD = 10
    GUILD_PUBLIC_THREAD = 11
    GUILD_PRIVATE_THREAD = 12
    GUILD_STAGE_VOICE = 13


class ThreadMetadata(DictSerializerMixin):
    """
    A class object representing the metadata of a thread.

    .. note::
        ``invitable`` will only show if the thread can have an invited created with the
        current cached permissions.

    :ivar bool archived: The current thread accessibility state.
    :ivar int auto_archive_duration: The auto-archive time.
    :ivar datetime archive_timestamp: The timestamp that the thread will be/has been closed at.
    :ivar bool locked: The current message state of the thread.
    :ivar Optional[bool] invitable?: The ability to invite users to the thread.
    """

    __slots__ = (
        "_json",
        "archived",
        "auto_archive_duration",
        "archive_timestamp",
        "locked",
        "invitable",
    )

    def __init__(self, **kwargs):
        super().__init__(**kwargs)
        self.archive_timestamp = (
            datetime.fromisoformat(self._json.get("archive_timestamp"))
            if self._json.get("archive_timestamp")
            else datetime.utcnow()
        )


class ThreadMember(DictSerializerMixin):
    """
    A class object representing a member in a thread.

    .. note::
        ``id`` only shows if there are active intents involved with the member
        in the thread.

    :ivar Optional[Snowflake] id?: The "ID" or intents of the member.
    :ivar Snowflake user_id: The user ID of the member.
    :ivar datetime join_timestamp: The timestamp of when the member joined the thread.
    :ivar int flags: The bitshift flags for the member in the thread.
    """

    __slots__ = (
        "_json",
        "id",
        "user_id",
        "join_timestamp",
        "flags",
        # TODO: Document below attributes.
        "user",
        "team_id",
        "membership_state",
        "permissions",
    )

    def __init__(self, **kwargs):
        super().__init__(**kwargs)
        self.id = Snowflake(self.id) if self._json.get("id") else None
        self.user_id = Snowflake(self.user_id) if self._json.get("user_id") else None
        self.join_timestamp = (
            datetime.fromisoformat(self._json.get("join_timestamp"))
            if self._json.get("join_timestamp")
            else None
        )


class Channel(DictSerializerMixin):
    """
    A class object representing all types of channels.

    .. note::
        The purpose of this model is to be used as a base class, and
        is never needed to be used directly.

    :ivar Snowflake id: The (snowflake) ID of the channel.
    :ivar ChannelType type: The type of channel.
    :ivar Optional[Snowflake] guild_id?: The ID of the guild if it is not a DM channel.
    :ivar Optional[int] position?: The position of the channel.
    :ivar List[Overwrite] permission_overwrites: The non-synced permissions of the channel.
    :ivar str name: The name of the channel.
    :ivar Optional[str] topic?: The description of the channel.
    :ivar Optional[bool] nsfw?: Whether the channel is NSFW.
    :ivar Snowflake last_message_id: The ID of the last message sent.
    :ivar Optional[int] bitrate?: The audio bitrate of the channel.
    :ivar Optional[int] user_limit?: The maximum amount of users allowed in the channel.
    :ivar Optional[int] rate_limit_per_user?: The concurrent ratelimit for users in the channel.
    :ivar Optional[List[User]] recipients?: The recipients of the channel.
    :ivar Optional[str] icon?: The icon of the channel.
    :ivar Optional[Snowflake] owner_id?: The owner of the channel.
    :ivar Optional[Snowflake] application_id?: The application of the channel.
    :ivar Optional[Snowflake] parent_id?: The ID of the "parent"/main channel.
    :ivar Optional[datetime] last_pin_timestamp?: The timestamp of the last pinned message in the channel.
    :ivar Optional[str] rtc_region?: The region of the WebRTC connection for the channel.
    :ivar Optional[int] video_quality_mode?: The set quality mode for video streaming in the channel.
    :ivar int message_count: The amount of messages in the channel.
    :ivar Optional[int] member_count?: The amount of members in the channel.
    :ivar Optional[ThreadMetadata] thread_metadata?: The thread metadata of the channel.
    :ivar Optional[ThreadMember] member?: The member of the thread in the channel.
    :ivar Optional[int] default_auto_archive_duration?: The set auto-archive time for all threads to naturally follow in the channel.
    :ivar Optional[str] permissions?: The permissions of the channel.
    """

    __slots__ = (
        "_json",
        "id",
        "type",
        "guild_id",
        "position",
        "permission_overwrites",
        "name",
        "topic",
        "nsfw",
        "last_message_id",
        "bitrate",
        "user_limit",
        "rate_limit_per_user",
        "recipients",
        "icon",
        "owner_id",
        "application_id",
        "parent_id",
        "last_pin_timestamp",
        "rtc_region",
        "video_quality_mode",
        "message_count",
        "member_count",
        "thread_metadata",
        "member",
        "default_auto_archive_duration",
        "permissions",
        "_client",
    )

    def __init__(self, **kwargs):
        super().__init__(**kwargs)
        self.type = ChannelType(self.type)
        self.id = Snowflake(self.id) if self._json.get("id") else None
        self.guild_id = Snowflake(self.guild_id) if self._json.get("guild_id") else None
        self.last_message_id = (
            Snowflake(self.last_message_id) if self._json.get("last_message_id") else None
        )
        self.owner_id = Snowflake(self.owner_id) if self._json.get("owner_id") else None
        self.application_id = (
            Snowflake(self.application_id) if self._json.get("application_id") else None
        )
        self.parent_id = Snowflake(self.parent_id) if self._json.get("parent_id") else None
        self.last_pin_timestamp = (
            datetime.fromisoformat(self._json.get("last_pin_timestamp"))
            if self._json.get("last_pin_timestamp")
            else None
        )

    async def send(
        self,
        content: Optional[str] = None,
        *,
        tts: Optional[bool] = False,
        # attachments: Optional[List[Any]] = None,  # TODO: post-v4: Replace with own file type.
        embeds=None,
        allowed_mentions=None,
        components=None,
    ):
        """
        Sends a message in the channel

        :param content?: The contents of the message as a string or string-converted value.
        :type content: Optional[str]
        :param tts?: Whether the message utilizes the text-to-speech Discord programme or not.
        :type tts: Optional[bool]
        :param embeds?: An embed, or list of embeds for the message.
        :type embeds: Optional[Union[Embed, List[Embed]]]
        :param allowed_mentions?: The message interactions/mention limits that the message can refer to.
        :type allowed_mentions: Optional[MessageInteraction]
        :param components?: A component, or list of components for the message.
        :type components: Optional[Union[Component, List[Component]]]
        :return: The sent message as an object.
        :rtype: Message
        """
        from ...models.component import ActionRow, Button, SelectMenu
        from .message import Message

        _content: str = "" if content is None else content
        _tts: bool = False if tts is None else tts
        # _file = None if file is None else file
        # _attachments = [] if attachments else None
        _embeds: list = []
        _allowed_mentions: dict = {} if allowed_mentions is None else allowed_mentions
        _components: list = [{"type": 1, "components": []}]
        if embeds:
            if isinstance(embeds, list):
                _embeds = [embed._json for embed in embeds]
            else:
                _embeds = [embeds._json]

        if isinstance(components, ActionRow):
            _components[0]["components"] = [component._json for component in components.components]
        elif isinstance(components, Button):
            _components[0]["components"] = [] if components is None else [components._json]
        elif isinstance(components, SelectMenu):
            components._json["options"] = [option._json for option in components.options]
            _components[0]["components"] = [] if components is None else [components._json]
        else:
            _components = [] if components is None else [components]

        # TODO: post-v4: Add attachments into Message obj.
        payload = Message(
            content=_content,
            tts=_tts,
            # file=file,
            # attachments=_attachments,
            embeds=_embeds,
            allowed_mentions=_allowed_mentions,
            components=_components,
        )

        res = await self._client.create_message(channel_id=int(self.id), payload=payload._json)
        message = Message(**res, _client=self._client)
        return message

    async def delete(self) -> None:
        """
        Deletes the channel.
        """
        await self._client.delete_channel(channel_id=int(self.id))

    async def modify(
        self,
        name: Optional[str] = None,
        topic: Optional[str] = None,
        bitrate: Optional[int] = None,
        user_limit: Optional[int] = None,
        rate_limit_per_user: Optional[int] = None,
        position: Optional[int] = None,
        # permission_overwrites,
        parent_id: Optional[int] = None,
        nsfw: Optional[bool] = False,
        reason: Optional[str] = None,
    ) -> "Channel":
        """
        Edits the channel
        :param name?: The name of the channel, defaults to the current value of the channel
        :type name: str
        :param topic?: The topic of that channel, defaults to the current value of the channel
        :type topic: Optional[str]
        :param bitrate?: (voice channel only) The bitrate (in bits) of the voice channel, defaults to the current value of the channel
        :type bitrate Optional[int]
        :param user_limit?: (voice channel only) Maximum amount of users in the channel, defaults to the current value of the channel
        :type user_limit: Optional[int]
        :param rate_limit_per_use?: Amount of seconds a user has to wait before sending another message (0-21600), defaults to the current value of the channel
        :type rate_limit_per_user: Optional[int]
        :param position?: Sorting position of the channel, defaults to the current value of the channel
        :type position: Optional[int]
        :param parent_id?: The id of the parent category for a channel, defaults to the current value of the channel
        :type parent_id: Optional[int]
        :param nsfw?: Whether the channel is nsfw or not, defaults to the current value of the channel
        :type nsfw: Optional[bool]
        :param reason: The reason for the edit
        :type reason: Optional[str]
        :return: The modified channel as new object
        :rtype: Channel
        """
        _name = self.name if not name else name
        _topic = self.topic if not topic else topic
        _bitrate = self.bitrate if not bitrate else bitrate
        _user_limit = self.user_limit if not user_limit else user_limit
        _rate_limit_per_user = (
            self.rate_limit_per_user if not rate_limit_per_user else rate_limit_per_user
        )
        _position = self.position if not position else position
        _parent_id = self.parent_id if not parent_id else parent_id
        _nsfw = self.nsfw if not nsfw else nsfw
        _type = self.type

        payload = Channel(
            name=_name,
            type=_type,
            topic=_topic,
            bitrate=_bitrate,
            user_limit=_user_limit,
            rate_limit_per_user=_rate_limit_per_user,
            position=_position,
            parent_id=_parent_id,
            nsfw=_nsfw,
        )
        res = await self._client.modify_channel(
            channel_id=int(self.id),
            reason=reason,
            data=payload._json,
        )
        return Channel(**res, _client=self._client)

<<<<<<< HEAD
    async def add_member(
        self,
        member_id: int,
    ) -> None:
        """
        This adds a member to the channel, if the channel is a thread

        :param member_id: The id of the member to add to the channel
        :type member_id: int
        """
        if not self.thread_metadata:
            raise TypeError("The Channel you specified is not a thread!")
        await self._client.add_member_to_thread(thread_id=int(self.id), user_id=member_id)
=======

class Thread(Channel):
    """An object representing a thread.

    .. note::
        This is a derivation of the base Channel, since a
        thread can be its own event.
    """

    ...
>>>>>>> a377e7ef
<|MERGE_RESOLUTION|>--- conflicted
+++ resolved
@@ -317,21 +317,6 @@
         )
         return Channel(**res, _client=self._client)
 
-<<<<<<< HEAD
-    async def add_member(
-        self,
-        member_id: int,
-    ) -> None:
-        """
-        This adds a member to the channel, if the channel is a thread
-
-        :param member_id: The id of the member to add to the channel
-        :type member_id: int
-        """
-        if not self.thread_metadata:
-            raise TypeError("The Channel you specified is not a thread!")
-        await self._client.add_member_to_thread(thread_id=int(self.id), user_id=member_id)
-=======
 
 class Thread(Channel):
     """An object representing a thread.
@@ -342,4 +327,3 @@
     """
 
     ...
->>>>>>> a377e7ef
