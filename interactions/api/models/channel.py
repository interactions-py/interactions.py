from datetime import datetime, timedelta, timezone
from enum import IntEnum
from typing import Any, Callable, List, Optional, Union

from .attrs_utils import (
    MISSING,
    ClientSerializerMixin,
    DictSerializerMixin,
    convert_list,
    define,
    field,
)
from .misc import File, Overwrite, Snowflake
from .user import User
from .webhook import Webhook

__all__ = (
    "ChannelType",
    "Thread",
    "Channel",
    "ThreadMember",
    "ThreadMetadata",
)


class ChannelType(IntEnum):
    """An enumerable object representing the type of channels."""

    GUILD_TEXT = 0
    DM = 1
    GUILD_VOICE = 2
    GROUP_DM = 3
    GUILD_CATEGORY = 4
    GUILD_NEWS = 5
    GUILD_STORE = 6
    GUILD_NEWS_THREAD = 10
    GUILD_PUBLIC_THREAD = 11
    GUILD_PRIVATE_THREAD = 12
    GUILD_STAGE_VOICE = 13
    GUILD_DIRECTORY = 14
    GUILD_FORUM = 15


@define()
class ThreadMetadata(DictSerializerMixin):
    """
    A class object representing the metadata of a thread.

    .. note::
        ``invitable`` will only show if the thread can have an invited created with the
        current cached permissions.

    :ivar bool archived: The current thread accessibility state.
    :ivar int auto_archive_duration: The auto-archive time.
    :ivar datetime archive_timestamp: The timestamp that the thread will be/has been closed at.
    :ivar bool locked: The current message state of the thread.
    :ivar Optional[bool] invitable?: The ability to invite users to the thread.
    """

    archived: bool = field()
    auto_archive_duration: int = field()
    archive_timestamp: datetime.timestamp = field(converter=datetime.fromisoformat)
    locked: bool = field()
    invitable: Optional[bool] = field(default=None)


@define()
class ThreadMember(ClientSerializerMixin):
    """
    A class object representing a member in a thread.

    .. note::
        ``id`` only shows if there are active intents involved with the member
        in the thread.

    :ivar Optional[Snowflake] id?: The "ID" or intents of the member.
    :ivar Snowflake user_id: The user ID of the member.
    :ivar datetime join_timestamp: The timestamp of when the member joined the thread.
    :ivar int flags: The bitshift flags for the member in the thread.
    :ivar bool muted: Whether the member is muted or not.
    """

<<<<<<< HEAD
    __slots__ = (
        "_json",
        "id",
        "user_id",
        "join_timestamp",
        "flags",
        # TODO: Document below attributes.
        "user",
        "team_id",
        "membership_state",
        "permissions",
        "member",
        "presence",
    )

    def __init__(self, **kwargs):
        super().__init__(**kwargs)
        self.id = Snowflake(self.id) if self._json.get("id") else None
        self.user_id = Snowflake(self.user_id) if self._json.get("user_id") else None
        self.join_timestamp = (
            datetime.fromisoformat(self._json.get("join_timestamp"))
            if self._json.get("join_timestamp")
            else None
        )
        # Take these conversions with a grain of salt.

        # Commented out for circular import reasons, but schema says they do work.
        # self.member = Member(**self._json.get("member")) if self._json.get("member") else None
        # self.presence = Presence(**self._json.get("presence")) if self._json.get("presence") else None
=======
    id: Optional[Snowflake] = field(converter=Snowflake, default=None)
    user_id: Optional[Snowflake] = field(converter=Snowflake, default=None)
    join_timestamp: datetime.timestamp = field(converter=datetime.fromisoformat)
    flags: int = field()
    muted: bool = field()
    mute_config: Optional[Any] = field(default=None)  # todo explore this, it isn't in the ddev docs
>>>>>>> 32ef6a57


@define()
class Channel(ClientSerializerMixin):
    """
    A class object representing all types of channels.

    .. note::
        The purpose of this model is to be used as a base class, and
        is never needed to be used directly.

    :ivar Snowflake id: The (snowflake) ID of the channel.
    :ivar ChannelType type: The type of channel.
    :ivar Optional[Snowflake] guild_id?: The ID of the guild if it is not a DM channel.
    :ivar Optional[int] position?: The position of the channel.
    :ivar List[Overwrite] permission_overwrites: The non-synced permissions of the channel.
    :ivar str name: The name of the channel.
    :ivar Optional[str] topic?: The description of the channel.
    :ivar Optional[bool] nsfw?: Whether the channel is NSFW.
    :ivar Snowflake last_message_id: The ID of the last message sent.
    :ivar Optional[int] bitrate?: The audio bitrate of the channel.
    :ivar Optional[int] user_limit?: The maximum amount of users allowed in the channel.
    :ivar Optional[int] rate_limit_per_user?: The concurrent ratelimit for users in the channel.
    :ivar Optional[List[User]] recipients?: The recipients of the channel.
    :ivar Optional[str] icon?: The icon of the channel.
    :ivar Optional[Snowflake] owner_id?: The owner of the channel.
    :ivar Optional[Snowflake] application_id?: The application of the channel.
    :ivar Optional[Snowflake] parent_id?: The ID of the "parent"/main channel.
    :ivar Optional[datetime] last_pin_timestamp?: The timestamp of the last pinned message in the channel.
    :ivar Optional[str] rtc_region?: The region of the WebRTC connection for the channel.
    :ivar Optional[int] video_quality_mode?: The set quality mode for video streaming in the channel.
    :ivar int message_count: The amount of messages in the channel.
    :ivar Optional[int] member_count?: The amount of members in the channel.
    :ivar Optional[ThreadMetadata] thread_metadata?: The thread metadata of the channel.
    :ivar Optional[ThreadMember] member?: The member of the thread in the channel.
    :ivar Optional[int] default_auto_archive_duration?: The set auto-archive time for all threads to naturally follow in the channel.
    :ivar Optional[str] permissions?: The permissions of the channel.
    """

    __slots__ = (
        # TODO: Document banner when Discord officially documents them.
        "banner",
        "guild_hashes",
        "flags",
        "template",
        "available_tags",
    )

    type: ChannelType = field(converter=ChannelType)
    id: Snowflake = field(converter=Snowflake)
    guild_id: Optional[Snowflake] = field(converter=Snowflake, default=None)
    position: Optional[int] = field(default=None)
    permission_overwrites: Optional[List[Overwrite]] = field(
        converter=convert_list(Overwrite), factory=list
    )
    name: str = field(factory=str)
    topic: Optional[str] = field(default=None)
    nsfw: Optional[bool] = field(default=None)
    last_message_id: Optional[Snowflake] = field(converter=Snowflake, default=None)
    bitrate: Optional[int] = field(default=None)
    user_limit: Optional[int] = field(default=None)
    rate_limit_per_user: Optional[int] = field(default=None)
    recipients: Optional[List[User]] = field(converter=convert_list(User), default=None)
    icon: Optional[str] = field(default=None)
    owner_id: Optional[Snowflake] = field(converter=Snowflake, default=None)
    application_id: Optional[Snowflake] = field(converter=Snowflake, default=None)
    parent_id: Optional[Snowflake] = field(converter=Snowflake, default=None)
    last_pin_timestamp: Optional[datetime] = field(converter=datetime.fromisoformat, default=None)
    rtc_region: Optional[str] = field(default=None)
    video_quality_mode: Optional[int] = field(default=None)
    message_count: Optional[int] = field(default=None)
    member_count: Optional[int] = field(default=None)
    thread_metadata: Optional[ThreadMetadata] = field(converter=ThreadMetadata, default=None)
    member: Optional[ThreadMember] = field(converter=ThreadMember, default=None, add_client=True)
    default_auto_archive_duration: Optional[int] = field(default=None)
    permissions: Optional[str] = field(default=None)
    flags: Optional[int] = field(default=None)

    def __repr__(self) -> str:
        return self.name

    @property
    def mention(self) -> str:
        """
        Returns a string that allows you to mention the given channel.

        :return: The string of the mentioned channel.
        :rtype: str
        """
        return f"<#{self.id}>"

    async def send(
        self,
        content: Optional[str] = MISSING,
        *,
        tts: Optional[bool] = MISSING,
        files: Optional[Union[File, List[File]]] = MISSING,
        embeds: Optional[Union["Embed", List["Embed"]]] = MISSING,  # noqa
        allowed_mentions: Optional["MessageInteraction"] = MISSING,  # noqa
        components: Optional[
            Union[
                "ActionRow",  # noqa
                "Button",  # noqa
                "SelectMenu",  # noqa
                List["ActionRow"],  # noqa
                List["Button"],  # noqa
                List["SelectMenu"],  # noqa
            ]
        ] = MISSING,
    ) -> "Message":  # noqa
        """
        Sends a message in the channel.

        :param content?: The contents of the message as a string or string-converted value.
        :type content: Optional[str]
        :param tts?: Whether the message utilizes the text-to-speech Discord programme or not.
        :type tts: Optional[bool]
        :param files?: A file or list of files to be attached to the message.
        :type files: Optional[Union[File, List[File]]]
        :param embeds?: An embed, or list of embeds for the message.
        :type embeds: Optional[Union[Embed, List[Embed]]]
        :param allowed_mentions?: The message interactions/mention limits that the message can refer to.
        :type allowed_mentions: Optional[MessageInteraction]
        :param components?: A component, or list of components for the message.
        :type components: Optional[Union[ActionRow, Button, SelectMenu, List[Actionrow], List[Button], List[SelectMenu]]]
        :return: The sent message as an object.
        :rtype: Message
        """
        if not self._client:
            raise AttributeError("HTTPClient not found!")
        from ...client.models.component import _build_components
        from .message import Message

        _content: str = "" if content is MISSING else content
        _tts: bool = False if tts is MISSING else tts
        # _file = None if file is None else file
        # _attachments = [] if attachments else None
        _allowed_mentions: dict = {} if allowed_mentions is MISSING else allowed_mentions
        if not embeds or embeds is MISSING:
            _embeds: list = []
        elif isinstance(embeds, list):
            _embeds = [embed._json for embed in embeds]
        else:
            _embeds = [embeds._json]

        if not components or components is MISSING:
            _components = []
        else:
            _components = _build_components(components=components)

        if not files or files is MISSING:
            _files = []
        elif isinstance(files, list):
            _files = [file._json_payload(id) for id, file in enumerate(files)]
        else:
            _files = [files._json_payload(0)]
            files = [files]

        payload = dict(
            content=_content,
            tts=_tts,
            attachments=_files,
            embeds=_embeds,
            allowed_mentions=_allowed_mentions,
            components=_components,
        )

        res = await self._client.create_message(
            channel_id=int(self.id), payload=payload, files=files
        )

        # dumb hack, discord doesn't send the full author data
        author = {"id": None, "username": None, "discriminator": None}
        author.update(res["author"])
        res["author"] = author

        return Message(**res, _client=self._client)

    async def delete(self) -> None:
        """
        Deletes the channel.
        """
        if not self._client:
            raise AttributeError("HTTPClient not found!")
        await self._client.delete_channel(channel_id=int(self.id))

    async def modify(
        self,
        name: Optional[str] = MISSING,
        topic: Optional[str] = MISSING,
        bitrate: Optional[int] = MISSING,
        user_limit: Optional[int] = MISSING,
        rate_limit_per_user: Optional[int] = MISSING,
        position: Optional[int] = MISSING,
        permission_overwrites: Optional[List[Overwrite]] = MISSING,
        parent_id: Optional[int] = MISSING,
        nsfw: Optional[bool] = MISSING,
        archived: Optional[bool] = MISSING,
        auto_archive_duration: Optional[int] = MISSING,
        locked: Optional[bool] = MISSING,
        reason: Optional[str] = None,
    ) -> "Channel":
        """
        Edits the channel.

        .. note::
            The fields `archived`, `auto_archive_duration` and `locked` require the provided channel to be a thread.

        :param name?: The name of the channel, defaults to the current value of the channel
        :type name: str
        :param topic?: The topic of that channel, defaults to the current value of the channel
        :type topic: Optional[str]
        :param bitrate?: (voice channel only) The bitrate (in bits) of the voice channel, defaults to the current value of the channel
        :type bitrate: Optional[int]
        :param user_limit?: (voice channel only) Maximum amount of users in the channel, defaults to the current value of the channel
        :type user_limit: Optional[int]
        :param rate_limit_per_use?: Amount of seconds a user has to wait before sending another message (0-21600), defaults to the current value of the channel
        :type rate_limit_per_user: Optional[int]
        :param position?: Sorting position of the channel, defaults to the current value of the channel
        :type position: Optional[int]
        :param parent_id?: The id of the parent category for a channel, defaults to the current value of the channel
        :type parent_id: Optional[int]
        :param nsfw?: Whether the channel is nsfw or not, defaults to the current value of the channel
        :type nsfw: Optional[bool]
        :param permission_overwrites?: The permission overwrites, if any
        :type permission_overwrites: Optional[List[Overwrite]]
        :param archived?: Whether the thread is archived
        :type archived: Optional[bool]
        :param auto_archive_duration?: The time after the thread is automatically archived. One of 60, 1440, 4320, 10080
        :type auto_archive_duration: Optional[int]
        :param locked?: Whether the thread is locked
        :type locked: Optional[bool]
        :param reason?: The reason for the edit
        :type reason: Optional[str]
        :return: The modified channel as new object
        :rtype: Channel
        """
        if not self._client:
            raise AttributeError("HTTPClient not found!")
        _name = self.name if name is MISSING else name
        _topic = self.topic if topic is MISSING else topic
        _bitrate = self.bitrate if bitrate is MISSING else bitrate
        _user_limit = self.user_limit if user_limit is MISSING else user_limit
        _rate_limit_per_user = (
            self.rate_limit_per_user if rate_limit_per_user is MISSING else rate_limit_per_user
        )
        _position = self.position if position is MISSING else position
        _parent_id = (
            (int(self.parent_id) if self.parent_id else None)
            if parent_id is MISSING
            else int(parent_id)
        )
        _nsfw = self.nsfw if nsfw is MISSING else nsfw
        _permission_overwrites = (
            [overwrite._json for overwrite in self.permission_overwrites]
            if self.permission_overwrites
            else None
            if permission_overwrites is MISSING
            else [overwrite._json for overwrite in permission_overwrites]
        )
        _type = self.type

        payload = dict(
            name=_name,
            type=_type,
            topic=_topic,
            bitrate=_bitrate,
            user_limit=_user_limit,
            rate_limit_per_user=_rate_limit_per_user,
            position=_position,
            parent_id=_parent_id,
            nsfw=_nsfw,
            permission_overwrites=_permission_overwrites,
        )

        if (
            archived is not MISSING or auto_archive_duration is not MISSING or locked is not MISSING
        ) and not self.thread_metadata:
            raise ValueError("The specified channel is not a Thread!")

        if archived is not MISSING:
            payload["archived"] = archived
        if auto_archive_duration is not MISSING:
            payload["auto_archive_duration"] = auto_archive_duration
        if locked is not MISSING:
            payload["locked"] = locked

        res = await self._client.modify_channel(
            channel_id=int(self.id),
            reason=reason,
            payload=payload,
        )

        self.update(res)

        return self

    async def set_name(
        self,
        name: str,
        *,
        reason: Optional[str] = None,
    ) -> "Channel":
        """
        Sets the name of the channel.

        :param name: The new name of the channel
        :type name: str
        :param reason?: The reason of the edit
        :type reason: Optional[str]
        :return: The edited channel
        :rtype: Channel
        """

        return await self.modify(name=name, reason=reason)

    async def set_topic(
        self,
        topic: str,
        *,
        reason: Optional[str] = None,
    ) -> "Channel":
        """
        Sets the topic of the channel.

        :param topic: The new topic of the channel
        :type topic: str
        :param reason?: The reason of the edit
        :type reason: Optional[str]
        :return: The edited channel
        :rtype: Channel
        """

        return await self.modify(topic=topic, reason=reason)

    async def set_bitrate(
        self,
        bitrate: int,
        *,
        reason: Optional[str] = None,
    ) -> "Channel":
        """
        Sets the bitrate of the channel.

        :param bitrate: The new bitrate of the channel
        :type bitrate: int
        :param reason?: The reason of the edit
        :type reason: Optional[str]
        :return: The edited channel
        :rtype: Channel
        """

        if self.type != ChannelType.GUILD_VOICE:
            raise TypeError("Bitrate is only available for VoiceChannels")

        return await self.modify(bitrate=bitrate, reason=reason)

    async def set_user_limit(
        self,
        user_limit: int,
        *,
        reason: Optional[str] = None,
    ) -> "Channel":
        """
        Sets the user_limit of the channel.

        :param user_limit: The new user limit of the channel
        :type user_limit: int
        :param reason?: The reason of the edit
        :type reason: Optional[str]
        :return: The edited channel
        :rtype: Channel
        """

        if self.type != ChannelType.GUILD_VOICE:
            raise TypeError("user_limit is only available for VoiceChannels")

        return await self.modify(user_limit=user_limit, reason=reason)

    async def set_rate_limit_per_user(
        self,
        rate_limit_per_user: int,
        *,
        reason: Optional[str] = None,
    ) -> "Channel":
        """
        Sets the position of the channel.

        :param rate_limit_per_user: The new rate_limit_per_user of the channel (0-21600)
        :type rate_limit_per_user: int
        :param reason?: The reason of the edit
        :type reason: Optional[str]
        :return: The edited channel
        :rtype: Channel
        """

        return await self.modify(rate_limit_per_user=rate_limit_per_user, reason=reason)

    async def set_position(
        self,
        position: int,
        *,
        reason: Optional[str] = None,
    ) -> "Channel":
        """
        Sets the position of the channel.

        :param position: The new position of the channel
        :type position: int
        :param reason?: The reason of the edit
        :type reason: Optional[str]
        :return: The edited channel
        :rtype: Channel
        """

        return await self.modify(position=position, reason=reason)

    async def set_parent_id(
        self,
        parent_id: int,
        *,
        reason: Optional[str] = None,
    ) -> "Channel":
        """
        Sets the parent_id of the channel.

        :param parent_id: The new parent_id of the channel
        :type parent_id: int
        :param reason?: The reason of the edit
        :type reason: Optional[str]
        :return: The edited channel
        :rtype: Channel
        """

        return await self.modify(parent_id=parent_id, reason=reason)

    async def set_nsfw(
        self,
        nsfw: bool,
        *,
        reason: Optional[str] = None,
    ) -> "Channel":
        """
        Sets the nsfw-flag of the channel.

        :param nsfw: The new nsfw-flag of the channel
        :type nsfw: bool
        :param reason?: The reason of the edit
        :type reason: Optional[str]
        :return: The edited channel
        :rtype: Channel
        """

        return await self.modify(nsfw=nsfw, reason=reason)

    async def archive(
        self,
        archived: bool = True,
        *,
        reason: Optional[str] = None,
    ) -> "Channel":
        """
        Sets the archived state of the thread.

        :param archived: Whether the Thread is archived, defaults to True
        :type archived: bool
        :param reason?: The reason of the archiving
        :type reason: Optional[str]
        :return: The edited channel
        :rtype: Channel
        """

        return await self.modify(archived=archived, reason=reason)

    async def set_auto_archive_duration(
        self,
        auto_archive_duration: int,
        *,
        reason: Optional[str] = None,
    ) -> "Channel":
        """
        Sets the time after the thread is automatically archived.

        :param auto_archive_duration: The time after the thread is automatically archived. One of 60, 1440, 4320, 10080
        :type auto_archive_duration: int
        :param reason?: The reason of the edit
        :type reason: Optional[str]
        :return: The edited channel
        :rtype: Channel
        """

        return await self.modify(auto_archive_duration=auto_archive_duration, reason=reason)

    async def lock(
        self,
        locked: bool = True,
        *,
        reason: Optional[str] = None,
    ) -> "Channel":
        """
        Sets the locked state of the thread.

        :param locked: Whether the Thread is locked, defaults to True
        :type locked: bool
        :param reason?: The reason of the edit
        :type reason: Optional[str]
        :return: The edited channel
        :rtype: Channel
        """

        return await self.modify(locked=locked, reason=reason)

    async def add_member(
        self,
        member_id: int,
    ) -> None:
        """
        This adds a member to the channel, if the channel is a thread.

        :param member_id: The id of the member to add to the channel
        :type member_id: int
        """
        if not self._client:
            raise AttributeError("HTTPClient not found!")
        if not self.thread_metadata:
            raise TypeError(
                "The Channel you specified is not a thread!"
            )  # TODO: Move to new error formatter.
        await self._client.add_member_to_thread(thread_id=int(self.id), user_id=member_id)

    async def pin_message(
        self,
        message_id: int,
    ) -> None:
        """
        Pins a message to the channel.

        :param message_id: The id of the message to pin
        :type message_id: int
        """
        if not self._client:
            raise AttributeError("HTTPClient not found!")

        await self._client.pin_message(channel_id=int(self.id), message_id=message_id)

    async def unpin_message(
        self,
        message_id: int,
    ) -> None:
        """
        Unpins a message from the channel.

        :param message_id: The id of the message to unpin
        :type message_id: int
        """
        if not self._client:
            raise AttributeError("HTTPClient not found!")

        await self._client.unpin_message(channel_id=int(self.id), message_id=message_id)

    async def publish_message(
        self,
        message_id: int,
    ) -> "Message":  # noqa
        """Publishes (API calls it crossposts) a message in the channel to any that is followed by.

        :param message_id: The id of the message to publish
        :type message_id: int
        :return: The message published
        :rtype: Message
        """
        if not self._client:
            raise AttributeError("HTTPClient not found!")
        from .message import Message

        res = await self._client.publish_message(channel_id=int(self.id), message_id=message_id)

        return Message(**res, _client=self._client)

    async def get_pinned_messages(self) -> List["Message"]:  # noqa
        """
        Get all pinned messages from the channel.

        :return: A list of pinned message objects.
        :rtype: List[Message]
        """
        if not self._client:
            raise AttributeError("HTTPClient not found!")
        from .message import Message

        res = await self._client.get_pinned_messages(int(self.id))
        return [Message(**message, _client=self._client) for message in res]

    async def get_message(
        self,
        message_id: int,
    ) -> "Message":  # noqa
        """
        Gets a message sent in that channel.

        :return: The message as object
        :rtype: Message
        """
        res = await self._client.get_message(
            channel_id=int(self.id),
            message_id=message_id,
        )
        from .message import Message

        return Message(**res, _client=self._client)

    async def purge(
        self,
        amount: int,
        check: Callable = MISSING,
        before: Optional[int] = MISSING,
        reason: Optional[str] = None,
        bulk: Optional[bool] = True,
    ) -> List["Message"]:  # noqa
        """
        Purges a given amount of messages from a channel. You can specify a check function to exclude specific messages.

        .. warning:: Calling this method can lead to rate-limits when purging higher amounts of messages.

        .. code-block:: python

            def check_pinned(message):
                return not message.pinned  # This returns `True` only if the message is the message is not pinned
            await channel.purge(100, check=check_pinned)  # This will delete the newest 100 messages that are not pinned in that channel

        :param amount: The amount of messages to delete
        :type amount: int
        :param check?: The function used to check if a message should be deleted. The message is only deleted if the check returns `True`
        :type check: Callable[[Message], bool]
        :param before?: An id of a message to purge only messages before that message
        :type before: Optional[int]
        :param bulk?: Whether to bulk delete the messages (you cannot delete messages older than 14 days, default) or to delete every message seperately
        :param bulk: Optional[bool]
        :param reason?: The reason of the deletes
        :type reason: Optional[str]
        :return: A list of the deleted messages
        :rtype: List[Message]
        """
        if not self._client:
            raise AttributeError("HTTPClient not found!")
        from .message import Message

        _before = None if before is MISSING else before
        _all = []
        if bulk:
            _allowed_time = datetime.now(tz=timezone.utc) - timedelta(days=14)
            _stop = False
            while amount > 100:

                messages = [
                    Message(**res)
                    for res in await self._client.get_channel_messages(
                        channel_id=int(self.id),
                        limit=100,
                        before=_before,
                    )
                ]
                messages2 = messages.copy()
                for message in messages2:
                    if datetime.fromisoformat(str(message.timestamp)) < _allowed_time:
                        messages.remove(message)
                        _stop = True
                messages2 = messages.copy()
                for message in messages2:
                    if message.flags == (1 << 7):
                        messages.remove(message)
                        amount += 1
                        _before = int(message.id)
                    elif check is not MISSING:
                        _check = check(message)
                        if not _check:
                            messages.remove(message)
                            amount += 1
                            _before = int(message.id)
                _all += messages
                if len(messages) > 1:
                    await self._client.delete_messages(
                        channel_id=int(self.id),
                        message_ids=[int(message.id) for message in messages],
                        reason=reason,
                    )
                elif len(messages) == 1:
                    await self._client.delete_message(
                        channel_id=int(self.id),
                        message_id=int(messages[0].id),
                        reason=reason,
                    )
                elif _stop:
                    return _all
                else:
                    continue
                if _stop:
                    return _all

                amount -= 100

            while amount > 1:
                messages = [
                    Message(**res)
                    for res in await self._client.get_channel_messages(
                        channel_id=int(self.id),
                        limit=amount,
                        before=_before,
                    )
                ]
                messages2 = messages.copy()
                for message in messages2:
                    if datetime.fromisoformat(str(message.timestamp)) < _allowed_time:
                        messages.remove(message)
                        _stop = True
                amount -= amount
                messages2 = messages.copy()
                for message in messages2:
                    if message.flags == (1 << 7):
                        messages.remove(message)
                        amount += 1
                        _before = int(message.id)
                    elif check is not MISSING:
                        _check = check(message)
                        if not _check:
                            messages.remove(message)
                            amount += 1
                            _before = int(message.id)
                _all += messages
                if len(messages) > 1:
                    await self._client.delete_messages(
                        channel_id=int(self.id),
                        message_ids=[int(message.id) for message in messages],
                        reason=reason,
                    )
                elif len(messages) == 1:
                    await self._client.delete_message(
                        channel_id=int(self.id),
                        message_id=int(messages[0].id),
                        reason=reason,
                    )
                elif _stop:
                    return _all
                else:
                    continue
                if _stop:
                    return _all
            while amount == 1:
                messages = [
                    Message(**res)
                    for res in await self._client.get_channel_messages(
                        channel_id=int(self.id),
                        limit=amount,
                        before=_before,
                    )
                ]
                amount -= 1
                messages2 = messages.copy()
                for message in messages2:
                    if message.flags == (1 << 7):
                        messages.remove(message)
                        amount += 1
                        _before = int(message.id)
                    elif check is not MISSING:
                        _check = check(message)
                        if not _check:
                            messages.remove(message)
                            amount += 1
                            _before = int(message.id)
                _all += messages
                if not messages:
                    continue
                await self._client.delete_message(
                    channel_id=int(self.id),
                    message_id=int(messages[0].id),
                    reason=reason,
                )

        else:
            while amount > 0:
                messages = [
                    Message(**res)
                    for res in await self._client.get_channel_messages(
                        channel_id=int(self.id),
                        limit=min(amount, 100),
                        before=_before,
                    )
                ]

                amount -= min(amount, 100)
                messages2 = messages.copy()
                for message in messages2:
                    if message.flags == (1 << 7):
                        messages.remove(message)
                        amount += 1
                        _before = int(message.id)
                    elif check is not MISSING:
                        _check = check(message)
                        if not _check:
                            messages.remove(message)
                            amount += 1
                            _before = int(message.id)
                _all += messages

            for message in _all:
                await self._client.delete_message(
                    channel_id=int(self.id),
                    message_id=int(message.id),
                    reason=reason,
                )

        return _all

    async def create_thread(
        self,
        name: str,
        type: Optional[ChannelType] = ChannelType.GUILD_PUBLIC_THREAD,
        auto_archive_duration: Optional[int] = MISSING,
        invitable: Optional[bool] = MISSING,
        message_id: Optional[int] = MISSING,
        reason: Optional[str] = None,
    ) -> "Channel":
        """
        Creates a thread in the Channel.

        :param name: The name of the thread
        :type name: str
        :param auto_archive_duration?: duration in minutes to automatically archive the thread after recent activity,
            can be set to: 60, 1440, 4320, 10080
        :type auto_archive_duration: Optional[int]
        :param type?: The type of thread, defaults to public. ignored if creating thread from a message
        :type type: Optional[ChannelType]
        :param invitable?: Boolean to display if the Thread is open to join or private.
        :type invitable: Optional[bool]
        :param message_id?: An optional message to create a thread from.
        :type message_id: Optional[int]
        :param reason?: An optional reason for the audit log
        :type reason: Optional[str]
        :return: The created thread
        :rtype: Channel
        """
        if not self._client:
            raise AttributeError("HTTPClient not found!")
        if type not in [
            ChannelType.GUILD_NEWS_THREAD,
            ChannelType.GUILD_PUBLIC_THREAD,
            ChannelType.GUILD_PRIVATE_THREAD,
        ]:
            raise AttributeError("type must be a thread type!")

        _auto_archive_duration = None if auto_archive_duration is MISSING else auto_archive_duration
        _invitable = None if invitable is MISSING else invitable
        _message_id = None if message_id is MISSING else message_id
        res = await self._client.create_thread(
            channel_id=int(self.id),
            thread_type=type.value,
            name=name,
            auto_archive_duration=_auto_archive_duration,
            invitable=_invitable,
            message_id=_message_id,
            reason=reason,
        )

        return Channel(**res, _client=self._client)

    @property
    def url(self) -> str:
        _guild_id = self.guild_id if isinstance(self.guild_id, int) else "@me"
        return f"https://discord.com/channels/{_guild_id}/{self.id}"

    async def create_invite(
        self,
        max_age: Optional[int] = 86400,
        max_uses: Optional[int] = 0,
        temporary: Optional[bool] = False,
        unique: Optional[bool] = False,
        target_type: Optional["InviteTargetType"] = MISSING,  # noqa
        target_user_id: Optional[int] = MISSING,
        target_application_id: Optional[int] = MISSING,
        reason: Optional[str] = None,
    ) -> "Invite":  # noqa
        """
        Creates an invite for the channel

        :param max_age?: Duration of invite in seconds before expiry, or 0 for never. between 0 and 604800 (7 days). Default 86400 (24h)
        :type max_age: Optional[int]
        :param max_uses?: Max number of uses or 0 for unlimited. between 0 and 100. Default 0
        :type max_uses: Optional[int]
        :param temporary?: Whether this invite only grants temporary membership. Default False
        :type temporary: Optional[bool]
        :param unique?: If true, don't try to reuse a similar invite (useful for creating many unique one time use invites). Default False
        :type unique: Optional[bool]
        :param target_type?: The type of target for this voice channel invite
        :type target_type: Optional["InviteTargetType"]
        :param target_user_id?: The id of the user whose stream to display for this invite, required if target_type is STREAM, the user must be streaming in the channel
        :type target_user_id: Optional[int]
        :param target_application_id?: The id of the embedded application to open for this invite, required if target_type is EMBEDDED_APPLICATION, the application must have the EMBEDDED flag
        :type target_application_id: Optional[int]
        :param reason?: The reason for the creation of the invite
        :type reason: Optional[str]
        """

        if not self._client:
            raise AttributeError("HTTPClient not found!")

        payload = {
            "max_age": max_age,
            "max_uses": max_uses,
            "temporary": temporary,
            "unique": unique,
        }

        if (target_user_id is not MISSING and target_user_id) and (
            target_application_id is not MISSING and target_application_id
        ):
            raise ValueError(
                "target user id and target application are mutually exclusive!"
            )  # TODO: move to custom error formatter

        elif (
            (target_user_id is not MISSING and target_user_id)
            or (target_application_id is not MISSING and target_application_id)
        ) and not target_type:
            raise ValueError(
                "you have to specify a target_type if you specify target_user-/target_application_id"
            )

        if target_user_id is not MISSING:
            payload["target_type"] = (
                target_type if isinstance(target_type, int) else target_type.value
            )
            payload["target_user_id"] = target_user_id

        if target_application_id is not MISSING:
            payload["target_type"] = (
                target_type if isinstance(target_type, int) else target_type.value
            )
            payload["target_application_id"] = target_application_id

        res = await self._client.create_channel_invite(
            channel_id=int(self.id),
            payload=payload,
            reason=reason,
        )

        from .guild import Invite

        return Invite(**res, _client=self._client)

    async def get_history(self, limit: int = 100) -> Optional[List["Message"]]:  # noqa
        """
        Gets messages from the channel's history.

        :param limit?: The amount of messages to get. Default 100
        :type limit?: int
        :return: A list of messages
        :rtype: List[Message]
        """

        if not self._client:
            raise AttributeError("HTTPClient not found!")

        from .message import Message

        _messages: List[Message] = []
        _before: int = None
        while limit > 100:
            _msgs = [
                Message(**res, _client=self._client)
                for res in await self._client.get_channel_messages(
                    channel_id=int(self.id),
                    limit=100,
                    before=_before,
                )
            ]
            limit -= 100
            if not _msgs:
                return _messages
            _before = int(_msgs[-1].id)

            for msg in _msgs:
                if msg in _messages:
                    return _messages
                else:
                    _messages.append(msg)

        if limit > 0:
            _msgs = [
                Message(**res, _client=self._client)
                for res in await self._client.get_channel_messages(
                    channel_id=int(self.id), limit=limit, before=_before
                )
            ]
            if not _msgs:
                return _messages
            for msg in _msgs:
                if msg in _messages:
                    return _messages
                else:
                    _messages.append(msg)

        return _messages

    async def get_webhooks(self) -> List[Webhook]:
        """
        Gets a list of webhooks of that channel
        """

        if not self._client:
            raise AttributeError("HTTPClient not found!")

        res = await self._client.get_channel_webhooks(int(self.id))
        return [Webhook(**_, _client=self._client) for _ in res]


@define()
class Thread(Channel):
    """An object representing a thread.
    .. note::
        This is a derivation of the base Channel, since a
        thread can be its own event.
        Also note that forums are also dispatched as Thread
        objects.
    """

    __slots__ = (
        "_json",
        "id",
        "type",
        "guild_id",
        "position",
        "permission_overwrites",
        "name",
        "topic",
        "nsfw",
        "last_message_id",
        "bitrate",
        "user_limit",
        "rate_limit_per_user",
        "recipients",
        "icon",
        "owner_id",
        "application_id",
        "parent_id",
        "last_pin_timestamp",
        "rtc_region",
        "video_quality_mode",
        "message_count",
        "member_count",
        "thread_metadata",
        "member",
        "default_auto_archive_duration",
        "permissions",
        "_client",
        # TODO: Document these when Discord officially documents them.
        "banner",
        "guild_hashes",
        "flags",  # This seems to be forum unique.
        "newly_created",
        "template",
        "available_tags",
    )

    ...


class Forum(Thread):
    """An object representing a Forum.
    .. note::
        While this isn't directly dispatched for GW based events,
        this object exists moreso for future helper methods.
    """<|MERGE_RESOLUTION|>--- conflicted
+++ resolved
@@ -80,44 +80,34 @@
     :ivar bool muted: Whether the member is muted or not.
     """
 
-<<<<<<< HEAD
-    __slots__ = (
-        "_json",
-        "id",
-        "user_id",
-        "join_timestamp",
-        "flags",
-        # TODO: Document below attributes.
-        "user",
-        "team_id",
-        "membership_state",
-        "permissions",
-        "member",
-        "presence",
-    )
-
-    def __init__(self, **kwargs):
-        super().__init__(**kwargs)
-        self.id = Snowflake(self.id) if self._json.get("id") else None
-        self.user_id = Snowflake(self.user_id) if self._json.get("user_id") else None
-        self.join_timestamp = (
-            datetime.fromisoformat(self._json.get("join_timestamp"))
-            if self._json.get("join_timestamp")
-            else None
-        )
-        # Take these conversions with a grain of salt.
-
-        # Commented out for circular import reasons, but schema says they do work.
-        # self.member = Member(**self._json.get("member")) if self._json.get("member") else None
-        # self.presence = Presence(**self._json.get("presence")) if self._json.get("presence") else None
-=======
+    # __slots__ = (
+    #     "_json",
+    #     "id",
+    #     "user_id",
+    #     "join_timestamp",
+    #     "flags",
+    #     # TODO: Document below attributes.
+    #     "muted",  # ??
+    #     "user",
+    #     "team_id",
+    #     "membership_state",
+    #     "permissions",
+    #     "member",
+    #     "presence",
+    # )
+
     id: Optional[Snowflake] = field(converter=Snowflake, default=None)
     user_id: Optional[Snowflake] = field(converter=Snowflake, default=None)
     join_timestamp: datetime.timestamp = field(converter=datetime.fromisoformat)
     flags: int = field()
     muted: bool = field()
     mute_config: Optional[Any] = field(default=None)  # todo explore this, it isn't in the ddev docs
->>>>>>> 32ef6a57
+
+    # Take these conversions with a grain of salt.
+
+    # Commented out for circular import reasons, but schema says they do work.
+    # self.member = Member(**self._json.get("member")) if self._json.get("member") else None
+    # self.presence = Presence(**self._json.get("presence")) if self._json.get("presence") else None
 
 
 @define()
@@ -1143,50 +1133,53 @@
         objects.
     """
 
-    __slots__ = (
-        "_json",
-        "id",
-        "type",
-        "guild_id",
-        "position",
-        "permission_overwrites",
-        "name",
-        "topic",
-        "nsfw",
-        "last_message_id",
-        "bitrate",
-        "user_limit",
-        "rate_limit_per_user",
-        "recipients",
-        "icon",
-        "owner_id",
-        "application_id",
-        "parent_id",
-        "last_pin_timestamp",
-        "rtc_region",
-        "video_quality_mode",
-        "message_count",
-        "member_count",
-        "thread_metadata",
-        "member",
-        "default_auto_archive_duration",
-        "permissions",
-        "_client",
-        # TODO: Document these when Discord officially documents them.
-        "banner",
-        "guild_hashes",
-        "flags",  # This seems to be forum unique.
-        "newly_created",
-        "template",
-        "available_tags",
-    )
+    # __slots__ = (
+    #     "_json",
+    #     "id",
+    #     "type",
+    #     "guild_id",
+    #     "position",
+    #     "permission_overwrites",
+    #     "name",
+    #     "topic",
+    #     "nsfw",
+    #     "last_message_id",
+    #     "bitrate",
+    #     "user_limit",
+    #     "rate_limit_per_user",
+    #     "recipients",
+    #     "icon",
+    #     "owner_id",
+    #     "application_id",
+    #     "parent_id",
+    #     "last_pin_timestamp",
+    #     "rtc_region",
+    #     "video_quality_mode",
+    #     "message_count",
+    #     "member_count",
+    #     "thread_metadata",
+    #     "member",
+    #     "default_auto_archive_duration",
+    #     "permissions",
+    #     "_client",
+    #     # TODO: Document these when Discord officially documents them.
+    #     "banner",
+    #     "guild_hashes",
+    #     "flags",  # This seems to be forum unique.
+    #     "newly_created",
+    #     "template",
+    #     "available_tags",
+    # )
 
     ...
 
 
+@define()
 class Forum(Thread):
     """An object representing a Forum.
     .. note::
         While this isn't directly dispatched for GW based events,
         this object exists moreso for future helper methods.
-    """+    """
+
+    ...