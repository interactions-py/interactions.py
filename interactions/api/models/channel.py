from datetime import datetime, timedelta, timezone
from enum import IntEnum
from typing import TYPE_CHECKING, Any, Callable, List, Optional, Union

from ..error import LibraryException
from .attrs_utils import (
    MISSING,
    ClientSerializerMixin,
    DictSerializerMixin,
    convert_list,
    define,
    field,
)
from .misc import File, IDMixin, Overwrite, Snowflake
from .user import User
from .webhook import Webhook

if TYPE_CHECKING:
    from ...client.models.component import ActionRow, Button, SelectMenu
    from .guild import Invite, InviteTargetType
    from .member import Member
    from .message import Attachment, Embed, Message, MessageInteraction, Sticker

__all__ = (
    "ChannelType",
    "Thread",
    "Channel",
    "ThreadMember",
    "ThreadMetadata",
)


class ChannelType(IntEnum):
    """An enumerable object representing the type of channels."""

    GUILD_TEXT = 0
    DM = 1
    GUILD_VOICE = 2
    GROUP_DM = 3
    GUILD_CATEGORY = 4
    GUILD_NEWS = 5
    GUILD_STORE = 6
    GUILD_NEWS_THREAD = 10
    GUILD_PUBLIC_THREAD = 11
    GUILD_PRIVATE_THREAD = 12
    GUILD_STAGE_VOICE = 13


@define()
class ThreadMetadata(DictSerializerMixin):
    """
    A class object representing the metadata of a thread.

    .. note::
        ``invitable`` will only show if the thread can have an invited created with the
        current cached permissions.

    :ivar bool archived: The current thread accessibility state.
    :ivar int auto_archive_duration: The auto-archive time.
    :ivar datetime archive_timestamp: The timestamp that the thread will be/has been closed at.
    :ivar bool locked: The current message state of the thread.
    :ivar Optional[bool] invitable?: The ability to invite users to the thread.
    """

    archived: bool = field()
    auto_archive_duration: int = field()
    archive_timestamp: datetime.timestamp = field(converter=datetime.fromisoformat)
    locked: bool = field()
    invitable: Optional[bool] = field(default=None)


@define()
class ThreadMember(ClientSerializerMixin):
    """
    A class object representing a member in a thread.

    .. note::
        ``id`` only shows if there are active intents involved with the member
        in the thread.

    :ivar Optional[Snowflake] id?: The "ID" or intents of the member.
    :ivar Snowflake user_id: The user ID of the member.
    :ivar datetime join_timestamp: The timestamp of when the member joined the thread.
    :ivar int flags: The bitshift flags for the member in the thread.
    :ivar bool muted: Whether the member is muted or not.
    """

    id: Optional[Snowflake] = field(converter=Snowflake, default=None)
    user_id: Optional[Snowflake] = field(converter=Snowflake, default=None)
    join_timestamp: datetime.timestamp = field(converter=datetime.fromisoformat)
    flags: int = field()
    muted: bool = field()
    mute_config: Optional[Any] = field(default=None)  # todo explore this, it isn't in the ddev docs


@define()
class Channel(ClientSerializerMixin, IDMixin):
    """
    A class object representing all types of channels.

    .. note::
        The purpose of this model is to be used as a base class, and
        is never needed to be used directly.

    :ivar Snowflake id: The (snowflake) ID of the channel.
    :ivar ChannelType type: The type of channel.
    :ivar Optional[Snowflake] guild_id?: The ID of the guild if it is not a DM channel.
    :ivar Optional[int] position?: The position of the channel.
    :ivar List[Overwrite] permission_overwrites: The non-synced permissions of the channel.
    :ivar str name: The name of the channel.
    :ivar Optional[str] topic?: The description of the channel.
    :ivar Optional[bool] nsfw?: Whether the channel is NSFW.
    :ivar Snowflake last_message_id: The ID of the last message sent.
    :ivar Optional[int] bitrate?: The audio bitrate of the channel.
    :ivar Optional[int] user_limit?: The maximum amount of users allowed in the channel.
    :ivar Optional[int] rate_limit_per_user?: The concurrent ratelimit for users in the channel.
    :ivar Optional[List[User]] recipients?: The recipients of the channel.
    :ivar Optional[str] icon?: The icon of the channel.
    :ivar Optional[Snowflake] owner_id?: The owner of the channel.
    :ivar Optional[Snowflake] application_id?: The application of the channel.
    :ivar Optional[Snowflake] parent_id?: The ID of the "parent"/main channel.
    :ivar Optional[datetime] last_pin_timestamp?: The timestamp of the last pinned message in the channel.
    :ivar Optional[str] rtc_region?: The region of the WebRTC connection for the channel.
    :ivar Optional[int] video_quality_mode?: The set quality mode for video streaming in the channel.
    :ivar int message_count: The amount of messages in the channel.
    :ivar Optional[int] member_count?: The amount of members in the channel.
    :ivar Optional[ThreadMetadata] thread_metadata?: The thread metadata of the channel.
    :ivar Optional[ThreadMember] member?: The member of the thread in the channel.
    :ivar Optional[int] default_auto_archive_duration?: The set auto-archive time for all threads to naturally follow in the channel.
    :ivar Optional[str] permissions?: The permissions of the channel.
    """

    __slots__ = (
        # TODO: Document banner when Discord officially documents them.
        "banner",
        "guild_hashes",
    )

    type: ChannelType = field(converter=ChannelType)
    id: Snowflake = field(converter=Snowflake)
    guild_id: Optional[Snowflake] = field(converter=Snowflake, default=None)
    position: Optional[int] = field(default=None)
    permission_overwrites: Optional[List[Overwrite]] = field(
        converter=convert_list(Overwrite), factory=list
    )
    name: str = field(factory=str)
    topic: Optional[str] = field(default=None)
    nsfw: Optional[bool] = field(default=None)
    last_message_id: Optional[Snowflake] = field(converter=Snowflake, default=None)
    bitrate: Optional[int] = field(default=None)
    user_limit: Optional[int] = field(default=None)
    rate_limit_per_user: Optional[int] = field(default=None)
    recipients: Optional[List[User]] = field(converter=convert_list(User), default=None)
    icon: Optional[str] = field(default=None)
    owner_id: Optional[Snowflake] = field(converter=Snowflake, default=None)
    application_id: Optional[Snowflake] = field(converter=Snowflake, default=None)
    parent_id: Optional[Snowflake] = field(converter=Snowflake, default=None)
    last_pin_timestamp: Optional[datetime] = field(converter=datetime.fromisoformat, default=None)
    rtc_region: Optional[str] = field(default=None)
    video_quality_mode: Optional[int] = field(default=None)
    message_count: Optional[int] = field(default=None)
    member_count: Optional[int] = field(default=None)
    thread_metadata: Optional[ThreadMetadata] = field(converter=ThreadMetadata, default=None)
    member: Optional[ThreadMember] = field(converter=ThreadMember, default=None, add_client=True)
    default_auto_archive_duration: Optional[int] = field(default=None)
    permissions: Optional[str] = field(default=None)
    flags: Optional[int] = field(default=None)

    def __repr__(self) -> str:
        return self.name

    @property
    def mention(self) -> str:
        """
        Returns a string that allows you to mention the given channel.

        :return: The string of the mentioned channel.
        :rtype: str
        """
        return f"<#{self.id}>"

    async def send(
        self,
        content: Optional[str] = MISSING,
        *,
        tts: Optional[bool] = MISSING,
        attachments: Optional[List["Attachment"]] = MISSING,
        files: Optional[Union[File, List[File]]] = MISSING,
        embeds: Optional[Union["Embed", List["Embed"]]] = MISSING,
        allowed_mentions: Optional["MessageInteraction"] = MISSING,
        stickers: Optional[List["Sticker"]] = MISSING,
        components: Optional[
            Union[
                "ActionRow",
                "Button",
                "SelectMenu",
                List["ActionRow"],
                List["Button"],
                List["SelectMenu"],
            ]
        ] = MISSING,
<<<<<<< HEAD
    ) -> "Message":  # noqa  # sourcery skip: dict-assign-update-to-union
=======
    ) -> "Message":
>>>>>>> d5745bb9
        """
        Sends a message in the channel.

        :param content?: The contents of the message as a string or string-converted value.
        :type content: Optional[str]
        :param tts?: Whether the message utilizes the text-to-speech Discord programme or not.
        :type tts: Optional[bool]
        :param files?: A file or list of files to be attached to the message.
        :type files: Optional[Union[File, List[File]]]
        :param attachments?: The attachments to attach to the message. Needs to be uploaded to the CDN first
        :type attachments: Optional[List[Attachment]]
        :param embeds?: An embed, or list of embeds for the message.
        :type embeds: Optional[Union[Embed, List[Embed]]]
        :param allowed_mentions?: The message interactions/mention limits that the message can refer to.
        :type allowed_mentions: Optional[MessageInteraction]
        :param stickers?: A list of stickers to send with your message. You can send up to 3 stickers per message.
        :type stickers: Optional[List[Sticker]]
        :param components?: A component, or list of components for the message.
        :type components: Optional[Union[ActionRow, Button, SelectMenu, List[Actionrow], List[Button], List[SelectMenu]]]
        :return: The sent message as an object.
        :rtype: Message
        """
        if not self._client:
            raise LibraryException(code=13)
        from ...client.models.component import _build_components
        from .message import Message

        _content: str = "" if content is MISSING else content
        _tts: bool = False if tts is MISSING else tts
        _attachments = [] if attachments is MISSING else [a._json for a in attachments]
        _allowed_mentions: dict = {} if allowed_mentions is MISSING else allowed_mentions
        _sticker_ids: list = (
            [] if stickers is MISSING else [str(sticker.id) for sticker in stickers]
        )
        if not embeds or embeds is MISSING:
            _embeds: list = []
        elif isinstance(embeds, list):
            _embeds = [embed._json for embed in embeds]
        else:
            _embeds = [embeds._json]

        if not components or components is MISSING:
            _components = []
        else:
            _components = _build_components(components=components)

        if not files or files is MISSING:
            _files = []
        elif isinstance(files, list):
            _files = [file._json_payload(id) for id, file in enumerate(files)]
        else:
            _files = [files._json_payload(0)]
            files = [files]

        _files.extend(_attachments)

        payload = dict(
            content=_content,
            tts=_tts,
            attachments=_files,
            embeds=_embeds,
            allowed_mentions=_allowed_mentions,
            components=_components,
            sticker_ids=_sticker_ids,
        )

        res = await self._client.create_message(
            channel_id=int(self.id), payload=payload, files=files
        )

        # dumb hack, discord doesn't send the full author data
        author = {"id": None, "username": None, "discriminator": None}
        author.update(res["author"])
        res["author"] = author

        return Message(**res, _client=self._client)

    async def delete(self) -> None:
        """
        Deletes the channel.
        """
        if not self._client:
            raise LibraryException(code=13)
        await self._client.delete_channel(channel_id=int(self.id))

    async def modify(
        self,
        name: Optional[str] = MISSING,
        topic: Optional[str] = MISSING,
        bitrate: Optional[int] = MISSING,
        user_limit: Optional[int] = MISSING,
        rate_limit_per_user: Optional[int] = MISSING,
        position: Optional[int] = MISSING,
        permission_overwrites: Optional[List[Overwrite]] = MISSING,
        parent_id: Optional[int] = MISSING,
        nsfw: Optional[bool] = MISSING,
        archived: Optional[bool] = MISSING,
        auto_archive_duration: Optional[int] = MISSING,
        locked: Optional[bool] = MISSING,
        reason: Optional[str] = None,
    ) -> "Channel":
        """
        Edits the channel.

        .. note::
            The fields `archived`, `auto_archive_duration` and `locked` require the provided channel to be a thread.

        :param name?: The name of the channel, defaults to the current value of the channel
        :type name: str
        :param topic?: The topic of that channel, defaults to the current value of the channel
        :type topic: Optional[str]
        :param bitrate?: (voice channel only) The bitrate (in bits) of the voice channel, defaults to the current value of the channel
        :type bitrate: Optional[int]
        :param user_limit?: (voice channel only) Maximum amount of users in the channel, defaults to the current value of the channel
        :type user_limit: Optional[int]
        :param rate_limit_per_use?: Amount of seconds a user has to wait before sending another message (0-21600), defaults to the current value of the channel
        :type rate_limit_per_user: Optional[int]
        :param position?: Sorting position of the channel, defaults to the current value of the channel
        :type position: Optional[int]
        :param parent_id?: The id of the parent category for a channel, defaults to the current value of the channel
        :type parent_id: Optional[int]
        :param nsfw?: Whether the channel is nsfw or not, defaults to the current value of the channel
        :type nsfw: Optional[bool]
        :param permission_overwrites?: The permission overwrites, if any
        :type permission_overwrites: Optional[List[Overwrite]]
        :param archived?: Whether the thread is archived
        :type archived: Optional[bool]
        :param auto_archive_duration?: The time after the thread is automatically archived. One of 60, 1440, 4320, 10080
        :type auto_archive_duration: Optional[int]
        :param locked?: Whether the thread is locked
        :type locked: Optional[bool]
        :param reason?: The reason for the edit
        :type reason: Optional[str]
        :return: The modified channel as new object
        :rtype: Channel
        """
        if not self._client:
            raise LibraryException(code=13)
        _name = self.name if name is MISSING else name
        _topic = self.topic if topic is MISSING else topic
        _bitrate = self.bitrate if bitrate is MISSING else bitrate
        _user_limit = self.user_limit if user_limit is MISSING else user_limit
        _rate_limit_per_user = (
            self.rate_limit_per_user if rate_limit_per_user is MISSING else rate_limit_per_user
        )
        _position = self.position if position is MISSING else position
        _parent_id = (
            (int(self.parent_id) if self.parent_id else None)
            if parent_id is MISSING
            else int(parent_id)
        )
        _nsfw = self.nsfw if nsfw is MISSING else nsfw
        _permission_overwrites = (
            [overwrite._json for overwrite in self.permission_overwrites]
            if self.permission_overwrites
            else None
            if permission_overwrites is MISSING
            else [overwrite._json for overwrite in permission_overwrites]
        )
        _type = self.type

        payload = dict(
            name=_name,
            type=_type,
            topic=_topic,
            bitrate=_bitrate,
            user_limit=_user_limit,
            rate_limit_per_user=_rate_limit_per_user,
            position=_position,
            parent_id=_parent_id,
            nsfw=_nsfw,
            permission_overwrites=_permission_overwrites,
        )

        if (
            archived is not MISSING or auto_archive_duration is not MISSING or locked is not MISSING
        ) and not self.thread_metadata:
            raise LibraryException(message="The specified channel is not a Thread!", code=12)

        if archived is not MISSING:
            payload["archived"] = archived
        if auto_archive_duration is not MISSING:
            payload["auto_archive_duration"] = auto_archive_duration
        if locked is not MISSING:
            payload["locked"] = locked

        res = await self._client.modify_channel(
            channel_id=int(self.id),
            reason=reason,
            payload=payload,
        )

        self.update(res)

        return self

    async def set_name(
        self,
        name: str,
        *,
        reason: Optional[str] = None,
    ) -> "Channel":
        """
        Sets the name of the channel.

        :param name: The new name of the channel
        :type name: str
        :param reason?: The reason of the edit
        :type reason: Optional[str]
        :return: The edited channel
        :rtype: Channel
        """

        return await self.modify(name=name, reason=reason)

    async def set_topic(
        self,
        topic: str,
        *,
        reason: Optional[str] = None,
    ) -> "Channel":
        """
        Sets the topic of the channel.

        :param topic: The new topic of the channel
        :type topic: str
        :param reason?: The reason of the edit
        :type reason: Optional[str]
        :return: The edited channel
        :rtype: Channel
        """

        return await self.modify(topic=topic, reason=reason)

    async def set_bitrate(
        self,
        bitrate: int,
        *,
        reason: Optional[str] = None,
    ) -> "Channel":
        """
        Sets the bitrate of the channel.

        :param bitrate: The new bitrate of the channel
        :type bitrate: int
        :param reason?: The reason of the edit
        :type reason: Optional[str]
        :return: The edited channel
        :rtype: Channel
        """

        if self.type != ChannelType.GUILD_VOICE:
            raise LibraryException(message="Bitrate is only available for VoiceChannels", code=12)

        return await self.modify(bitrate=bitrate, reason=reason)

    async def set_user_limit(
        self,
        user_limit: int,
        *,
        reason: Optional[str] = None,
    ) -> "Channel":
        """
        Sets the user_limit of the channel.

        :param user_limit: The new user limit of the channel
        :type user_limit: int
        :param reason?: The reason of the edit
        :type reason: Optional[str]
        :return: The edited channel
        :rtype: Channel
        """

        if self.type != ChannelType.GUILD_VOICE:
            raise LibraryException(
                message="user_limit is only available for VoiceChannels", code=12
            )

        return await self.modify(user_limit=user_limit, reason=reason)

    async def set_rate_limit_per_user(
        self,
        rate_limit_per_user: int,
        *,
        reason: Optional[str] = None,
    ) -> "Channel":
        """
        Sets the position of the channel.

        :param rate_limit_per_user: The new rate_limit_per_user of the channel (0-21600)
        :type rate_limit_per_user: int
        :param reason?: The reason of the edit
        :type reason: Optional[str]
        :return: The edited channel
        :rtype: Channel
        """

        return await self.modify(rate_limit_per_user=rate_limit_per_user, reason=reason)

    async def set_position(
        self,
        position: int,
        *,
        reason: Optional[str] = None,
    ) -> "Channel":
        """
        Sets the position of the channel.

        :param position: The new position of the channel
        :type position: int
        :param reason?: The reason of the edit
        :type reason: Optional[str]
        :return: The edited channel
        :rtype: Channel
        """

        return await self.modify(position=position, reason=reason)

    async def set_parent_id(
        self,
        parent_id: int,
        *,
        reason: Optional[str] = None,
    ) -> "Channel":
        """
        Sets the parent_id of the channel.

        :param parent_id: The new parent_id of the channel
        :type parent_id: int
        :param reason?: The reason of the edit
        :type reason: Optional[str]
        :return: The edited channel
        :rtype: Channel
        """

        return await self.modify(parent_id=parent_id, reason=reason)

    async def set_nsfw(
        self,
        nsfw: bool,
        *,
        reason: Optional[str] = None,
    ) -> "Channel":
        """
        Sets the nsfw-flag of the channel.

        :param nsfw: The new nsfw-flag of the channel
        :type nsfw: bool
        :param reason?: The reason of the edit
        :type reason: Optional[str]
        :return: The edited channel
        :rtype: Channel
        """

        return await self.modify(nsfw=nsfw, reason=reason)

    async def archive(
        self,
        archived: bool = True,
        *,
        reason: Optional[str] = None,
    ) -> "Channel":
        """
        Sets the archived state of the thread.

        :param archived: Whether the Thread is archived, defaults to True
        :type archived: bool
        :param reason?: The reason of the archiving
        :type reason: Optional[str]
        :return: The edited channel
        :rtype: Channel
        """

        return await self.modify(archived=archived, reason=reason)

    async def set_auto_archive_duration(
        self,
        auto_archive_duration: int,
        *,
        reason: Optional[str] = None,
    ) -> "Channel":
        """
        Sets the time after the thread is automatically archived.

        :param auto_archive_duration: The time after the thread is automatically archived. One of 60, 1440, 4320, 10080
        :type auto_archive_duration: int
        :param reason?: The reason of the edit
        :type reason: Optional[str]
        :return: The edited channel
        :rtype: Channel
        """

        return await self.modify(auto_archive_duration=auto_archive_duration, reason=reason)

    async def lock(
        self,
        locked: bool = True,
        *,
        reason: Optional[str] = None,
    ) -> "Channel":
        """
        Sets the locked state of the thread.

        :param locked: Whether the Thread is locked, defaults to True
        :type locked: bool
        :param reason?: The reason of the edit
        :type reason: Optional[str]
        :return: The edited channel
        :rtype: Channel
        """

        return await self.modify(locked=locked, reason=reason)

    async def add_member(
        self,
        member_id: Union[int, Snowflake, "Member"],
    ) -> None:
        """
        This adds a member to the channel, if the channel is a thread.

        :param member_id: The id of the member to add to the channel
        :type member_id: int
        """
        if not self._client:
            raise LibraryException(code=13)
        if not self.thread_metadata:
            raise LibraryException(message="The Channel you specified is not a thread!", code=12)

        _member_id = (
            int(member_id) if isinstance(member_id, (int, Snowflake)) else int(member_id.id)
        )

        await self._client.add_member_to_thread(thread_id=int(self.id), user_id=_member_id)

    async def remove_member(
        self,
        member_id: Union[int, Snowflake, "Member"],
    ) -> None:
        """
        This removes a member of the channel, if the channel is a thread.

        :param member_id: The id of the member to remove of the channel
        :type member_id: int
        """
        if not self._client:
            raise LibraryException(code=13)
        if not self.thread_metadata:
            raise LibraryException(message="The Channel you specified is not a thread!", code=12)

        _member_id = (
            int(member_id) if isinstance(member_id, (int, Snowflake)) else int(member_id.id)
        )

        await self._client.remove_member_from_thread(thread_id=int(self.id), user_id=_member_id)

    async def pin_message(
        self,
        message_id: Union[int, Snowflake, "Message"],
    ) -> None:
        """
        Pins a message to the channel.

        :param message_id: The id of the message to pin
        :type message_id: Union[int, Snowflake, "Message"]
        """
        if not self._client:
            raise LibraryException(code=13)

        _message_id = (
            int(message_id) if isinstance(message_id, (int, Snowflake)) else int(message_id.id)
        )

        await self._client.pin_message(channel_id=int(self.id), message_id=_message_id)

    async def unpin_message(
        self,
        message_id: Union[int, Snowflake, "Message"],
    ) -> None:
        """
        Unpins a message from the channel.

        :param message_id: The id of the message to unpin
        :type message_id: Union[int, Snowflake, "Message"]
        """
        if not self._client:
            raise LibraryException(code=13)

        _message_id = (
            int(message_id) if isinstance(message_id, (int, Snowflake)) else int(message_id.id)
        )

        await self._client.unpin_message(channel_id=int(self.id), message_id=_message_id)

    async def publish_message(
        self,
        message_id: Union[int, Snowflake, "Message"],
    ) -> "Message":
        """Publishes (API calls it crossposts) a message in the channel to any that is followed by.

        :param message_id: The id of the message to publish
        :type message_id: Union[int, Snowflake, "Message"]
        :return: The message published
        :rtype: Message
        """
        if not self._client:
            raise LibraryException(code=13)
        from .message import Message

        _message_id = (
            int(message_id) if isinstance(message_id, (int, Snowflake)) else int(message_id.id)
        )

        res = await self._client.publish_message(channel_id=int(self.id), message_id=_message_id)

        return Message(**res, _client=self._client)

    async def get_pinned_messages(self) -> List["Message"]:
        """
        Get all pinned messages from the channel.

        :return: A list of pinned message objects.
        :rtype: List[Message]
        """
        if not self._client:
            raise LibraryException(code=13)
        from .message import Message

        res = await self._client.get_pinned_messages(int(self.id))
        return [Message(**message, _client=self._client) for message in res]

    async def get_message(
        self,
        message_id: Union[int, Snowflake],
    ) -> "Message":
        """
        Gets a message sent in that channel.

        :param message_id: The ID of the message to get
        :type message_id: Union[int, Snowflake]
        :return: The message as object
        :rtype: Message
        """
        res = await self._client.get_message(
            channel_id=int(self.id),
            message_id=int(message_id),
        )
        from .message import Message

        return Message(**res, _client=self._client)

    async def purge(
        self,
        amount: int,
        check: Callable[[Any], bool] = MISSING,
        before: Optional[int] = MISSING,
        reason: Optional[str] = None,
        bulk: Optional[bool] = True,
<<<<<<< HEAD
    ) -> List["Message"]:  # noqa  # sourcery skip: low-code-quality
=======
    ) -> List["Message"]:
>>>>>>> d5745bb9
        """
        Purges a given amount of messages from a channel. You can specify a check function to exclude specific messages.

        .. warning:: Calling this method can lead to rate-limits when purging higher amounts of messages.

        .. code-block:: python

            def check_pinned(message):
                return not message.pinned  # This returns `True` only if the message is the message is not pinned
            await channel.purge(100, check=check_pinned)  # This will delete the newest 100 messages that are not pinned in that channel

        :param amount: The amount of messages to delete
        :type amount: int
        :param check?: The function used to check if a message should be deleted. The message is only deleted if the check returns `True`
        :type check: Callable[[Message], bool]
        :param before?: An id of a message to purge only messages before that message
        :type before: Optional[int]
        :param bulk?: Whether to bulk delete the messages (you cannot delete messages older than 14 days, default) or to delete every message seperately
        :param bulk: Optional[bool]
        :param reason?: The reason of the deletes
        :type reason: Optional[str]
        :return: A list of the deleted messages
        :rtype: List[Message]
        """
        if not self._client:
            raise LibraryException(code=13)
        from .message import Message

        _before = None if before is MISSING else before
        _all = []
        if bulk:
            _allowed_time = datetime.now(tz=timezone.utc) - timedelta(days=14)
            _stop = False
            while amount > 100:

                messages = [
                    Message(**res)
                    for res in await self._client.get_channel_messages(
                        channel_id=int(self.id),
                        limit=100,
                        before=_before,
                    )
                ]
                messages2 = messages.copy()
                for message in messages2:
                    if datetime.fromisoformat(str(message.timestamp)) < _allowed_time:
                        messages.remove(message)
                        _stop = True
                messages2 = messages.copy()
                for message in messages2:
                    if message.flags == (1 << 7):
                        messages.remove(message)
                        amount += 1
                        _before = int(message.id)
                    elif check is not MISSING:
                        _check = check(message)
                        if not _check:
                            messages.remove(message)
                            amount += 1
                            _before = int(message.id)
                _all += messages
                if len(messages) > 1:
                    await self._client.delete_messages(
                        channel_id=int(self.id),
                        message_ids=[int(message.id) for message in messages],
                        reason=reason,
                    )
                elif len(messages) == 1:
                    await self._client.delete_message(
                        channel_id=int(self.id),
                        message_id=int(messages[0].id),
                        reason=reason,
                    )
                elif _stop:
                    return _all
                else:
                    continue
                if _stop:
                    return _all

                amount -= 100

            while amount > 1:
                messages = [
                    Message(**res)
                    for res in await self._client.get_channel_messages(
                        channel_id=int(self.id),
                        limit=amount,
                        before=_before,
                    )
                ]
                messages2 = messages.copy()
                for message in messages2:
                    if datetime.fromisoformat(str(message.timestamp)) < _allowed_time:
                        messages.remove(message)
                        _stop = True
                amount -= amount
                messages2 = messages.copy()
                for message in messages2:
                    if message.flags == (1 << 7):
                        messages.remove(message)
                        amount += 1
                        _before = int(message.id)
                    elif check is not MISSING:
                        _check = check(message)
                        if not _check:
                            messages.remove(message)
                            amount += 1
                            _before = int(message.id)
                _all += messages
                if len(messages) > 1:
                    await self._client.delete_messages(
                        channel_id=int(self.id),
                        message_ids=[int(message.id) for message in messages],
                        reason=reason,
                    )
                elif len(messages) == 1:
                    await self._client.delete_message(
                        channel_id=int(self.id),
                        message_id=int(messages[0].id),
                        reason=reason,
                    )
                elif _stop:
                    return _all
                else:
                    continue
                if _stop:
                    return _all
            while amount == 1:
                messages = [
                    Message(**res)
                    for res in await self._client.get_channel_messages(
                        channel_id=int(self.id),
                        limit=amount,
                        before=_before,
                    )
                ]
                amount -= 1
                messages2 = messages.copy()
                for message in messages2:
                    if message.flags == (1 << 7):
                        messages.remove(message)
                        amount += 1
                        _before = int(message.id)
                    elif check is not MISSING:
                        _check = check(message)
                        if not _check:
                            messages.remove(message)
                            amount += 1
                            _before = int(message.id)
                _all += messages
                if not messages:
                    continue
                await self._client.delete_message(
                    channel_id=int(self.id),
                    message_id=int(messages[0].id),
                    reason=reason,
                )

        else:
            while amount > 0:
                messages = [
                    Message(**res)
                    for res in await self._client.get_channel_messages(
                        channel_id=int(self.id),
                        limit=min(amount, 100),
                        before=_before,
                    )
                ]

                amount -= min(amount, 100)
                messages2 = messages.copy()
                for message in messages2:
                    if message.flags == (1 << 7):
                        messages.remove(message)
                        amount += 1
                        _before = int(message.id)
                    elif check is not MISSING:
                        _check = check(message)
                        if not _check:
                            messages.remove(message)
                            amount += 1
                            _before = int(message.id)
                _all += messages

            for message in _all:
                await self._client.delete_message(
                    channel_id=int(self.id),
                    message_id=int(message.id),
                    reason=reason,
                )

        return _all

    async def create_thread(
        self,
        name: str,
        type: Optional[ChannelType] = ChannelType.GUILD_PUBLIC_THREAD,
        auto_archive_duration: Optional[int] = MISSING,
        invitable: Optional[bool] = MISSING,
        message_id: Optional[Union[int, Snowflake, "Message"]] = MISSING,  # noqa
        reason: Optional[str] = None,
    ) -> "Channel":
        """
        Creates a thread in the Channel.

        :param name: The name of the thread
        :type name: str
        :param auto_archive_duration?: duration in minutes to automatically archive the thread after recent activity,
            can be set to: 60, 1440, 4320, 10080
        :type auto_archive_duration: Optional[int]
        :param type?: The type of thread, defaults to public. ignored if creating thread from a message
        :type type: Optional[ChannelType]
        :param invitable?: Boolean to display if the Thread is open to join or private.
        :type invitable: Optional[bool]
        :param message_id?: An optional message to create a thread from.
        :type message_id: Optional[Union[int, Snowflake, "Message"]]
        :param reason?: An optional reason for the audit log
        :type reason: Optional[str]
        :return: The created thread
        :rtype: Channel
        """
        if not self._client:
            raise LibraryException(code=13)
        if type not in [
            ChannelType.GUILD_NEWS_THREAD,
            ChannelType.GUILD_PUBLIC_THREAD,
            ChannelType.GUILD_PRIVATE_THREAD,
        ]:
            raise LibraryException(message="type must be a thread type!", code=12)

        _auto_archive_duration = None if auto_archive_duration is MISSING else auto_archive_duration
        _invitable = None if invitable is MISSING else invitable
        _message_id = (
            None
            if message_id is MISSING
            else (
                int(message_id) if isinstance(message_id, (int, Snowflake)) else int(message_id.id)
            )
        )
        res = await self._client.create_thread(
            channel_id=int(self.id),
            thread_type=type.value,
            name=name,
            auto_archive_duration=_auto_archive_duration,
            invitable=_invitable,
            message_id=_message_id,
            reason=reason,
        )

        return Channel(**res, _client=self._client)

    @property
    def url(self) -> str:
        _guild_id = self.guild_id if isinstance(self.guild_id, int) else "@me"
        return f"https://discord.com/channels/{_guild_id}/{self.id}"

    async def create_invite(
        self,
        max_age: Optional[int] = 86400,
        max_uses: Optional[int] = 0,
        temporary: Optional[bool] = False,
        unique: Optional[bool] = False,
        target_type: Optional["InviteTargetType"] = MISSING,
        target_user_id: Optional[int] = MISSING,
        target_application_id: Optional[int] = MISSING,
        reason: Optional[str] = None,
    ) -> "Invite":
        """
        Creates an invite for the channel

        :param max_age?: Duration of invite in seconds before expiry, or 0 for never. between 0 and 604800 (7 days). Default 86400 (24h)
        :type max_age: Optional[int]
        :param max_uses?: Max number of uses or 0 for unlimited. between 0 and 100. Default 0
        :type max_uses: Optional[int]
        :param temporary?: Whether this invite only grants temporary membership. Default False
        :type temporary: Optional[bool]
        :param unique?: If true, don't try to reuse a similar invite (useful for creating many unique one time use invites). Default False
        :type unique: Optional[bool]
        :param target_type?: The type of target for this voice channel invite
        :type target_type: Optional["InviteTargetType"]
        :param target_user_id?: The id of the user whose stream to display for this invite, required if target_type is STREAM, the user must be streaming in the channel
        :type target_user_id: Optional[int]
        :param target_application_id?: The id of the embedded application to open for this invite, required if target_type is EMBEDDED_APPLICATION, the application must have the EMBEDDED flag
        :type target_application_id: Optional[int]
        :param reason?: The reason for the creation of the invite
        :type reason: Optional[str]
        """

        if not self._client:
            raise LibraryException(code=13)

        payload = {
            "max_age": max_age,
            "max_uses": max_uses,
            "temporary": temporary,
            "unique": unique,
        }

        if (target_user_id is not MISSING and target_user_id) and (
            target_application_id is not MISSING and target_application_id
        ):
            raise LibraryException(
                message="target user id and target application are mutually exclusive!", code=12
            )

        elif (
            (target_user_id is not MISSING and target_user_id)
            or (target_application_id is not MISSING and target_application_id)
        ) and not target_type:
            raise LibraryException(
                message="you have to specify a target_type if you specify target_user-/target_application_id",
                code=12,
            )

        if target_user_id is not MISSING:
            payload["target_type"] = (
                target_type if isinstance(target_type, int) else target_type.value
            )
            payload["target_user_id"] = target_user_id

        if target_application_id is not MISSING:
            payload["target_type"] = (
                target_type if isinstance(target_type, int) else target_type.value
            )
            payload["target_application_id"] = target_application_id

        res = await self._client.create_channel_invite(
            channel_id=int(self.id),
            payload=payload,
            reason=reason,
        )

        from .guild import Invite

        return Invite(**res, _client=self._client)

    async def get_history(self, limit: int = 100) -> Optional[List["Message"]]:
        """
        Gets messages from the channel's history.

        :param limit?: The amount of messages to get. Default 100
        :type limit?: int
        :return: A list of messages
        :rtype: List[Message]
        """

        if not self._client:
            raise LibraryException(code=13)

        from .message import Message

        _messages: List[Message] = []
        _before: Optional[int] = None
        while limit > 100:
            _msgs = [
                Message(**res, _client=self._client)
                for res in await self._client.get_channel_messages(
                    channel_id=int(self.id),
                    limit=100,
                    before=_before,
                )
            ]
            limit -= 100
            if not _msgs:
                return _messages
            _before = int(_msgs[-1].id)

            for msg in _msgs:
                if msg in _messages:
                    return _messages
                else:
                    _messages.append(msg)

        if limit > 0:
            _msgs = [
                Message(**res, _client=self._client)
                for res in await self._client.get_channel_messages(
                    channel_id=int(self.id), limit=limit, before=_before
                )
            ]
            if not _msgs:
                return _messages
            for msg in _msgs:
                if msg in _messages:
                    return _messages
                else:
                    _messages.append(msg)

        return _messages

    async def get_webhooks(self) -> List[Webhook]:
        """
        Gets a list of webhooks of that channel
        """

        if not self._client:
            raise LibraryException(code=13)

        res = await self._client.get_channel_webhooks(int(self.id))
        return [Webhook(**_, _client=self._client) for _ in res]

    async def get_members(self) -> List[ThreadMember]:
        """
        Gets the list of thread members

        :return: The members of the thread.
        :rtype: List[ThreadMember]
        """
        if not self._client:
            raise LibraryException(code=13)
        if not self.thread_metadata:
            raise LibraryException(message="The Channel you specified is not a thread!", code=12)

        res = await self._client.list_thread_members(int(self.id))
        return [ThreadMember(**member, _client=self._client) for member in res]

    async def leave(self) -> None:
        """
        Removes the bot from the thread
        """
        if not self._client:
            raise LibraryException(code=13)
        if not self.thread_metadata:
            raise LibraryException(message="The Channel you specified is not a thread!", code=12)

        await self._client.leave_thread(int(self.id))

    async def join(self) -> None:
        """
        Add the bot to the thread
        """
        if not self._client:
            raise LibraryException(code=13)
        if not self.thread_metadata:
            raise LibraryException(message="The Channel you specified is not a thread!", code=12)

        await self._client.join_thread(int(self.id))


@define()
class Thread(Channel):
    """An object representing a thread.

    .. note::
        This is a derivation of the base Channel, since a
        thread can be its own event.
    """

    ...<|MERGE_RESOLUTION|>--- conflicted
+++ resolved
@@ -199,11 +199,7 @@
                 List["SelectMenu"],
             ]
         ] = MISSING,
-<<<<<<< HEAD
     ) -> "Message":  # noqa  # sourcery skip: dict-assign-update-to-union
-=======
-    ) -> "Message":
->>>>>>> d5745bb9
         """
         Sends a message in the channel.
 
@@ -761,11 +757,7 @@
         before: Optional[int] = MISSING,
         reason: Optional[str] = None,
         bulk: Optional[bool] = True,
-<<<<<<< HEAD
     ) -> List["Message"]:  # noqa  # sourcery skip: low-code-quality
-=======
-    ) -> List["Message"]:
->>>>>>> d5745bb9
         """
         Purges a given amount of messages from a channel. You can specify a check function to exclude specific messages.
 
