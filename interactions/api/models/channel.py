from datetime import datetime, timedelta, timezone
from enum import IntEnum
from typing import TYPE_CHECKING, Callable, List, Optional, Union

from ..cache import Item
from .misc import MISSING, DictSerializerMixin, Snowflake

if TYPE_CHECKING:
    from ..http import HTTPClient


class ChannelType(IntEnum):
    """An enumerable object representing the type of channels."""

    GUILD_TEXT = 0
    DM = 1
    GUILD_VOICE = 2
    GROUP_DM = 3
    GUILD_CATEGORY = 4
    GUILD_NEWS = 5
    GUILD_STORE = 6
    GUILD_NEWS_THREAD = 10
    GUILD_PUBLIC_THREAD = 11
    GUILD_PRIVATE_THREAD = 12
    GUILD_STAGE_VOICE = 13


class ThreadMetadata(DictSerializerMixin):
    """
    A class object representing the metadata of a thread.

    .. note::
        ``invitable`` will only show if the thread can have an invited created with the
        current cached permissions.

    :ivar bool archived: The current thread accessibility state.
    :ivar int auto_archive_duration: The auto-archive time.
    :ivar datetime archive_timestamp: The timestamp that the thread will be/has been closed at.
    :ivar bool locked: The current message state of the thread.
    :ivar Optional[bool] invitable?: The ability to invite users to the thread.
    """

    __slots__ = (
        "_json",
        "archived",
        "auto_archive_duration",
        "archive_timestamp",
        "locked",
        "invitable",
    )

    def __init__(self, **kwargs):
        super().__init__(**kwargs)
        self.archive_timestamp = (
            datetime.fromisoformat(self._json.get("archive_timestamp"))
            if self._json.get("archive_timestamp")
            else datetime.utcnow()
        )


class ThreadMember(DictSerializerMixin):
    """
    A class object representing a member in a thread.

    .. note::
        ``id`` only shows if there are active intents involved with the member
        in the thread.

    :ivar Optional[Snowflake] id?: The "ID" or intents of the member.
    :ivar Snowflake user_id: The user ID of the member.
    :ivar datetime join_timestamp: The timestamp of when the member joined the thread.
    :ivar int flags: The bitshift flags for the member in the thread.
    """

    __slots__ = (
        "_json",
        "id",
        "user_id",
        "join_timestamp",
        "flags",
        # TODO: Document below attributes.
        "user",
        "team_id",
        "membership_state",
        "permissions",
    )

    def __init__(self, **kwargs):
        super().__init__(**kwargs)
        self.id = Snowflake(self.id) if self._json.get("id") else None
        self.user_id = Snowflake(self.user_id) if self._json.get("user_id") else None
        self.join_timestamp = (
            datetime.fromisoformat(self._json.get("join_timestamp"))
            if self._json.get("join_timestamp")
            else None
        )


class Channel(DictSerializerMixin):
    """
    A class object representing all types of channels.

    .. note::
        The purpose of this model is to be used as a base class, and
        is never needed to be used directly.

    :ivar Snowflake id: The (snowflake) ID of the channel.
    :ivar ChannelType type: The type of channel.
    :ivar Optional[Snowflake] guild_id?: The ID of the guild if it is not a DM channel.
    :ivar Optional[int] position?: The position of the channel.
    :ivar List[Overwrite] permission_overwrites: The non-synced permissions of the channel.
    :ivar str name: The name of the channel.
    :ivar Optional[str] topic?: The description of the channel.
    :ivar Optional[bool] nsfw?: Whether the channel is NSFW.
    :ivar Snowflake last_message_id: The ID of the last message sent.
    :ivar Optional[int] bitrate?: The audio bitrate of the channel.
    :ivar Optional[int] user_limit?: The maximum amount of users allowed in the channel.
    :ivar Optional[int] rate_limit_per_user?: The concurrent ratelimit for users in the channel.
    :ivar Optional[List[User]] recipients?: The recipients of the channel.
    :ivar Optional[str] icon?: The icon of the channel.
    :ivar Optional[Snowflake] owner_id?: The owner of the channel.
    :ivar Optional[Snowflake] application_id?: The application of the channel.
    :ivar Optional[Snowflake] parent_id?: The ID of the "parent"/main channel.
    :ivar Optional[datetime] last_pin_timestamp?: The timestamp of the last pinned message in the channel.
    :ivar Optional[str] rtc_region?: The region of the WebRTC connection for the channel.
    :ivar Optional[int] video_quality_mode?: The set quality mode for video streaming in the channel.
    :ivar int message_count: The amount of messages in the channel.
    :ivar Optional[int] member_count?: The amount of members in the channel.
    :ivar Optional[ThreadMetadata] thread_metadata?: The thread metadata of the channel.
    :ivar Optional[ThreadMember] member?: The member of the thread in the channel.
    :ivar Optional[int] default_auto_archive_duration?: The set auto-archive time for all threads to naturally follow in the channel.
    :ivar Optional[str] permissions?: The permissions of the channel.
    """

    __slots__ = (
        "_json",
        "id",
        "type",
        "guild_id",
        "position",
        "permission_overwrites",
        "name",
        "topic",
        "nsfw",
        "last_message_id",
        "bitrate",
        "user_limit",
        "rate_limit_per_user",
        "recipients",
        "icon",
        "owner_id",
        "application_id",
        "parent_id",
        "last_pin_timestamp",
        "rtc_region",
        "video_quality_mode",
        "message_count",
        "member_count",
        "thread_metadata",
        "member",
        "default_auto_archive_duration",
        "permissions",
        "_client",
        # TODO: Document banner when Discord officially documents them.
        "banner",
        "guild_hashes",
    )

    def __init__(self, **kwargs):
        super().__init__(**kwargs)
        self.type = ChannelType(self.type)
        self.id = Snowflake(self.id) if self._json.get("id") else None
        self.guild_id = Snowflake(self.guild_id) if self._json.get("guild_id") else None
        self.last_message_id = (
            Snowflake(self.last_message_id) if self._json.get("last_message_id") else None
        )
        self.owner_id = Snowflake(self.owner_id) if self._json.get("owner_id") else None
        self.application_id = (
            Snowflake(self.application_id) if self._json.get("application_id") else None
        )
        self.parent_id = Snowflake(self.parent_id) if self._json.get("parent_id") else None
        self.last_pin_timestamp = (
            datetime.fromisoformat(self._json.get("last_pin_timestamp"))
            if self._json.get("last_pin_timestamp")
            else None
        )

<<<<<<< HEAD
    @classmethod
    async def fetch(
        cls, channel_id: int, *, cache: Optional[bool] = True, http: "HTTPClient"
    ) -> "Channel":
        """
        Fetches a channel from the cache or the Discord API.

        :param channel_id: The ID of the channel to fetch.
        :type channel_id: int
        :param cache?: Whether to get from cache.
        :type cache: bool
        :param http: The HTTPClient to use to fetch the channel.
        :type http: HTTPClient
        :return: The channel.
        :rtype: Channel
        """
        data = (
            http.cache.channels.get(str(channel_id)) if cache else None
        ) or await http.get_channel(channel_id)
        if not data:
            return
        data = data if isinstance(data, dict) else data._json
        data["_client"] = http
        model = cls(**data)
        http.cache.channels.add(Item(str(channel_id), model))
        return model
=======
    @property
    def mention(self) -> str:
        """
        Returns a string that allows you to mention the given channel.

        :return: The string of the mentioned channel.
        :rtype: str
        """
        return f"<#{self.id}>"
>>>>>>> 6cbd1a88

    async def send(
        self,
        content: Optional[str] = MISSING,
        *,
        tts: Optional[bool] = MISSING,
        # attachments: Optional[List[Any]] = None,  # TODO: post-v4: Replace with own file type.
        embeds: Optional[Union["Embed", List["Embed"]]] = MISSING,  # noqa
        allowed_mentions: Optional["MessageInteraction"] = MISSING,  # noqa
        components: Optional[
            Union[
                "ActionRow",  # noqa
                "Button",  # noqa
                "SelectMenu",  # noqa
                List["ActionRow"],  # noqa
                List["Button"],  # noqa
                List["SelectMenu"],  # noqa
            ]
        ] = MISSING,
    ) -> "Message":  # noqa
        """
        Sends a message in the channel.

        :param content?: The contents of the message as a string or string-converted value.
        :type content: Optional[str]
        :param tts?: Whether the message utilizes the text-to-speech Discord programme or not.
        :type tts: Optional[bool]
        :param embeds?: An embed, or list of embeds for the message.
        :type embeds: Optional[Union[Embed, List[Embed]]]
        :param allowed_mentions?: The message interactions/mention limits that the message can refer to.
        :type allowed_mentions: Optional[MessageInteraction]
        :param components?: A component, or list of components for the message.
        :type components: Optional[Union[ActionRow, Button, SelectMenu, List[Actionrow], List[Button], List[SelectMenu]]]
        :return: The sent message as an object.
        :rtype: Message
        """
        if not self._client:
            raise AttributeError("HTTPClient not found!")
        from ...models.component import ActionRow, Button, SelectMenu
        from .message import Message

        _content: str = "" if content is MISSING else content
        _tts: bool = False if tts is MISSING else tts
        # _file = None if file is None else file
        # _attachments = [] if attachments else None
        _allowed_mentions: dict = {} if allowed_mentions is MISSING else allowed_mentions
        if not embeds or embeds is MISSING:
            _embeds: list = []
        else:
            if isinstance(embeds, list):
                _embeds = [embed._json for embed in embeds]
            else:
                _embeds = [embeds._json]

        # TODO: Break this obfuscation pattern down to a "builder" method.
        if not components or components is MISSING:
            _components = []
        else:
            _components: List[dict] = [{"type": 1, "components": []}]
            if isinstance(components, list) and all(
                isinstance(action_row, ActionRow) for action_row in components
            ):
                _components = [
                    {
                        "type": 1,
                        "components": [
                            (
                                component._json
                                if component._json.get("custom_id") or component._json.get("url")
                                else []
                            )
                            for component in action_row.components
                        ],
                    }
                    for action_row in components
                ]
            elif isinstance(components, list) and all(
                isinstance(component, (Button, SelectMenu)) for component in components
            ):
                for component in components:
                    if isinstance(component, SelectMenu):
                        component._json["options"] = [
                            options._json if not isinstance(options, dict) else options
                            for options in component._json["options"]
                        ]
                _components = [
                    {
                        "type": 1,
                        "components": [
                            (
                                component._json
                                if component._json.get("custom_id") or component._json.get("url")
                                else []
                            )
                            for component in components
                        ],
                    }
                ]
            elif isinstance(components, list) and all(
                isinstance(action_row, (list, ActionRow)) for action_row in components
            ):
                _components = []
                for action_row in components:
                    for component in (
                        action_row if isinstance(action_row, list) else action_row.components
                    ):
                        if isinstance(component, SelectMenu):
                            component._json["options"] = [
                                option._json for option in component.options
                            ]
                    _components.append(
                        {
                            "type": 1,
                            "components": [
                                (
                                    component._json
                                    if component._json.get("custom_id")
                                    or component._json.get("url")
                                    else []
                                )
                                for component in (
                                    action_row
                                    if isinstance(action_row, list)
                                    else action_row.components
                                )
                            ],
                        }
                    )
            elif isinstance(components, ActionRow):
                _components[0]["components"] = [
                    (
                        component._json
                        if component._json.get("custom_id") or component._json.get("url")
                        else []
                    )
                    for component in components.components
                ]
            elif isinstance(components, Button):
                _components[0]["components"] = (
                    [components._json]
                    if components._json.get("custom_id") or components._json.get("url")
                    else []
                )
            elif isinstance(components, SelectMenu):
                components._json["options"] = [
                    options._json if not isinstance(options, dict) else options
                    for options in components._json["options"]
                ]
                _components[0]["components"] = (
                    [components._json]
                    if components._json.get("custom_id") or components._json.get("url")
                    else []
                )

        # TODO: post-v4: Add attachments into Message obj.
        payload = Message(
            content=_content,
            tts=_tts,
            # file=file,
            # attachments=_attachments,
            embeds=_embeds,
            allowed_mentions=_allowed_mentions,
            components=_components,
        )

        res = await self._client.create_message(channel_id=int(self.id), payload=payload._json)
        model = Message(**res, _client=self._client)
        self._client.cache.messages.add(Item(str(model.id), model))
        return model

    async def delete(self) -> None:
        """
        Deletes the channel.
        """
        if not self._client:
            raise AttributeError("HTTPClient not found!")
        await self._client.delete_channel(channel_id=int(self.id))

    async def modify(
        self,
        name: Optional[str] = MISSING,
        topic: Optional[str] = MISSING,
        bitrate: Optional[int] = MISSING,
        user_limit: Optional[int] = MISSING,
        rate_limit_per_user: Optional[int] = MISSING,
        position: Optional[int] = MISSING,
        # permission_overwrites,
        parent_id: Optional[int] = MISSING,
        nsfw: Optional[bool] = MISSING,
        reason: Optional[str] = None,
    ) -> "Channel":
        """
        Edits the channel.

        :param name?: The name of the channel, defaults to the current value of the channel
        :type name: str
        :param topic?: The topic of that channel, defaults to the current value of the channel
        :type topic: Optional[str]
        :param bitrate?: (voice channel only) The bitrate (in bits) of the voice channel, defaults to the current value of the channel
        :type bitrate Optional[int]
        :param user_limit?: (voice channel only) Maximum amount of users in the channel, defaults to the current value of the channel
        :type user_limit: Optional[int]
        :param rate_limit_per_use?: Amount of seconds a user has to wait before sending another message (0-21600), defaults to the current value of the channel
        :type rate_limit_per_user: Optional[int]
        :param position?: Sorting position of the channel, defaults to the current value of the channel
        :type position: Optional[int]
        :param parent_id?: The id of the parent category for a channel, defaults to the current value of the channel
        :type parent_id: Optional[int]
        :param nsfw?: Whether the channel is nsfw or not, defaults to the current value of the channel
        :type nsfw: Optional[bool]
        :param reason: The reason for the edit
        :type reason: Optional[str]
        :return: The modified channel as new object
        :rtype: Channel
        """
        if not self._client:
            raise AttributeError("HTTPClient not found!")
        _name = self.name if name is MISSING else name
        _topic = self.topic if topic is MISSING else topic
        _bitrate = self.bitrate if bitrate is MISSING else bitrate
        _user_limit = self.user_limit if user_limit is MISSING else user_limit
        _rate_limit_per_user = (
            self.rate_limit_per_user if rate_limit_per_user is MISSING else rate_limit_per_user
        )
        _position = self.position if position is MISSING else position
        _parent_id = self.parent_id if parent_id is MISSING else parent_id
        _nsfw = self.nsfw if nsfw is MISSING else nsfw
        _type = self.type

        payload = Channel(
            name=_name,
            type=_type,
            topic=_topic,
            bitrate=_bitrate,
            user_limit=_user_limit,
            rate_limit_per_user=_rate_limit_per_user,
            position=_position,
            parent_id=_parent_id,
            nsfw=_nsfw,
        )
        res = await self._client.modify_channel(
            channel_id=int(self.id),
            reason=reason,
            data=payload._json,
        )
        model = Channel(**res, _client=self._client)
        self._client.cache.channels.add(Item(str(model.id), model))
        return model

    async def add_member(
        self,
        member_id: int,
    ) -> None:
        """
        This adds a member to the channel, if the channel is a thread.

        :param member_id: The id of the member to add to the channel
        :type member_id: int
        """
        if not self._client:
            raise AttributeError("HTTPClient not found!")
        if not self.thread_metadata:
            raise TypeError(
                "The Channel you specified is not a thread!"
            )  # TODO: Move to new error formatter.
        await self._client.add_member_to_thread(thread_id=int(self.id), user_id=member_id)

    async def pin_message(
        self,
        message_id: int,
    ) -> None:
        """
        Pins a message to the channel.

        :param message_id: The id of the message to pin
        :type message_id: int
        """
        if not self._client:
            raise AttributeError("HTTPClient not found!")

        await self._client.pin_message(channel_id=int(self.id), message_id=message_id)

    async def unpin_message(
        self,
        message_id: int,
    ) -> None:
        """
        Unpins a message from the channel.

        :param message_id: The id of the message to unpin
        :type message_id: int
        """
        if not self._client:
            raise AttributeError("HTTPClient not found!")

        await self._client.unpin_message(channel_id=int(self.id), message_id=message_id)

    async def publish_message(
        self,
        message_id: int,
    ) -> "Message":  # noqa
        """Publishes (API calls it crossposts) a message in the channel to any that is followed by.

        :param message_id: The id of the message to publish
        :type message_id: int
        :return: The message published
        :rtype: Message
        """
        if not self._client:
            raise AttributeError("HTTPClient not found!")
        from .message import Message

        res = await self._client.publish_message(
            channel_id=int(self.id), message_id=int(message_id)
        )
        model = Message(**res, _client=self._client)
        self._client.cache.messages.add(Item(str(model.id), model))
        return model

    async def get_pinned_messages(self) -> List["Message"]:  # noqa
        """
        Get all pinned messages from the channel.

        :return: A list of pinned message objects.
        :rtype: List[Message]
        """
        if not self._client:
            raise AttributeError("HTTPClient not found!")
        from .message import Message

        res = await self._client.get_pinned_messages(int(self.id))
        messages = [Message(**message, _client=self._client) for message in res]
        return messages

    async def get_message(
        self,
        message_id: int,
    ) -> "Message":  # noqa
        """
        Gets a message sent in that channel.

        :return: The message as object
        :rtype: Message
        """
        res = await self._client.get_message(
            channel_id=int(self.id),
            message_id=message_id,
        )
        from .message import Message

        model = Message(**res, _client=self._client)
        self._client.cache.messages.add(Item(str(model.id), model))
        return model

    async def purge(
        self,
        amount: int,
        check: Callable = MISSING,
        before: Optional[int] = MISSING,
        reason: Optional[str] = None,
        bulk: Optional[bool] = True,
    ) -> List["Message"]:  # noqa
        """
        Purges a given amount of messages from a channel. You can specify a check function to exclude specific messages.
        .. code-block:: python
            def check_pinned(message):
                return not message.pinned  # This returns `True` only if the message is the message is not pinned
            await channel.purge(100, check=check_pinned)  # This will delete the newest 100 messages that are not pinned in that channel
        :param amount: The amount of messages to delete
        :type amount: int
        :param check?: The function used to check if a message should be deleted. The message is only deleted if the check returns `True`
        :type check: Callable[[Message], bool]
        :param before?: An id of a message to purge only messages before that message
        :type before: Optional[int]
        :param bulk?: Whether to bulk delete the messages (you cannot delete messages older than 14 days, default) or to delete every message seperately
        :param bulk: Optional[bool]
        :param reason?: The reason of the deletes
        :type reason: Optional[str]
        :return: A list of the deleted messages
        :rtype: List[Message]
        """
        if not self._client:
            raise AttributeError("HTTPClient not found!")
        from .message import Message

        _before = None if before is MISSING else before
        _all = []
        if bulk:
            _allowed_time = datetime.now(tz=timezone.utc) - timedelta(days=14)
            _stop = False
            while amount > 100:

                messages = [
                    Message(**res)
                    for res in await self._client.get_channel_messages(
                        channel_id=int(self.id),
                        limit=100,
                        before=_before,
                    )
                ]
                messages2 = messages.copy()
                for message in messages2:
                    if datetime.fromisoformat(str(message.timestamp)) < _allowed_time:
                        messages.remove(message)
                        _stop = True
                messages2 = messages.copy()
                for message in messages2:
                    if message.flags == (1 << 7):
                        messages.remove(message)
                        amount += 1
                        _before = int(message.id)
                    elif check is not MISSING:
                        _check = check(message)
                        if not _check:
                            messages.remove(message)
                            amount += 1
                            _before = int(message.id)
                _all += messages
                if len(messages) > 1:
                    await self._client.delete_messages(
                        channel_id=int(self.id),
                        message_ids=[int(message.id) for message in messages],
                        reason=reason,
                    )
                elif len(messages) == 1:
                    await self._client.delete_message(
                        channel_id=int(self.id),
                        message_id=int(messages[0].id),
                        reason=reason,
                    )
                else:
                    if _stop:
                        return _all
                    else:
                        continue
                if _stop:
                    return _all

                amount -= 100

            while amount > 1:
                messages = [
                    Message(**res)
                    for res in await self._client.get_channel_messages(
                        channel_id=int(self.id),
                        limit=amount,
                        before=_before,
                    )
                ]
                messages2 = messages.copy()
                for message in messages2:
                    if datetime.fromisoformat(str(message.timestamp)) < _allowed_time:
                        messages.remove(message)
                        _stop = True
                amount -= amount
                messages2 = messages.copy()
                for message in messages2:
                    if message.flags == (1 << 7):
                        messages.remove(message)
                        amount += 1
                        _before = int(message.id)
                    elif check is not MISSING:
                        _check = check(message)
                        if not _check:
                            messages.remove(message)
                            amount += 1
                            _before = int(message.id)
                _all += messages
                if len(messages) > 1:
                    await self._client.delete_messages(
                        channel_id=int(self.id),
                        message_ids=[int(message.id) for message in messages],
                        reason=reason,
                    )
                elif len(messages) == 1:
                    await self._client.delete_message(
                        channel_id=int(self.id),
                        message_id=int(messages[0].id),
                        reason=reason,
                    )
                else:
                    if _stop:
                        return _all
                    else:
                        continue
                if _stop:
                    return _all
            while amount == 1:
                messages = [
                    Message(**res)
                    for res in await self._client.get_channel_messages(
                        channel_id=int(self.id),
                        limit=amount,
                        before=_before,
                    )
                ]
                amount -= 1
                messages2 = messages.copy()
                for message in messages2:
                    if message.flags == (1 << 7):
                        messages.remove(message)
                        amount += 1
                        _before = int(message.id)
                    elif check is not MISSING:
                        _check = check(message)
                        if not _check:
                            messages.remove(message)
                            amount += 1
                            _before = int(message.id)
                _all += messages
                if len(messages) == 0:
                    continue
                await self._client.delete_message(
                    channel_id=int(self.id),
                    message_id=int(messages[0].id),
                    reason=reason,
                )

        else:
            while amount > 0:
                messages = [
                    Message(**res)
                    for res in await self._client.get_channel_messages(
                        channel_id=int(self.id),
                        limit=amount if amount <= 100 else 100,
                        before=_before,
                    )
                ]
                amount -= amount if amount <= 100 else 100
                messages2 = messages.copy()
                for message in messages2:
                    if message.flags == (1 << 7):
                        messages.remove(message)
                        amount += 1
                        _before = int(message.id)
                    elif check is not MISSING:
                        _check = check(message)
                        if not _check:
                            messages.remove(message)
                            amount += 1
                            _before = int(message.id)
                _all += messages

            for message in _all:
                await self._client.delete_message(
                    channel_id=int(self.id),
                    message_id=int(message.id),
                    reason=reason,
                )

        return _all

    async def create_thread(
        self,
        name: str,
        type: Optional[ChannelType] = ChannelType.GUILD_PUBLIC_THREAD,
        auto_archive_duration: Optional[int] = MISSING,
        invitable: Optional[bool] = MISSING,
        message_id: Optional[int] = MISSING,
        reason: Optional[str] = None,
    ) -> "Channel":
        """
        Creates a thread in the Channel.

        :param name: The name of the thread
        :type name: str
        :param auto_archive_duration?: duration in minutes to automatically archive the thread after recent activity,
            can be set to: 60, 1440, 4320, 10080
        :type auto_archive_duration: Optional[int]
        :param type?: The type of thread, defaults to public. ignored if creating thread from a message
        :type type: Optional[ChannelType]
        :param invitable?: Boolean to display if the Thread is open to join or private.
        :type invitable: Optional[bool]
        :param message_id?: An optional message to create a thread from.
        :type message_id: Optional[int]
        :param reason?: An optional reason for the audit log
        :type reason: Optional[str]
        :return: The created thread
        :rtype: Channel
        """
        if not self._client:
            raise AttributeError("HTTPClient not found!")
        if type not in [
            ChannelType.GUILD_NEWS_THREAD,
            ChannelType.GUILD_PUBLIC_THREAD,
            ChannelType.GUILD_PRIVATE_THREAD,
        ]:
            raise AttributeError("type must be a thread type!")

        _auto_archive_duration = None if auto_archive_duration is MISSING else auto_archive_duration
        _invitable = None if invitable is MISSING else invitable
        _message_id = None if message_id is MISSING else message_id
        res = await self._client.create_thread(
            channel_id=int(self.id),
            thread_type=type.value,
            name=name,
            auto_archive_duration=_auto_archive_duration,
            invitable=_invitable,
            message_id=_message_id,
            reason=reason,
        )

        return Channel(**res, _client=self._client)


class Thread(Channel):
    """An object representing a thread.

    .. note::
        This is a derivation of the base Channel, since a
        thread can be its own event.
    """

    ...<|MERGE_RESOLUTION|>--- conflicted
+++ resolved
@@ -185,7 +185,6 @@
             else None
         )
 
-<<<<<<< HEAD
     @classmethod
     async def fetch(
         cls, channel_id: int, *, cache: Optional[bool] = True, http: "HTTPClient"
@@ -212,7 +211,7 @@
         model = cls(**data)
         http.cache.channels.add(Item(str(channel_id), model))
         return model
-=======
+
     @property
     def mention(self) -> str:
         """
@@ -222,7 +221,6 @@
         :rtype: str
         """
         return f"<#{self.id}>"
->>>>>>> 6cbd1a88
 
     async def send(
         self,
