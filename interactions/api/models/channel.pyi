--- conflicted
+++ resolved
@@ -68,15 +68,12 @@
     default_auto_archive_duration: Optional[int]
     permissions: Optional[str]
     def __init__(self, **kwargs): ...
-<<<<<<< HEAD
     @classmethod
     async def fetch(
         cls, channel_id: int, *, cache: Optional[bool] = True, http: HTTPClient
     ) -> "Channel": ...
-=======
     @property
     def mention(self) -> str: ...
->>>>>>> 6cbd1a88
     async def send(
         self,
         content: Optional[str] = MISSING,
