from typing import Any, Optional, List, Union

from .misc import DictSerializerMixin, MISSING, Snowflake
from ..http import HTTPClient

class RoleTags(DictSerializerMixin):
    _json: dict
    bot_id: Optional[Snowflake]
    integration_id: Optional[Snowflake]
    premium_subscriber: Optional[Any]
    def __init__(self, **kwargs): ...

class Role(DictSerializerMixin):
    _json: dict
    _client: HTTPClient
    id: Snowflake
    name: str
    color: int
    hoist: bool
    icon: Optional[str]
    unicode_emoji: Optional[str]
    position: int
    permissions: str
    managed: bool
    mentionable: bool
    tags: Optional[RoleTags]
    def __init__(self, **kwargs): ...
<<<<<<< HEAD
    @classmethod
    async def fetch(
        cls,
        guild_id: int,
        role_ids: Optional[Union[int, List[int]]] = None,
        *,
        cache: Optional[bool] = True,
        http: "HTTPClient"
    ) -> "Role": ...
=======
    @property
    def mention(self) -> str: ...
>>>>>>> 6cbd1a88
    async def delete(
        self,
        guild_id: int,
        reason: Optional[str] = None,
    ) -> None: ...
    async def modify(
        self,
        guild_id: int,
        name: Optional[str] = MISSING,
        # permissions,
        color: Optional[int] = MISSING,
        hoist: Optional[bool] = MISSING,
        # icon,
        # unicode_emoji,
        mentionable: Optional[bool] = MISSING,
        reason: Optional[str] = None,
    ) -> "Role": ...
    async def modify_position(
        self,
        guild_id: int,
        position: int,
        reason: Optional[str] = None,
    ) -> List["Role"]: ...<|MERGE_RESOLUTION|>--- conflicted
+++ resolved
@@ -25,7 +25,6 @@
     mentionable: bool
     tags: Optional[RoleTags]
     def __init__(self, **kwargs): ...
-<<<<<<< HEAD
     @classmethod
     async def fetch(
         cls,
@@ -35,10 +34,8 @@
         cache: Optional[bool] = True,
         http: "HTTPClient"
     ) -> "Role": ...
-=======
     @property
     def mention(self) -> str: ...
->>>>>>> 6cbd1a88
     async def delete(
         self,
         guild_id: int,
