--- conflicted
+++ resolved
@@ -60,7 +60,6 @@
 
         self.flags = UserFlags(int(self._json.get("flags"))) if self._json.get("flags") else None
 
-<<<<<<< HEAD
     @classmethod
     async def fetch(
         cls, user_id: int, *, cache: Optional[bool] = True, http: "HTTPClient"
@@ -88,7 +87,7 @@
         model = cls(**data)
         http.cache.users.add(Item(str(user_id), model))
         return model
-=======
+
     @property
     def mention(self) -> str:
         """
@@ -97,5 +96,4 @@
         :return: The string of the mentioned user.
         :rtype: str
         """
-        return f"<@{self.id}>"
->>>>>>> 6cbd1a88
+        return f"<@{self.id}>"