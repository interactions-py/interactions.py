--- conflicted
+++ resolved
@@ -1,29 +1,17 @@
-<<<<<<< HEAD
-import logging
-from datetime import datetime
-from typing import Optional, Union, Dict
-from io import IOBase, FileIO
-=======
 import datetime
 from io import FileIO, IOBase
 from logging import Logger
-from typing import Optional, Union
->>>>>>> 32ef6a57
+from typing import Dict, Optional, Union
 
 from interactions.api.models.attrs_utils import DictSerializerMixin, define
 
 log: Logger
 
-<<<<<<< HEAD
 class AutoModAction(DictSerializerMixin):
-    _json: dict
     type: int
     metadata: Dict[str, str]
-    def __init__(self, **kwargs): ...
 
-=======
 @define()
->>>>>>> 32ef6a57
 class Overwrite(DictSerializerMixin):
     id: int
     type: int
@@ -37,6 +25,7 @@
     web: Optional[str]
 
 class Snowflake:
+    _snowflake: str
     def __init__(self, snowflake: Union[int, str, "Snowflake"]) -> None: ...
     def __int__(self): ...
     @property
