--- conflicted
+++ resolved
@@ -148,23 +148,7 @@
     nsfw_level: int
     stage_instances: Optional[List[StageInstance]]
     stickers: Optional[List[Sticker]]
-<<<<<<< HEAD
     features: List[str]
-    async def ban(self, member_id: int, reason: Optional[str] = ..., delete_message_days: Optional[int] = ...) -> None: ...
-    async def remove_ban(self, user_id: int, reason: Optional[str] = ...) -> None: ...
-    async def kick(self, member_id: int, reason: Optional[str] = ...) -> None: ...
-    async def add_member_role(self, role: Union[Role, int], member_id: int, reason: Optional[str] = ...) -> None: ...
-    async def remove_member_role(self, role: Union[Role, int], member_id: int, reason: Optional[str] = ...) -> None: ...
-    async def create_role(self, name: str, color: Optional[int] = ..., hoist: Optional[bool] = ..., mentionable: Optional[bool] = ..., reason: Optional[str] = ...) -> Role: ...
-    async def get_member(self, member_id: int) -> Member: ...
-    async def delete_channel(self, channel_id: int) -> None: ...
-    async def delete_role(self, role_id: int, reason: Optional[str] = ...) -> None: ...
-    async def modify_role(self, role_id: int, name: Optional[str] = ..., color: Optional[int] = ..., hoist: Optional[bool] = ..., mentionable: Optional[bool] = ..., reason: Optional[str] = ...) -> Role: ...
-    async def create_thread(self, name: str, channel_id: int, type: Optional[ChannelType] = ..., auto_archive_duration: Optional[int] = ..., invitable: Optional[bool] = ..., message_id: Optional[int] = ..., reason: Optional[str] = ...) -> Channel: ...
-    async def create_channel(self, name: str, type: ChannelType, topic: Optional[str] = ..., bitrate: Optional[int] = ..., user_limit: Optional[int] = ..., rate_limit_per_user: Optional[int] = ..., position: Optional[int] = ..., permission_overwrites: Optional[List[Overwrite]] = ..., parent_id: Optional[int] = ..., nsfw: Optional[bool] = ..., reason: Optional[str] = ...) -> Channel: ...
-    async def modify_channel(self, channel_id: int, name: Optional[str] = ..., topic: Optional[str] = ..., bitrate: Optional[int] = ..., user_limit: Optional[int] = ..., rate_limit_per_user: Optional[int] = ..., position: Optional[int] = ..., permission_overwrites: Optional[List[Overwrite]] = ..., parent_id: Optional[int] = ..., nsfw: Optional[bool] = ..., archived: Optional[bool] = ..., auto_archive_duration: Optional[int] = ..., locked: Optional[bool] = ..., reason: Optional[str] = ...) -> Channel: ...
-    async def modify_member(self, member_id: int, nick: Optional[str] = ..., roles: Optional[List[int]] = ..., mute: Optional[bool] = ..., deaf: Optional[bool] = ..., channel_id: Optional[int] = ..., communication_disabled_until: Optional[datetime.isoformat] = ..., reason: Optional[str] = ...) -> Member: ...
-=======
 
     # TODO: post-v4: Investigate all of these once Discord has them all documented.
     guild_hashes: Any
@@ -298,7 +282,6 @@
         communication_disabled_until: Optional[datetime.isoformat] = MISSING,
         reason: Optional[str] = None,
     ) -> Member: ...
->>>>>>> 167e0050
     async def get_preview(self) -> GuildPreview: ...
     async def leave(self) -> None: ...
     async def modify(self, name: Optional[str] = ..., verification_level: Optional[VerificationLevel] = ..., default_message_notifications: Optional[DefaultMessageNotificationLevel] = ..., explicit_content_filter: Optional[ExplicitContentFilterLevel] = ..., afk_channel_id: Optional[int] = ..., afk_timeout: Optional[int] = ..., icon: Optional[Image] = ..., owner_id: Optional[int] = ..., splash: Optional[Image] = ..., discovery_splash: Optional[Image] = ..., banner: Optional[Image] = ..., system_channel_id: Optional[int] = ..., suppress_join_notifications: Optional[bool] = ..., suppress_premium_subscriptions: Optional[bool] = ..., suppress_guild_reminder_notifications: Optional[bool] = ..., suppress_join_notification_replies: Optional[bool] = ..., rules_channel_id: Optional[int] = ..., public_updates_channel_id: Optional[int] = ..., preferred_locale: Optional[str] = ..., description: Optional[str] = ..., premium_progress_bar_enabled: Optional[bool] = ..., reason: Optional[str] = ...) -> Guild: ...
