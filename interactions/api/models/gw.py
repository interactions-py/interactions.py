--- conflicted
+++ resolved
@@ -14,127 +14,15 @@
 from .guild import EventMetadata
 from .member import Member
 from .message import Embed, Emoji, Message, MessageInteraction, Sticker
-<<<<<<< HEAD
-from .misc import MISSING, AutoModAction, ClientStatus, DictSerializerMixin, File, Snowflake
-=======
-from .misc import ClientStatus, File, Snowflake
->>>>>>> 32ef6a57
+from .misc import AutoModAction, ClientStatus, File, Snowflake
 from .presence import PresenceActivity
 from .role import Role
 from .team import Application
 from .user import User
 
-<<<<<<< HEAD
-
-class AutoModerationAction(DictSerializerMixin):
-    """
-    A class object representing the gateway event ``AUTO_MODERATION_ACTION_EXECUTION``.
-
-    :ivar Snowflake guild_id: The ID of the guild in which the action was executed.
-    :ivar AutoModAction action: The action which was executed.
-    :ivar Snowflake rule_id: The rule ID that the action belongs to.
-    :ivar int rule_trigger_type: The trigger rule type.
-    :ivar Optional[Snowflake] channel_id: The id of the channel in which user content was posted.
-    :ivar Optional[Snowflake] message_id: The id of any user message which content belongs to.
-    :ivar Optional[Snowflake] alert_system_message_id: The id of any system automoderation messages posted as a result of this action.
-    :ivar str content: The user-generated text content in question.
-    :ivar Optional[str] matched_keyword: The word/phrase configured in rule that triggered rule.
-    :ivar Optional[str] matched_content: The substring in content that triggered rule.
-    """
-
-    __slots__ = (
-        "_json",
-        "guild_id",
-        "action",
-        "rule_id",
-        "rule_trigger_type",
-        "channel_id",
-        "message_id",
-        "alert_system_message_id",
-        "content",
-        "matched_keyword",
-        "matched_content",
-    )
-
-    def __init__(self, **kwargs):
-        super().__init__(**kwargs)
-
-        self.guild_id = Snowflake(self.guild_id) if self._json.get("guild_id") else None
-        self.rule_id = Snowflake(self.rule_id) if self._json.get("rule_id") else None
-        self.channel_id = Snowflake(self.channel_id) if self._json.get("channel_id") else None
-        self.message_id = Snowflake(self.message_id) if self._json.get("message_id") else None
-        self.alert_system_message_id = (
-            Snowflake(self.alert_system_message_id)
-            if self._json.get("alert_system_message_id")
-            else None
-        )
-
-
-class AutoModerationRule(DictSerializerMixin):
-    """
-    A class object representing the gateway events ``AUTO_MODERATION_RULE_CREATE``, ``AUTO_MODERATION_RULE_UPDATE``, and ``AUTO_MODERATION_RULE_DELETE``
-
-    .. note::
-        This is undocumented by the Discord API, so these attribute docs may or may not be finalised.
-
-    .. note::
-        ``event_type`` at the moment is only ``1``, which represents message sending.
-
-    :ivar Snowflake id: The ID of the rule.
-    :ivar Snowflake guild_id: The guild ID associated with the rule.
-    :ivar str name: The rule name.
-    :ivar Snowflake creator_id: The user ID that first created this rule.
-    :ivar int event_type: The rule type in which automod checks.
-    :ivar int trigger_type: The automod type. It characterises what type of information that is checked.
-    :ivar Dict[str, List[str]] trigger_metadata: Additional data needed to figure out whether this rule should be triggered.
-    :ivar List[AutoModerationAction] actions: The actions that may be executed when the rule is triggered.
-    :ivar bool enabled: Whether the rule is enabled.
-    :ivar List[Snowflake] exempt_roles: The role IDs that should not be affected by this rule. (Max 20)
-    :ivar List[Snowflake] exempt_channels: The channel IDs that should not be affected by this rule. (Max 20)
-    """
-
-    __slots__ = (
-        "_json",
-        "id",
-        "guild_id",
-        "name",
-        "creator_id",
-        "event_type",
-        "trigger_type",
-        "trigger_metadata",
-        "actions",
-        "enabled",
-        "exempt_roles",
-        "exempt_channels",
-    )
-
-    def __init__(self, **kwargs):
-        super().__init__(**kwargs)
-
-        self.id = Snowflake(self.id) if self._json.get("id") else None
-        self.guild_id = Snowflake(self.guild_id) if self._json.get("guild_id") else None
-        self.creator_id = Snowflake(self.creator_id) if self._json.get("creator_id") else None
-        # Note, the docs does not say this is optional.
-        # Though, these are failsafes.
-        self.actions = [
-            AutoModAction(**_action) if isinstance(_action, dict) else _action
-            for _action in self._json.get("actions", [])
-        ]
-        self.exempt_roles = (
-            [Snowflake(_id) for _id in self._json.get("exempt_roles", [])]
-            if self._json.get("exempt_roles")
-            else []
-        )
-        self.exempt_channels = (
-            [Snowflake(_id) for _id in self._json.get("exempt_channels", [])]
-            if self._json.get("exempt_channels")
-            else []
-        )
-
-
-class ApplicationCommandPermissions(DictSerializerMixin):
-=======
 __all__ = (
+    "AutoModerationAction",
+    "AutoModerationRule",
     "ApplicationCommandPermissions",
     "EmbeddedActivity",
     "Integration",
@@ -159,8 +47,65 @@
 
 
 @define()
+class AutoModerationAction(DictSerializerMixin):
+    """
+    A class object representing the gateway event ``AUTO_MODERATION_ACTION_EXECUTION``.
+
+    :ivar Snowflake guild_id: The ID of the guild in which the action was executed.
+    :ivar AutoModAction action: The action which was executed.
+    :ivar Snowflake rule_id: The rule ID that the action belongs to.
+    :ivar int rule_trigger_type: The trigger rule type.
+    :ivar Optional[Snowflake] channel_id: The id of the channel in which user content was posted.
+    :ivar Optional[Snowflake] message_id: The id of any user message which content belongs to.
+    :ivar Optional[Snowflake] alert_system_message_id: The id of any system automoderation messages posted as a result of this action.
+    :ivar str content: The user-generated text content in question.
+    :ivar Optional[str] matched_keyword: The word/phrase configured in rule that triggered rule.
+    :ivar Optional[str] matched_content: The substring in content that triggered rule.
+    """
+
+    guild_id: Snowflake = field(converter=Snowflake)
+
+    rule_id: Snowflake = field(converter=Snowflake)
+    channel_id: Optional[Snowflake] = field(converter=Snowflake, default=None)
+    message_id: Optional[Snowflake] = field(converter=Snowflake, default=None)
+    alert_system_message_id: Optional[Snowflake] = field(converter=Snowflake, default=None)
+
+
+@define()
+class AutoModerationRule(DictSerializerMixin):
+    """
+    A class object representing the gateway events ``AUTO_MODERATION_RULE_CREATE``, ``AUTO_MODERATION_RULE_UPDATE``, and ``AUTO_MODERATION_RULE_DELETE``
+
+    .. note::
+        This is undocumented by the Discord API, so these attribute docs may or may not be finalised.
+
+    .. note::
+        ``event_type`` at the moment is only ``1``, which represents message sending.
+
+    :ivar Snowflake id: The ID of the rule.
+    :ivar Snowflake guild_id: The guild ID associated with the rule.
+    :ivar str name: The rule name.
+    :ivar Snowflake creator_id: The user ID that first created this rule.
+    :ivar int event_type: The rule type in which automod checks.
+    :ivar int trigger_type: The automod type. It characterises what type of information that is checked.
+    :ivar Dict[str, List[str]] trigger_metadata: Additional data needed to figure out whether this rule should be triggered.
+    :ivar List[AutoModerationAction] actions: The actions that may be executed when the rule is triggered.
+    :ivar bool enabled: Whether the rule is enabled.
+    :ivar List[Snowflake] exempt_roles: The role IDs that should not be affected by this rule. (Max 20)
+    :ivar List[Snowflake] exempt_channels: The channel IDs that should not be affected by this rule. (Max 20)
+    """
+
+    id: Snowflake = field(converter=Snowflake)
+    guild_id: Snowflake = field(converter=Snowflake)
+    creator_id: Snowflake = field(converter=Snowflake)
+
+    actions: List[AutoModAction] = field(converter=convert_list(AutoModAction))
+    exempt_roles: List[Snowflake] = field(converter=convert_list(Snowflake))
+    exempt_channels: List[Snowflake] = field(converter=convert_list(Snowflake))
+
+
+@define()
 class ApplicationCommandPermissions(ClientSerializerMixin):
->>>>>>> 32ef6a57
     """
     A class object representing the gateway event ``APPLICATION_COMMAND_PERMISSIONS_UPDATE``.
 
