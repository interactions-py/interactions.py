--- conflicted
+++ resolved
@@ -1,6 +1,6 @@
 from datetime import datetime
-<<<<<<< HEAD
-from typing import Any, List, Optional, Union
+
+from typing import Any, List, Optional
 
 from ...client.models.component import ActionRow, Button, SelectMenu, _build_components
 from ...utils.attrs_utils import (
@@ -12,11 +12,7 @@
 )
 from ...utils.missing import MISSING
 from ..error import LibraryException
-=======
-from typing import Any, List, Optional
-
-from .attrs_utils import ClientSerializerMixin, DictSerializerMixin, convert_list, define, field
->>>>>>> 71cda2d5
+
 from .channel import Channel, ThreadMember
 from .emoji import Emoji
 from .guild import EventMetadata
