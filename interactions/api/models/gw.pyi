from datetime import datetime
<<<<<<< HEAD
from typing import Any, List, Optional, Union

from .attrs_utils import DictSerializerMixin, ClientSerializerMixin, define
from .channel import Channel as Channel, ThreadMember as ThreadMember
from .member import Member as Member
from .message import Embed as Embed, Emoji as Emoji, Message as Message, MessageInteraction as MessageInteraction, \
    Sticker as Sticker
from .misc import ClientStatus, File, Snowflake
from .presence import PresenceActivity as PresenceActivity
from .role import Role as Role
from .team import Application as Application
from .user import User as User
from ...client.models.component import ActionRow as ActionRow, Button as Button, SelectMenu as SelectMenu


@define()
class ApplicationCommandPermissions(ClientSerializerMixin):
=======
from typing import List, Optional, Union, Any

from .guild import EventMetadata
from ...models.component import ActionRow, Button, SelectMenu
from .channel import Channel, ThreadMember
from .member import Member
from .message import Embed, Emoji, Message, MessageInteraction, Sticker
from .misc import MISSING, ClientStatus, DictSerializerMixin, Snowflake, File
from .presence import PresenceActivity
from .role import Role
from .user import User
from .team import Application

from ..http.client import HTTPClient
from ...models.command import Permission

class ApplicationCommandPermissions(DictSerializerMixin):
    _json: dict
>>>>>>> 167e0050
    application_id: Snowflake
    guild_id: Snowflake
    id: Snowflake
    permissions: Any


@define()
class ChannelPins(DictSerializerMixin):
    guild_id: Optional[Snowflake]
    channel_id: Snowflake
    last_pin_timestamp: Optional[datetime]


@define()
class EmbeddedActivity(DictSerializerMixin):
    users: List[Snowflake]
    guild_id: Snowflake
    embedded_activity: PresenceActivity
    channel_id: Snowflake


@define()
class GuildBan(ClientSerializerMixin):
    guild_id: Snowflake
    user: User


@define()
class GuildEmojis(ClientSerializerMixin):
    guild_id: Snowflake
    emojis: List[Emoji]


@define()
class GuildIntegrations(DictSerializerMixin):
    guild_id: Snowflake


@define()
class GuildJoinRequest(DictSerializerMixin):
    user_id: Snowflake
    guild_id: Snowflake


@define()
class GuildMember(ClientSerializerMixin):
    guild_id: Snowflake
    roles: Optional[List[str]]
    user: Optional[User]
    nick: Optional[str]
    avatar: Optional[str]
    joined_at: Optional[datetime]
    premium_since: Optional[datetime]
    deaf: Optional[bool]
    mute: Optional[bool]
    pending: Optional[bool]
    @property
    def id(self) -> Snowflake: ...

    @property
    def mention(self) -> str: ...

    async def ban(self, reason: Optional[str] = ..., delete_message_days: Optional[int] = ...) -> None: ...

    async def kick(self, reason: Optional[str] = ...) -> None: ...

    async def add_role(self, role: Union[Role, int], reason: Optional[str]) -> None: ...

    async def remove_role(self, role: Union[Role, int], reason: Optional[str]) -> None: ...

    async def send(self, content: Optional[str] = ..., *, components: Optional[
        Union[ActionRow, Button, SelectMenu, List[ActionRow], List[Button], List[SelectMenu]]] = ...,
                   tts: Optional[bool] = ..., files: Optional[Union[File, List[File]]] = ...,
                   embeds: Optional[Union[Embed, List[Embed]]] = ...,
                   allowed_mentions: Optional[MessageInteraction] = ...) -> Message: ...

    async def modify(self, nick: Optional[str] = ..., roles: Optional[List[int]] = ..., mute: Optional[bool] = ...,
                     deaf: Optional[bool] = ..., channel_id: Optional[int] = ...,
                     communication_disabled_until: Optional[datetime.isoformat] = ...,
                     reason: Optional[str] = ...) -> GuildMember: ...

    async def add_to_thread(self, thread_id: int) -> None: ...


@define()
class GuildMembers(DictSerializerMixin):
    guild_id: Snowflake
    members: List[GuildMember]
    chunk_index: int
    chunk_count: int
    not_found: Optional[list]
    presences: Optional[List[PresenceActivity]]
    nonce: Optional[str]


@define()
class GuildRole(ClientSerializerMixin):
    guild_id: Snowflake
    role: Role
    role_id: Optional[Snowflake]
    guild_hashes: Any


@define()
class GuildStickers(DictSerializerMixin):
    guild_id: Snowflake
    stickers: List[Sticker]

<<<<<<< HEAD

@define()
=======
class GuildScheduledEvent(DictSerializerMixin):
    _json: dict
    id: Snowflake
    guild_id: Snowflake
    channel_id: Optional[Snowflake]
    creator_id: Optional[Snowflake]
    name: str
    description: str
    scheduled_start_time: datetime
    scheduled_end_time: Optional[datetime]
    privacy_level: int
    entity_type: int
    entity_id: Optional[Snowflake]
    entity_metadata: Optional[EventMetadata]
    creator: Optional[User]
    user_count: Optional[int]
    status: int
    image: Optional[str]
    def __init__(self, **kwargs): ...

class GuildScheduledEventUser(DictSerializerMixin):
    _json: dict
    guild_scheduled_event_id: Snowflake
    user_id: Snowflake
    guild_id: Snowflake
    def __init__(self, **kwargs): ...

>>>>>>> 167e0050
class Integration(DictSerializerMixin):
    id: Snowflake
    name: str
    type: str
    enabled: bool
    syncing: bool
    role_id: Snowflake
    enable_emoticons: bool
    expire_behavior: int
    expire_grace_period: int
    user: User
    account: Any
    synced_at: datetime
    subscriber_count: int
    revoked: bool
    application: Application
    guild_id: Snowflake


@define()
class Presence(ClientSerializerMixin):
    user: User
    guild_id: Snowflake
    status: str
    activities: List[PresenceActivity]
    client_status: ClientStatus


@define()
class MessageReaction(DictSerializerMixin):
    user_id: Optional[Snowflake]
    channel_id: Snowflake
    message_id: Snowflake
    guild_id: Optional[Snowflake]
    member: Optional[Member]
    emoji: Optional[Emoji]


@define()
class ReactionRemove(MessageReaction): ...


@define()
class ThreadList(DictSerializerMixin):
    guild_id: Snowflake
    channel_ids: Optional[List[Snowflake]]
    threads: List[Channel]
    members: List[ThreadMember]


@define()
class ThreadMembers(DictSerializerMixin):
    id: Snowflake
    guild_id: Snowflake
    member_count: int
    added_members: Optional[List[ThreadMember]]
    removed_member_ids: Optional[List[Snowflake]]


@define()
class Webhooks(DictSerializerMixin):
    channel_id: Snowflake
    guild_id: Snowflake<|MERGE_RESOLUTION|>--- conflicted
+++ resolved
@@ -1,42 +1,23 @@
 from datetime import datetime
-<<<<<<< HEAD
 from typing import Any, List, Optional, Union
 
 from .attrs_utils import DictSerializerMixin, ClientSerializerMixin, define
-from .channel import Channel as Channel, ThreadMember as ThreadMember
-from .member import Member as Member
-from .message import Embed as Embed, Emoji as Emoji, Message as Message, MessageInteraction as MessageInteraction, \
-    Sticker as Sticker
-from .misc import ClientStatus, File, Snowflake
-from .presence import PresenceActivity as PresenceActivity
-from .role import Role as Role
-from .team import Application as Application
-from .user import User as User
-from ...client.models.component import ActionRow as ActionRow, Button as Button, SelectMenu as SelectMenu
-
-
-@define()
-class ApplicationCommandPermissions(ClientSerializerMixin):
-=======
-from typing import List, Optional, Union, Any
-
+from .channel import Channel, ThreadMember
 from .guild import EventMetadata
-from ...models.component import ActionRow, Button, SelectMenu
-from .channel import Channel, ThreadMember
 from .member import Member
 from .message import Embed, Emoji, Message, MessageInteraction, Sticker
-from .misc import MISSING, ClientStatus, DictSerializerMixin, Snowflake, File
+from .misc import ClientStatus, File, Snowflake
 from .presence import PresenceActivity
 from .role import Role
+from .team import Application
 from .user import User
-from .team import Application
-
 from ..http.client import HTTPClient
+from ...client.models.component import ActionRow, Button, SelectMenu
 from ...models.command import Permission
 
-class ApplicationCommandPermissions(DictSerializerMixin):
-    _json: dict
->>>>>>> 167e0050
+
+@define()
+class ApplicationCommandPermissions(ClientSerializerMixin):
     application_id: Snowflake
     guild_id: Snowflake
     id: Snowflake
@@ -145,12 +126,9 @@
     guild_id: Snowflake
     stickers: List[Sticker]
 
-<<<<<<< HEAD
-
-@define()
-=======
-class GuildScheduledEvent(DictSerializerMixin):
-    _json: dict
+
+@define()
+class GuildScheduledEvent(ClientSerializerMixin):
     id: Snowflake
     guild_id: Snowflake
     channel_id: Optional[Snowflake]
@@ -167,16 +145,16 @@
     user_count: Optional[int]
     status: int
     image: Optional[str]
-    def __init__(self, **kwargs): ...
-
+
+
+@define()
 class GuildScheduledEventUser(DictSerializerMixin):
-    _json: dict
     guild_scheduled_event_id: Snowflake
     user_id: Snowflake
     guild_id: Snowflake
-    def __init__(self, **kwargs): ...
-
->>>>>>> 167e0050
+
+
+@define()
 class Integration(DictSerializerMixin):
     id: Snowflake
     name: str
