--- conflicted
+++ resolved
@@ -22,12 +22,9 @@
     premium_type: Optional[int]
     public_flags: Optional[UserFlags]
     def __init__(self, **kwargs): ...
-<<<<<<< HEAD
     @classmethod
     async def fetch(
         cls, user_id: int, *, cache: Optional[bool] = True, http: "HTTPClient"
     ) -> "User": ...
-=======
     @property
-    def mention(self) -> str: ...
->>>>>>> 6cbd1a88
+    def mention(self) -> str: ...