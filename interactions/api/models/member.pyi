from datetime import datetime
from typing import Any, List, Optional, Union

from .misc import DictSerializerMixin, MISSING, Snowflake
from .role import Role
from .user import User
from .flags import Permissions
from ..http import HTTPClient
from .message import Message, Embed, MessageInteraction
from ...models.component import ActionRow, Button, SelectMenu

class Member(DictSerializerMixin):

    _json: dict
    _client: HTTPClient
    user: Optional[User]
    nick: Optional[str]
    avatar: Optional[str]
    roles: List[Role]
    joined_at: datetime
    premium_since: datetime
    deaf: bool
    mute: bool
    is_pending: Optional[bool]
    pending: Optional[bool]
    permissions: Optional[Permissions]
    communication_disabled_until: Optional[datetime.isoformat]
    hoisted_role: Any  # TODO: post-v4: Investigate what this is for when documented by Discord.
    def __init__(self, **kwargs): ...
    @property
<<<<<<< HEAD
    def mention(self) -> str: ...
=======
    def id(self) -> Snowflake: ...
>>>>>>> e8a8e241
    async def ban(
        self,
        guild_id: int,
        reason: Optional[str] = None,
        delete_message_days: Optional[int] = 0,
    ) -> None: ...
    async def kick(
        self,
        guild_id: int,
        reason: Optional[str] = None,
    ) -> None: ...
    async def add_role(
        self,
        role: Union[Role, int],
        guild_id: int,
        reason: Optional[str],
    ) -> None: ...
    async def remove_role(
        self,
        role: Union[Role, int],
        guild_id: int,
        reason: Optional[str],
    ) -> None: ...
    async def send(
        self,
        content: Optional[str] = MISSING,
        *,
        components: Optional[
            Union[
                ActionRow,
                Button,
                SelectMenu,
                List[ActionRow],
                List[Button],
                List[SelectMenu],
            ]
        ] = MISSING,
        tts: Optional[bool] = MISSING,
        # attachments: Optional[List[Any]] = None,  # TODO: post-v4: Replace with own file type.
        embeds: Optional[Union[Embed, List["Embed"]]] = MISSING,
        allowed_mentions: Optional[MessageInteraction] = MISSING,
    ) -> Message: ...
    async def modify(
        self,
        guild_id: int,
        nick: Optional[str] = MISSING,
        roles: Optional[List[int]] = MISSING,
        mute: Optional[bool] = MISSING,
        deaf: Optional[bool] = MISSING,
        channel_id: Optional[int] = MISSING,
        communication_disabled_until: Optional[datetime.isoformat] = MISSING,
        reason: Optional[str] = None,
    ) -> "Member": ...
    async def add_to_thread(
        self,
        thread_id: int,
    ) -> None: ...<|MERGE_RESOLUTION|>--- conflicted
+++ resolved
@@ -28,11 +28,8 @@
     hoisted_role: Any  # TODO: post-v4: Investigate what this is for when documented by Discord.
     def __init__(self, **kwargs): ...
     @property
-<<<<<<< HEAD
     def mention(self) -> str: ...
-=======
     def id(self) -> Snowflake: ...
->>>>>>> e8a8e241
     async def ban(
         self,
         guild_id: int,
