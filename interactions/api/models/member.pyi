--- conflicted
+++ resolved
@@ -56,14 +56,6 @@
         content: Optional[str] = MISSING,
         *,
         components: Optional[
-<<<<<<< HEAD
-            Union[ActionRow, Button, SelectMenu, List[Union[ActionRow, Button, SelectMenu]]]
-        ] = MISSING,
-        tts: Optional[bool] = MISSING,
-        # attachments: Optional[List[Any]] = None,  # TODO: post-v4: Replace with own file type.
-        embeds=MISSING,
-        allowed_mentions=MISSING,
-=======
             Union[
                 ActionRow,
                 Button,
@@ -77,7 +69,6 @@
         # attachments: Optional[List[Any]] = None,  # TODO: post-v4: Replace with own file type.
         embeds: Optional[Union[Embed, List["Embed"]]] = MISSING,
         allowed_mentions: Optional[MessageInteraction] = MISSING,
->>>>>>> 04ff07dd
     ) -> Message: ...
     async def modify(
         self,
