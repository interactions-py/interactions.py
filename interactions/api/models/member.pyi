from datetime import datetime
from typing import Any, List, Optional, Union

from .misc import DictSerializerMixin, MISSING, Snowflake
from .role import Role
from .user import User
from .flags import Permissions
from ..http import HTTPClient
from .message import Message, Embed, MessageInteraction
from ...models.component import ActionRow, Button, SelectMenu

class Member(DictSerializerMixin):

    _json: dict
    _client: HTTPClient
    user: Optional[User]
    nick: Optional[str]
    avatar: Optional[str]
    roles: List[Role]
    joined_at: datetime
    premium_since: datetime
    deaf: bool
    mute: bool
    is_pending: Optional[bool]
    pending: Optional[bool]
    permissions: Optional[Permissions]
    communication_disabled_until: Optional[datetime.isoformat]
    hoisted_role: Any  # TODO: post-v4: Investigate what this is for when documented by Discord.
    def __init__(self, **kwargs): ...
<<<<<<< HEAD
    @classmethod
    async def fetch(
        cls, guild_id: int, member_id: int, *, cache: bool = True, http: HTTPClient
    ) -> "Member": ...
=======
    @property
    def id(self) -> Snowflake: ...
>>>>>>> e8a8e241
    async def ban(
        self,
        guild_id: int,
        reason: Optional[str] = None,
        delete_message_days: Optional[int] = 0,
    ) -> None: ...
    async def kick(
        self,
        guild_id: int,
        reason: Optional[str] = None,
    ) -> None: ...
    async def add_role(
        self,
        role: Union[Role, int],
        guild_id: int,
        reason: Optional[str],
    ) -> None: ...
    async def remove_role(
        self,
        role: Union[Role, int],
        guild_id: int,
        reason: Optional[str],
    ) -> None: ...
    async def send(
        self,
        content: Optional[str] = MISSING,
        *,
        components: Optional[
            Union[
                ActionRow,
                Button,
                SelectMenu,
                List[ActionRow],
                List[Button],
                List[SelectMenu],
            ]
        ] = MISSING,
        tts: Optional[bool] = MISSING,
        # attachments: Optional[List[Any]] = None,  # TODO: post-v4: Replace with own file type.
        embeds: Optional[Union[Embed, List["Embed"]]] = MISSING,
        allowed_mentions: Optional[MessageInteraction] = MISSING,
    ) -> Message: ...
    async def modify(
        self,
        guild_id: int,
        nick: Optional[str] = MISSING,
        roles: Optional[List[int]] = MISSING,
        mute: Optional[bool] = MISSING,
        deaf: Optional[bool] = MISSING,
        channel_id: Optional[int] = MISSING,
        communication_disabled_until: Optional[datetime.isoformat] = MISSING,
        reason: Optional[str] = None,
    ) -> "Member": ...
    async def add_to_thread(
        self,
        thread_id: int,
    ) -> None: ...<|MERGE_RESOLUTION|>--- conflicted
+++ resolved
@@ -27,15 +27,12 @@
     communication_disabled_until: Optional[datetime.isoformat]
     hoisted_role: Any  # TODO: post-v4: Investigate what this is for when documented by Discord.
     def __init__(self, **kwargs): ...
-<<<<<<< HEAD
     @classmethod
     async def fetch(
         cls, guild_id: int, member_id: int, *, cache: bool = True, http: HTTPClient
     ) -> "Member": ...
-=======
     @property
     def id(self) -> Snowflake: ...
->>>>>>> e8a8e241
     async def ban(
         self,
         guild_id: int,
