--- conflicted
+++ resolved
@@ -905,7 +905,6 @@
         if self.footer:
             self._json.update({"footer": self.footer._json})
 
-<<<<<<< HEAD
     def add_field(self, name: str, value: str,inline: Optional[bool] = False):
         """
         Adds a field to the embed
@@ -922,18 +921,9 @@
         if self.fields is None: self.fields = []
             
         self.fields.append(EmbedField(name = name, value = value, inline = inline))
-=======
-    def add_field(self, name: str = None, value: str = None, inline: bool = True):
-
-        if self.fields is None:
-            self.fields = []
-
-        self.fields.append(EmbedField(name=name, value=value, inline=inline))
->>>>>>> 1283c921
         self._json.update({"fields": [field._json for field in self.fields]})
 
     def clear_fields(self):
-<<<<<<< HEAD
         """
         Clears all the fields of the embed
         """
@@ -956,14 +946,6 @@
         :type inline?: Optional[bool]
         """
         
-=======
-
-        self.fields = []
-        self._json.update({"fields": [field._json for field in self.fields]})
-
-    def insert_field_at(self, index: int, name: str = None, value: str = None, inline: bool = True):
-
->>>>>>> 1283c921
         try:
             self.fields.insert(index, EmbedField(name=name, value=value, inline=inline))
 
@@ -972,7 +954,6 @@
 
         self._json.update({"fields": [field._json for field in self.fields]})
 
-<<<<<<< HEAD
  
     def set_field_at(self, index: int, name: str, value: str, inline: Optional[bool] = False):
         """
@@ -988,12 +969,6 @@
         :type inline?: Optional[bool]
         """
         
-=======
-    def set_field_at(
-        self, index: int = None, name: str = None, value: str = None, inline: bool = True
-    ):
-
->>>>>>> 1283c921
         try:
             self.fields[index] = EmbedField(name=name, value=value, inline=inline)
             self._json.update({"fields": [field._json for field in self.fields]})
@@ -1005,7 +980,6 @@
             raise IndexError("No fields at this index")
 
     def remove_field(self, index):
-<<<<<<< HEAD
         """
         Remove field at the specified index 
         
@@ -1013,9 +987,6 @@
         :type index: int
         """
         
-=======
-
->>>>>>> 1283c921
         try:
             self.fields.pop(index)
             self._json.update({"fields": [field._json for field in self.fields]})
@@ -1027,20 +998,15 @@
             raise IndexError("Field not Found at index")
 
     def remove_author(self):
-<<<<<<< HEAD
         """
         Removes the embed's author
         """
         
-=======
-
->>>>>>> 1283c921
         try:
             del self.author
             self._json.update({"author": None})
         except AttributeError:
             pass
-<<<<<<< HEAD
      
         
     def set_author(self, name: str, url: Optional[str] = None, icon_url: Optional[str] = None, proxy_icon_url: Optional[str] = None):
@@ -1107,30 +1073,4 @@
         """
         
         self.thumbnail = EmbedImageStruct(url = url, proxy_url = proxy_url, height = height, width = width)
-        self._json.update({"thumbnail": self.thumbnail._json})     
-=======
-
-    def set_author(
-        self, name: str, url: str = None, icon_url: str = None, proxy_icon_url: str = None
-    ):
-
-        self.author = EmbedAuthor(
-            name=name, url=url, icon_url=icon_url, proxy_icon_url=proxy_icon_url
-        )
-        self._json.update({"author": self.author._json})
-
-    def set_footer(self, text: str, icon_url: str = None, proxy_icon_url: str = None):
-
-        self.footer = EmbedFooter(text=text, icon_url=icon_url, proxy_icon_url=proxy_icon_url)
-        self._json.update({"footer": self.footer._json})
-
-    def set_image(self, url: str, proxy_url: str = None, height: int = None, width: str = None):
-
-        self.image = EmbedImageStruct(url=url, proxy_url=proxy_url, height=height, width=width)
-        self._json.update({"image": self.image._json})
-
-    def set_thumbnail(self, url: str, proxy_url: str = None, height: int = None, width: str = None):
-
-        self.thumbnail = EmbedImageStruct(url=url, proxy_url=proxy_url, height=height, width=width)
-        self._json.update({"thumbnail": self.thumbnail._json})
->>>>>>> 1283c921
+        self._json.update({"thumbnail": self.thumbnail._json})     