--- conflicted
+++ resolved
@@ -902,11 +902,7 @@
         if self.footer:
             self._json.update({"footer": self.footer._json})
 
-<<<<<<< HEAD
     def add_field(self, name: str, value: str,inline: Optional[bool] = False) -> None:
-=======
-    def add_field(self, name: str, value: str, inline: Optional[bool] = False):
->>>>>>> d691ccc4
         """
         Adds a field to the embed
 
@@ -931,16 +927,9 @@
 
         self.fields = []
         self._json.update({"fields": []})
-<<<<<<< HEAD
   
         
     def insert_field_at(self, index: int,  name: str = None, value: str = None, inline: Optional[bool] = False) -> None:
-=======
-
-    def insert_field_at(
-        self, index: int, name: str = None, value: str = None, inline: Optional[bool] = False
-    ):
->>>>>>> d691ccc4
         """
         Inserts a field in the embed at the specified index
 
@@ -962,12 +951,8 @@
 
         self._json.update({"fields": [field._json for field in self.fields]})
 
-<<<<<<< HEAD
  
     def set_field_at(self, index: int, name: str, value: str, inline: Optional[bool] = False) -> None:
-=======
-    def set_field_at(self, index: int, name: str, value: str, inline: Optional[bool] = False):
->>>>>>> d691ccc4
         """
         Overwrites the field in the embed at the specified index
 
@@ -1019,20 +1004,9 @@
             self._json.update({"author": None})
         except AttributeError:
             pass
-<<<<<<< HEAD
      
         
     def set_author(self, name: str, url: Optional[str] = None, icon_url: Optional[str] = None, proxy_icon_url: Optional[str] = None) -> None:
-=======
-
-    def set_author(
-        self,
-        name: str,
-        url: Optional[str] = None,
-        icon_url: Optional[str] = None,
-        proxy_icon_url: Optional[str] = None,
-    ):
->>>>>>> d691ccc4
         """
         Sets the embed's author
 
@@ -1050,15 +1024,8 @@
             name=name, url=url, icon_url=icon_url, proxy_icon_url=proxy_icon_url
         )
         self._json.update({"author": self.author._json})
-<<<<<<< HEAD
         
     def set_footer(self, text: str, icon_url: Optional[str] = None, proxy_icon_url: Optional[str] = None) -> None:
-=======
-
-    def set_footer(
-        self, text: str, icon_url: Optional[str] = None, proxy_icon_url: Optional[str] = None
-    ):
->>>>>>> d691ccc4
         """
         Sets the embed's footer
 
@@ -1073,17 +1040,7 @@
         self.footer = EmbedFooter(text=text, icon_url=icon_url, proxy_icon_url=proxy_icon_url)
         self._json.update({"footer": self.footer._json})
 
-<<<<<<< HEAD
     def set_image(self, url: str, proxy_url: Optional[str] = None, height: Optional[int] = None, width: Optional[int] = None) -> None:
-=======
-    def set_image(
-        self,
-        url: str,
-        proxy_url: Optional[str] = None,
-        height: Optional[int] = None,
-        width: Optional[int] = None,
-    ):
->>>>>>> d691ccc4
         """
         Sets the embed's image
 
@@ -1099,19 +1056,8 @@
 
         self.image = EmbedImageStruct(url=url, proxy_url=proxy_url, height=height, width=width)
         self._json.update({"image": self.image._json})
-<<<<<<< HEAD
                   
     def set_thumbnail(self, url: str, proxy_url: Optional[str] = None, height: int = None, width: Optional[str] = None) -> None:
-=======
-
-    def set_thumbnail(
-        self,
-        url: str,
-        proxy_url: Optional[str] = None,
-        height: int = None,
-        width: Optional[str] = None,
-    ):
->>>>>>> d691ccc4
         """
         Sets the embed's thumbnail
 
@@ -1124,13 +1070,7 @@
         :param width?: The thumbnail's width
         :type width?: Optional[int]
         """
-<<<<<<< HEAD
         
         self.thumbnail = EmbedImageStruct(url = url, proxy_url = proxy_url, height = height, width = width)
         self._json.update({"thumbnail": self.thumbnail._json})
-        
-=======
-
-        self.thumbnail = EmbedImageStruct(url=url, proxy_url=proxy_url, height=height, width=width)
-        self._json.update({"thumbnail": self.thumbnail._json})
->>>>>>> d691ccc4
+        