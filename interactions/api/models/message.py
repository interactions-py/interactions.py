from datetime import datetime
from enum import IntEnum
from typing import List, Optional, Union

from attrs import converters

from ..error import JSONException
from .attrs_utils import (
    MISSING,
    ClientSerializerMixin,
    DictSerializerMixin,
    convert_list,
    define,
    field,
)
from .channel import Channel
from .member import Member
from .misc import File, Snowflake
from .role import Role
from .team import Application
from .user import User


class MessageType(IntEnum):
    """An enumerable object representing the types of messages."""

    DEFAULT = 0
    RECIPIENT_ADD = 1
    RECIPIENT_REMOVE = 2
    CALL = 3
    CHANNEL_NAME_CHANGE = 4
    CHANNEL_ICON_CHANGE = 5
    CHANNEL_PINNED_MESSAGE = 6
    GUILD_MEMBER_JOIN = 7
    USER_PREMIUM_GUILD_SUBSCRIPTION = 8
    USER_PREMIUM_GUILD_SUBSCRIPTION_TIER_1 = 9
    USER_PREMIUM_GUILD_SUBSCRIPTION_TIER_2 = 10
    USER_PREMIUM_GUILD_SUBSCRIPTION_TIER_3 = 11
    CHANNEL_FOLLOW_ADD = 12
    GUILD_DISCOVERY_DISQUALIFIED = 14
    GUILD_DISCOVERY_REQUALIFIED = 15
    GUILD_DISCOVERY_GRACE_PERIOD_INITIAL_WARNING = 16
    GUILD_DISCOVERY_GRACE_PERIOD_FINAL_WARNING = 17
    THREAD_CREATED = 18
    REPLY = 19
    APPLICATION_COMMAND = 20
    THREAD_STARTER_MESSAGE = 21
    GUILD_INVITE_REMINDER = 22
    CONTEXT_MENU_COMMAND = 23


@define()
class MessageActivity(DictSerializerMixin):
    """A class object representing the activity state of a message.

    .. note::
        ``party_id`` is ambiguous -- Discord poorly documented this. :)

        We assume it's for game rich presence invites?
        i.e. : Phasmophobia and Call of Duty.

    :ivar str type: The message activity type.
    :ivar Optional[Snowflake] party_id?: The party ID of the activity.
    """

    type: int = field()
    party_id: Optional[Snowflake] = field(converter=Snowflake, default=None)


@define()
class MessageReference(DictSerializerMixin):
    """
    A class object representing the "referenced"/replied message.

    .. note::
        All of the attributes in this class are optionals because
        a message can potentially never be referenced.

    :ivar Optional[Snowflake] message_id?: The ID of the referenced message.
    :ivar Optional[Snowflake] channel_id?: The channel ID of the referenced message.
    :ivar Optional[Snowflake] guild_id?: The guild ID of the referenced message.
    :ivar Optional[bool] fail_if_not_exists?: Whether the message reference exists.
    """

    message_id: Optional[Snowflake] = field(converter=Snowflake, default=None)
    channel_id: Optional[Snowflake] = field(converter=Snowflake, default=None)
    guild_id: Optional[Snowflake] = field(converter=Snowflake, default=None)
    fail_if_not_exists: Optional[bool] = field(default=None)


@define()
class Attachment(ClientSerializerMixin):
    """
    A class object representing an attachment in a message.

    .. note::
        ``height`` and ``width`` have values based off of ``content_type``,
        which requires it to be a media file with viewabiltity as a photo,
        animated photo, GIF and/or video.

        If `ephemeral` is given, the attachments will automatically be removed after a set period of time.
        In the case of regular messages, they're available as long as the message associated with the attachment exists.

    :ivar int id: The ID of the attachment.
    :ivar str filename: The name of the attachment file.
    :ivar Optional[str] description?: The description of the file.
    :ivar Optional[str] content_type?: The type of attachment file.
    :ivar int size: The size of the attachment file.
    :ivar str url: The CDN URL of the attachment file.
    :ivar str proxy_url: The proxied/cached CDN URL of the attachment file.
    :ivar Optional[int] height?: The height of the attachment file.
    :ivar Optional[int] width?: The width of the attachment file.
    :ivar Optional[bool] ephemeral: Whether the attachment is ephemeral.
    """

    id: Snowflake = field(converter=Snowflake)
    filename: str = field()
    content_type: Optional[str] = field(default=None)
    size: int = field()
    url: str = field()
    proxy_url: str = field()
    height: Optional[int] = field(default=None)
    width: Optional[int] = field(default=None)
    ephemeral: Optional[bool] = field(default=None)


@define()
class MessageInteraction(ClientSerializerMixin):
    """
    A class object that resembles the interaction used to generate
    the associated message.

    :ivar Snowflake id: ID of the interaction.
    :ivar int type: Type of interaction.
    :ivar str name: Name of the application command.
    :ivar User user: The user who invoked the interaction.
    """

    # TODO: document member attr.
    id: Snowflake = field(converter=Snowflake)
    type: int = field()  # replace with Enum
    name: str = field()
    user: User = field(converter=User, add_client=True)


@define()
class ChannelMention(DictSerializerMixin):
    """
    A class object that resembles the mention of a channel
    in a guild.

    :ivar Snowflake id: The ID of the channel.
    :ivar Snowflake guild_id: The ID of the guild that contains the channel.
    :ivar int type: The channel type.
    :ivar str name: The name of the channel.
    """

    id: Snowflake = field(converter=Snowflake)
    guild_id: Snowflake = field(converter=Snowflake)
    type: int = field()  # Replace with enum from Channel Type, another PR
    name: str = field()


@define()
class Emoji(ClientSerializerMixin):
    """
    A class objecting representing an emoji.

    :ivar Optional[Snowflake] id?: Emoji id
    :ivar Optional[str] name?: Emoji name.
    :ivar Optional[List[Role]] roles?: Roles allowed to use this emoji
    :ivar Optional[User] user?: User that created this emoji
    :ivar Optional[bool] require_colons?: Status denoting of this emoji must be wrapped in colons
    :ivar Optional[bool] managed?: Status denoting if this emoji is managed (by an integration)
    :ivar Optional[bool] animated?: Status denoting if this emoji is animated
    :ivar Optional[bool] available?: Status denoting if this emoji can be used. (Can be false via server boosting)
    """

    id: Optional[Snowflake] = field(converter=Snowflake, default=None)
    name: Optional[str] = field(default=None)
    roles: Optional[List[Role]] = field(converter=convert_list(Role), default=None)
    user: Optional[User] = field(converter=User, default=None)
    require_colons: Optional[bool] = field(default=None)
    managed: Optional[bool] = field(default=None)
    animated: Optional[bool] = field(default=None)
    available: Optional[bool] = field(default=None)

    @classmethod
    async def get(
        cls,
        guild_id: int,
        emoji_id: int,
        client: "HTTPClient",  # noqa
    ) -> "Emoji":
        """
        Gets an emoji.

        :param guild_id: The id of the guild of the emoji
        :type guild_id: int
        :param emoji_id: The id of the emoji
        :type emoji_id: int
        :param client: The HTTPClient of your bot. Equals to ``bot._http``
        :type client: HTTPClient
        :return: The Emoji as object
        :rtype: Emoji
        """
        res = await client.get_guild_emoji(guild_id=guild_id, emoji_id=emoji_id)
        return cls(**res, _client=client)

    @classmethod
    async def get_all_of_guild(
        cls,
        guild_id: int,
        client: "HTTPClient",  # noqa
    ) -> List["Emoji"]:
        """
        Gets all emoji of a guild.

        :param guild_id: The id of the guild to get the emojis of
        :type guild_id: int
        :param client: The HTTPClient of your bot. Equals to ``bot._http``
        :type client: HTTPClient
        :return: The Emoji as list
        :rtype: List[Emoji]
        """
        res = await client.get_all_emoji(guild_id=guild_id)
        return [cls(**emoji, _client=client) for emoji in res]

    async def delete(
        self,
        guild_id: int,
        reason: Optional[str] = None,
    ) -> None:
        """
        Deletes the emoji.

        :param guild_id: The guild id to delete the emoji from
        :type guild_id: int
        :param reason?: The reason of the deletion
        :type reason?: Optional[str]
        """
        if not self._client:
            raise AttributeError("HTTPClient not found!")
        return await self._client.delete_guild_emoji(
            guild_id=guild_id, emoji_id=int(self.id), reason=reason
        )

    @property
    def url(self) -> str:
        """
        Returns the emoji's URL.

        :return: URL of the emoji
        :rtype: str
        """
        url = f"https://cdn.discordapp.com/emojis/{self.id}"
        url += ".gif" if self.animated else ".png"
        return url


@define()
class EmbedImageStruct(DictSerializerMixin):
    """
    A class object representing the structure of an image in an embed.

    The structure of an embed image:

    .. code-block:: python

        interactions.EmbedImageStruct(
            url="https://example.com/",
            height=300,
            width=250,
        )

    :ivar str url: Source URL of the object.
    :ivar Optional[str] proxy_url?: Proxied url of the object.
    :ivar Optional[int] height?: Height of the object.
    :ivar Optional[int] width?: Width of the object.
    """

    def __setattr__(self, key, value) -> None:
        super().__setattr__(key, value)
        if key != "_json" and (key not in self._json or value != self._json.get(key)):
            if value is not None and value is not MISSING:
                self._json.update({key: value})

            elif value is None and key in self._json.keys():
                del self._json[key]


@define()
class EmbedProvider(DictSerializerMixin):
    """
    A class object representing the provider of an embed.

    :ivar Optional[str] name?: Name of provider
    :ivar Optional[str] url?: URL of provider
    """

    name: Optional[str] = field(default=None)
    url: Optional[str] = field(default=None)

    def __setattr__(self, key, value) -> None:
        super().__setattr__(key, value)
        if key != "_json" and (key not in self._json or value != self._json.get(key)):
            if value is not None and value is not MISSING:
                self._json.update({key: value})

            elif value is None and key in self._json.keys():
                del self._json[key]


@define()
class EmbedAuthor(DictSerializerMixin):
    """
    A class object representing the author of an embed.

    The structure of an embed author:

    .. code-block:: python

        interactions.EmbedAuthor(
            name="fl0w#0001",
        )

    :ivar str name: Name of author
    :ivar Optional[str] url?: URL of author
    :ivar Optional[str] icon_url?: URL of author icon
    :ivar Optional[str] proxy_icon_url?: Proxied URL of author icon
    """

    name: str = field()
    url: Optional[str] = field(default=None)
    icon_url: Optional[str] = field(default=None)
    proxy_icon_url: Optional[str] = field(default=None)

    def __setattr__(self, key, value) -> None:
        super().__setattr__(key, value)
        if key != "_json" and (key not in self._json or value != self._json.get(key)):
            if value is not None and value is not MISSING:
                self._json.update({key: value})

            elif value is None and key in self._json.keys():
                del self._json[key]


@define()
class EmbedFooter(DictSerializerMixin):
    """
    A class object representing the footer of an embed.

    The structure of an embed footer:

    .. code-block:: python

        interactions.EmbedFooter(
            text="yo mama so short, she can fit in here",
        )

    :ivar str text: Footer text
    :ivar Optional[str] icon_url?: URL of footer icon
    :ivar Optional[str] proxy_icon_url?: Proxied URL of footer icon
    """

    text: str = field()
    icon_url: Optional[str] = field(default=None)
    proxy_icon_url: Optional[str] = field(default=None)

    def __setattr__(self, key, value) -> None:
        super().__setattr__(key, value)
        if key != "_json" and (key not in self._json or value != self._json.get(key)):
            if value is not None and value is not MISSING:
                self._json.update({key: value})

            elif value is None and key in self._json.keys():
                del self._json[key]


@define()
class EmbedField(DictSerializerMixin):
    """
    A class object representing the field of an embed.

    The structure of an embed field:

    .. code-block:: python

        interactions.EmbedField(
            name="field title",
            value="blah blah blah",
            inline=False,
        )

    :ivar str name: Name of the field.
    :ivar str value: Value of the field
    :ivar Optional[bool] inline?: A status denoting if the field should be displayed inline.
    """

    name: str = field()
    inline: Optional[bool] = field(default=None)
    value: str = field()

    def __setattr__(self, key, value) -> None:
        super().__setattr__(key, value)
        if key != "_json" and (key not in self._json or value != self._json.get(key)):
            if value is not None and value is not MISSING:
                self._json.update({key: value})

            elif value is None and key in self._json.keys():
                del self._json[key]

<<<<<<< HEAD
        _user_id = user if isinstance(user, int) else user.id
        return await self._client.remove_user_reaction(
            channel_id=int(self.channel_id), message_id=int(self.id), user_id=_user_id, emoji=_emoji
        )
=======

@define()
class Embed(DictSerializerMixin):
    """
    A class object representing an embed.
>>>>>>> 271665f5

    .. note::
        The example provided below is for a very basic
        implementation of an embed. Embeds are more unique
        than what is being shown.

    The structure for an embed:

<<<<<<< HEAD
        _all_users: List[User] = []

        _emoji = (
            f":{emoji.name.replace(':', '')}:{emoji.id or ''}"
            if isinstance(emoji, Emoji)
            else emoji
        )

        res: List[dict] = await self._client.get_reactions_of_emoji(
            channel_id=int(self.channel_id), message_id=int(self.id), emoji=_emoji, limit=100
        )

        while len(res) == 100:
            _after = int(res[-1]["id"])
            _all_users.extend(User(**_) for _ in res)
            res: List[dict] = await self._client.get_reactions_of_emoji(
                channel_id=int(self.channel_id),
                message_id=int(self.id),
                emoji=_emoji,
                limit=100,
                after=_after,
            )

        _all_users.extend(User(**_) for _ in res)

        return _all_users
=======
    .. code-block:: python

        interactions.Embed(
            title="Embed title",
            fields=[interaction.EmbedField(...)],
        )
>>>>>>> 271665f5

    :ivar Optional[str] title?: Title of embed
    :ivar Optional[str] type?: Embed type, relevant by CDN file connected. This is only important to rendering.
    :ivar Optional[str] description?: Embed description
    :ivar Optional[str] url?: URL of embed
    :ivar Optional[datetime] timestamp?: Timestamp of embed content
    :ivar Optional[int] color?: Color code of embed
    :ivar Optional[EmbedFooter] footer?: Footer information
    :ivar Optional[EmbedImageStruct] image?: Image information
    :ivar Optional[EmbedImageStruct] thumbnail?: Thumbnail information
    :ivar Optional[EmbedImageStruct] video?: Video information
    :ivar Optional[EmbedProvider] provider?: Provider information
    :ivar Optional[EmbedAuthor] author?: Author information
    :ivar Optional[List[EmbedField]] fields?: A list of fields denoting field information
    """

    title: Optional[str] = field(default=None)
    type: Optional[str] = field(default=None)
    description: Optional[str] = field(default=None)
    url: Optional[str] = field(default=None)
    timestamp: Optional[datetime] = field(converter=datetime.fromisoformat, default=None)
    color: Optional[int] = field(default=None)
    footer: Optional[EmbedFooter] = field(converter=EmbedFooter, default=None)
    image: Optional[EmbedImageStruct] = field(converter=EmbedImageStruct, default=None)
    thumbnail: Optional[EmbedImageStruct] = field(converter=EmbedImageStruct, default=None)
    video: Optional[EmbedImageStruct] = field(converter=EmbedImageStruct, default=None)
    provider: Optional[EmbedProvider] = field(converter=EmbedProvider, default=None)
    author: Optional[EmbedAuthor] = field(converter=EmbedAuthor, default=None)
    fields: Optional[List[EmbedField]] = field(converter=convert_list(EmbedField), default=None)

    def __setattr__(self, key, value) -> None:
        super().__setattr__(key, value)
        if key != "_json" and (
            key not in self._json
            or (
                value != self._json.get(key)
                or not isinstance(value, dict)
                # we don't need this instance check in components because serialisation works for them
            )
        ):
            if value is not None and value is not MISSING:
                try:
                    value = [val._json for val in value] if isinstance(value, list) else value._json
                except AttributeError:
                    if isinstance(value, datetime):
                        value = value.isoformat()
                self._json.update({key: value})

            elif value is None and key in self._json.keys():
                del self._json[key]

    def add_field(self, name: str, value: str, inline: Optional[bool] = False) -> None:
        """
        Adds a field to the embed

        :param name: The name of the field
        :type name: str
        :param value: The value of the field
        :type value: str
        :param inline?: if the field is in the same line as the previous one
        :type inline?: Optional[bool]
        """

        fields = self.fields or []
        fields.append(EmbedField(name=name, value=value, inline=inline))

        self.fields = fields
        # We must use "=" here to call __setattr__. Append does not call any magic, making it impossible to modify the
        # json when using it, so the object what would be sent wouldn't be modified.
        # Imo this is still better than doing a `self._json.update({"fields": [field._json for ...]})`

    def clear_fields(self) -> None:
        """
        Clears all the fields of the embed
        """

        self.fields = []

    def insert_field_at(
        self, index: int, name: str = None, value: str = None, inline: Optional[bool] = False
    ) -> None:
        """
        Inserts a field in the embed at the specified index

        :param index: The new field's index
        :type index: int
        :param name: The name of the field
        :type name: str
        :param value: The value of the field
        :type value: str
        :param inline?: if the field is in the same line as the previous one
        :type inline?: Optional[bool]
        """

    def set_field_at(
        self, index: int, name: str, value: str, inline: Optional[bool] = False
    ) -> None:
        """
        Overwrites the field in the embed at the specified index

        :param index: The new field's index
        :type index: int
        :param name: The name of the field
        :type name: str
        :param value: The value of the field
        :type value: str
        :param inline?: if the field is in the same line as the previous one
        :type inline?: Optional[bool]
        """

        try:
            self.fields[index] = EmbedField(name=name, value=value, inline=inline)

        except AttributeError as e:
            raise AttributeError("No fields found in Embed") from e

        except IndexError as e:
            raise IndexError("No fields at this index") from e

    def remove_field(self, index: int) -> None:
        """
        Remove field at the specified index

        :param index: The new field's index
        :type index: int
        """

        try:
            fields = self.fields
            fields.pop(index)
            self.fields = fields

        except AttributeError as e:
            raise AttributeError("No fields found in Embed") from e

        except IndexError as e:
            raise IndexError("Field not Found at index") from e

    def remove_author(self) -> None:
        """
        Removes the embed's author
        """

        try:
            del self.author
        except AttributeError:
            pass

    def set_author(
        self,
        name: str,
        url: Optional[str] = None,
        icon_url: Optional[str] = None,
        proxy_icon_url: Optional[str] = None,
    ) -> None:
        """
        Sets the embed's author

        :param name: The name of the author
        :type name: str
        :param url?: Url of author
        :type url?: Optional[str]
        :param icon_url?: Url of author icon (only supports http(s) and attachments)
        :type icon_url?: Optional[str]
        :param proxy_icon_url?: A proxied url of author icon
        :type proxy_icon_url?: Optional[str]
        """

        self.author = EmbedAuthor(
            name=name, url=url, icon_url=icon_url, proxy_icon_url=proxy_icon_url
        )

    def set_footer(
        self, text: str, icon_url: Optional[str] = None, proxy_icon_url: Optional[str] = None
    ) -> None:
        """
        Sets the embed's footer

        :param text: The text of the footer
        :type text: str
        :param icon_url?: Url of footer icon (only supports http(s) and attachments)
        :type icon_url?: Optional[str]
        :param proxy_icon_url?: A proxied url of footer icon
        :type proxy_icon_url?: Optional[str]
        """

        self.footer = EmbedFooter(text=text, icon_url=icon_url, proxy_icon_url=proxy_icon_url)

    def set_image(
        self,
        url: str,
        proxy_url: Optional[str] = None,
        height: Optional[int] = None,
        width: Optional[int] = None,
    ) -> None:
        """
        Sets the embed's image

        :param url: Url of the image
        :type url: str
        :param proxy_url?: A proxied url of the image
        :type proxy_url?: Optional[str]
        :param height?: The image's height
        :type height?: Optional[int]
        :param width?: The image's width
        :type width?: Optional[int]
        """

        self.image = EmbedImageStruct(url=url, proxy_url=proxy_url, height=height, width=width)

    def set_video(
        self,
        url: str,
        proxy_url: Optional[str] = None,
        height: Optional[int] = None,
        width: Optional[int] = None,
    ) -> None:
        """
        Sets the embed's video

        :param url: Url of the video
        :type url: str
        :param proxy_url?: A proxied url of the video
        :type proxy_url?: Optional[str]
        :param height?: The video's height
        :type height?: Optional[int]
        :param width?: The video's width
        :type width?: Optional[int]
        """

        self.video = EmbedImageStruct(url=url, proxy_url=proxy_url, height=height, width=width)

    def set_thumbnail(
        self,
        url: str,
        proxy_url: Optional[str] = None,
        height: Optional[int] = None,
        width: Optional[int] = None,
    ) -> None:
        """
        Sets the embed's thumbnail

        :param url: Url of the thumbnail
        :type url: str
        :param proxy_url?: A proxied url of the thumbnail
        :type proxy_url?: Optional[str]
        :param height?: The thumbnail's height
        :type height?: Optional[int]
        :param width?: The thumbnail's width
        :type width?: Optional[int]
        """

        self.thumbnail = EmbedImageStruct(url=url, proxy_url=proxy_url, height=height, width=width)


@define()
class PartialSticker(DictSerializerMixin):
    """
    Partial object for a Sticker.

    :ivar Snowflake id: ID of the sticker
    :ivar str name: Name of the sticker
    :ivar int format_type: Type of sticker format
    """

    id: Snowflake = field(converter=Snowflake)
    name: str = field()
    format_type: int = field()


@define()
class Sticker(PartialSticker):
    """
    A class object representing a full sticker apart from a partial.

    :ivar Snowflake id: ID of the sticker
    :ivar Optional[Snowflake] pack_id?: ID of the pack the sticker is from.
    :ivar str name: Name of the sticker
    :ivar Optional[str] description?: Description of the sticker
    :ivar str tags: Autocomplete/suggestion tags for the sticker (max 200 characters)
    :ivar str asset: Previously a sticker asset hash, now an empty string.
    :ivar int type: Type of sticker
    :ivar int format_type: Type of sticker format
    :ivar Optional[bool] available?: Status denoting if this sticker can be used. (Can be false via server boosting)
    :ivar Optional[Snowflake] guild_id?: Guild ID that owns the sticker.
    :ivar Optional[User] user?: The user that uploaded the sticker.
    :ivar Optional[int] sort_value?: The standard sticker's sort order within its pack
    """

    id: Snowflake = field(converter=Snowflake)
    pack_id: Optional[Snowflake] = field(converter=Snowflake, default=None)
    name: str = field()
    description: Optional[str] = field(default=None)
    tags: str = field()
    asset: str = field()
    type: int = field()
    format_type: int = field()
    available: Optional[bool] = field(default=None)
    guild_id: Optional[Snowflake] = field(converter=Snowflake, default=None)
    user: Optional[User] = field(converter=User, default=None)
    sort_value: Optional[int] = field(default=None)


@define()
class ReactionObject(DictSerializerMixin):
    """The reaction object.

    :ivar int count: The amount of times this emoji has been used to react
    :ivar bool me: A status denoting if the current user reacted using this emoji
    :ivar Emoji emoji: Emoji information
    """

    count: int = field()
    me: bool = field()
    emoji: Emoji = field(converter=Emoji)


@define()
class Message(ClientSerializerMixin):
    """
    A class object representing a message.

    :ivar Snowflake id: ID of the message.
    :ivar Snowflake channel_id: ID of the channel the message was sent in
    :ivar Optional[Snowflake] guild_id?: ID of the guild the message was sent in, if it exists.
    :ivar User author: The author of the message.
    :ivar Optional[Member] member?: The member object associated with the author, if any.
    :ivar str content: Message contents.
    :ivar datetime timestamp: Timestamp denoting when the message was sent.
    :ivar Optional[datetime] edited_timestamp?: Timestamp denoting when the message was edited, if any.
    :ivar bool tts: Status dictating if this was a TTS message or not.
    :ivar bool mention_everyone: Status dictating of this message mentions everyone
    :ivar Optional[List[Union[Member, User]]] mentions?: Array of user objects with an additional partial member field.
    :ivar Optional[List[str]] mention_roles?: Array of roles mentioned in this message
    :ivar Optional[List[ChannelMention]] mention_channels?: Channels mentioned in this message, if any.
    :ivar List[Attachment] attachments: An array of attachments
    :ivar List[Embed] embeds: An array of embeds
    :ivar Optional[List[ReactionObject]] reactions?: Reactions to the message.
    :ivar Union[int, str] nonce: Used for message validation
    :ivar bool pinned: Whether this message is pinned.
    :ivar Optional[Snowflake] webhook_id?: Webhook ID if the message is generated by a webhook.
    :ivar int type: Type of message
    :ivar Optional[MessageActivity] activity?: Message activity object that's sent by Rich Presence
    :ivar Optional[Application] application?: Application object that's sent by Rich Presence
    :ivar Optional[MessageReference] message_reference?: Data showing the source of a message (crosspost, channel follow, add, pin, or replied message)
    :ivar Optional[Any] allowed_mentions: The allowed mentions of roles attached in the message.
    :ivar int flags: Message flags
    :ivar Optional[MessageInteraction] interaction?: Message interaction object, if the message is sent by an interaction.
    :ivar Optional[Channel] thread?: The thread that started from this message, if any, with a thread member object embedded.
    :ivar Optional[Union[Component, List[Component]]] components?: Components associated with this message, if any.
    :ivar Optional[List[PartialSticker]] sticker_items?: An array of message sticker item objects, if sent with them.
    :ivar Optional[List[Sticker]] stickers?: Array of sticker objects sent with the message if any. Deprecated.
    """

    id: Snowflake = field(converter=Snowflake)
    channel_id: Snowflake = field(converter=Snowflake)
    guild_id: Optional[Snowflake] = field(converter=Snowflake, default=None)
    author: User = field(converter=User, add_client=True, default=None)
    member: Optional[Member] = field(
        converter=converters.optional(Member), default=None, add_client=True
    )
    content: str = field(default=None)
    timestamp: datetime = field(converter=datetime.fromisoformat, default=None)
    edited_timestamp: Optional[datetime] = field(converter=datetime.fromisoformat, default=None)
    tts: bool = field(default=None)
    mention_everyone: bool = field(default=None)
    # mentions: array of Users, and maybe partial members
    mentions: Optional[List[Union[Member, User]]] = field(
        default=None
    )  # todo convert to the right types
    mention_roles: Optional[List[str]] = field(default=None)
    mention_channels: Optional[List[ChannelMention]] = field(
        converter=convert_list(ChannelMention), default=None
    )
    attachments: List[Attachment] = field(converter=convert_list(Attachment), default=None)
    embeds: List[Embed] = field(converter=convert_list(Embed), default=None)
    reactions: Optional[List[ReactionObject]] = field(
        converter=convert_list(ReactionObject), default=None
    )
    nonce: Optional[Union[int, str]] = field(default=None)
    pinned: bool = field(default=None)
    webhook_id: Optional[Snowflake] = field(converter=Snowflake, default=None)
    type: int = field(default=None)
    activity: Optional[MessageActivity] = field(converter=MessageActivity, default=None)
    application: Optional[Application] = field(converter=Application, default=None)
    application_id: Optional[Snowflake] = field(converter=Snowflake, default=None)
    message_reference: Optional[MessageReference] = field(converter=MessageReference, default=None)
    flags: int = field(default=None)
    referenced_message: Optional[MessageReference] = field(converter=MessageReference, default=None)
    interaction: Optional[MessageInteraction] = field(
        converter=MessageInteraction, default=None, add_client=True
    )
    thread: Optional[Channel] = field(converter=Channel, default=None, add_client=True)

    components: Optional[Union["Component", List["Component"]]] = field(default=None)  # noqa: F821
    sticker_items: Optional[List[PartialSticker]] = field(converter=convert_list, default=None)
    stickers: Optional[List[Sticker]] = field(
        converter=convert_list(Sticker), default=None
    )  # deprecated

    async def get_channel(self) -> Channel:
        """
        Gets the channel where the message was sent.

        :rtype: Channel
        """
        if not self._client:
            raise AttributeError("HTTPClient not found!")
        res = await self._client.get_channel(channel_id=int(self.channel_id))
        return Channel(**res, _client=self._client)

    async def get_guild(self):
        """
        Gets the guild where the message was sent.

        :rtype: Guild
        """
        if not self._client:
            raise AttributeError("HTTPClient not found!")
        from .guild import Guild

        res = await self._client.get_guild(guild_id=int(self.guild_id))
        return Guild(**res, _client=self._client)

    async def delete(self, reason: Optional[str] = None) -> None:
        """
        Deletes the message.

        :param reason: Optional reason to show up in the audit log. Defaults to `None`.
        :type reason: Optional[str]
        """
        if not self._client:
            raise AttributeError("HTTPClient not found!")
        await self._client.delete_message(
            message_id=int(self.id), channel_id=int(self.channel_id), reason=reason
        )

    async def edit(
        self,
        content: Optional[str] = MISSING,
        *,
        tts: Optional[bool] = MISSING,
        files: Optional[Union[File, List[File]]] = MISSING,
        embeds: Optional[Union["Embed", List["Embed"]]] = MISSING,
        suppress_embeds: Optional[bool] = MISSING,
        allowed_mentions: Optional["MessageInteraction"] = MISSING,
        message_reference: Optional[MessageReference] = MISSING,
        components: Optional[
            Union[
                "ActionRow",  # noqa
                "Button",  # noqa
                "SelectMenu",  # noqa
                List["ActionRow"],  # noqa
                List["Button"],  # noqa
                List["SelectMenu"],  # noqa
            ]
        ] = MISSING,
    ) -> "Message":
        """
        This method edits a message. Only available for messages sent by the bot.

        :param content?: The contents of the message as a string or string-converted value.
        :type content: Optional[str]
        :param tts?: Whether the message utilizes the text-to-speech Discord programme or not.
        :type tts: Optional[bool]
        :param files?: A file or list of files to be attached to the message.
        :type files: Optional[Union[File, List[File]]]
        :param embeds?: An embed, or list of embeds for the message.
        :type embeds: Optional[Union[Embed, List[Embed]]]
        :param allowed_mentions?: The message interactions/mention limits that the message can refer to.
        :type allowed_mentions: Optional[MessageInteraction]
        :param components?: A component, or list of components for the message. If `[]` the components will be removed
        :type components: Optional[Union[ActionRow, Button, SelectMenu, List[ActionRow], List[Button], List[SelectMenu]]]
        :return: The edited message as an object.
        :rtype: Message
        """
        if not self._client:
            raise AttributeError("HTTPClient not found!")
        if self.flags == 64:
            raise TypeError("You cannot edit a hidden message!")
        _flags = self.flags
        if suppress_embeds is not MISSING and suppress_embeds:
            _flags |= 1 << 2
        elif suppress_embeds is not MISSING:
            _flags &= ~1 << 2

        from ...client.models.component import _build_components

        _content: str = self.content if content is MISSING else content
        _tts: bool = False if tts is MISSING else tts

        if not files or files is MISSING:
            _files = self.attachments
        elif isinstance(files, list):
            _files = [file._json_payload(id) for id, file in enumerate(files)]
        else:
            _files = [files._json_payload(0)]
            files = [files]

        if embeds is MISSING:
            embeds = self.embeds
        _embeds: list = (
            ([embed._json for embed in embeds] if isinstance(embeds, list) else [embeds._json])
            if embeds
            else []
        )

        _allowed_mentions: dict = {} if allowed_mentions is MISSING else allowed_mentions
        _message_reference: dict = {} if message_reference is MISSING else message_reference._json
        if not components:
            _components = []
        elif components is MISSING:
            _components = self.components
        else:
            _components = _build_components(components=components)

        payload = dict(
            content=_content,
            tts=_tts,
            attachments=_files,
            embeds=_embeds,
            allowed_mentions=_allowed_mentions,
            message_reference=_message_reference,
            components=_components,
            flags=_flags,
        )

        _dct = await self._client.edit_message(
            channel_id=int(self.channel_id),
            message_id=int(self.id),
            payload=payload,
            files=files,
        )

        if code := _dct.get("code"):
            raise JSONException(code, message=_dct.get("message"))

        self.update(_dct)

        return self

    async def reply(
        self,
        content: Optional[str] = MISSING,
        *,
        tts: Optional[bool] = MISSING,
        embeds: Optional[Union["Embed", List["Embed"]]] = MISSING,
        files: Optional[Union[File, List[File]]] = MISSING,
        allowed_mentions: Optional["MessageInteraction"] = MISSING,
        components: Optional[
            Union[
                "ActionRow",  # noqa
                "Button",  # noqa
                "SelectMenu",  # noqa
                List["ActionRow"],  # noqa
                List["Button"],  # noqa
                List["SelectMenu"],  # noqa
            ]
        ] = MISSING,
    ) -> "Message":
        """
        Sends a new message replying to the old.

        :param content?: The contents of the message as a string or string-converted value.
        :type content: Optional[str]
        :param tts?: Whether the message utilizes the text-to-speech Discord programme or not.
        :type tts: Optional[bool]
        :param files?: A file or list of files to be attached to the message.
        :type files: Optional[Union[File, List[File]]]
        :param embeds?: An embed, or list of embeds for the message.
        :type embeds: Optional[Union[Embed, List[Embed]]]
        :param allowed_mentions?: The message interactions/mention limits that the message can refer to.
        :type allowed_mentions: Optional[MessageInteraction]
        :param components?: A component, or list of components for the message.
        :type components: Optional[Union[ActionRow, Button, SelectMenu, List[ActionRow], List[Button], List[SelectMenu]]]
        :return: The sent message as an object.
        :rtype: Message
        """
        if not self._client:
            raise AttributeError("HTTPClient not found!")
        from ...client.models.component import _build_components

        _content: str = "" if content is MISSING else content
        _tts: bool = False if tts is MISSING else tts
        # _file = None if file is None else file
        # _attachments = [] if attachments else None
        _embeds: list = (
            []
            if not embeds or embeds is MISSING
            else ([embed._json for embed in embeds] if isinstance(embeds, list) else [embeds._json])
        )
        _allowed_mentions: dict = {} if allowed_mentions is MISSING else allowed_mentions
        _message_reference = MessageReference(message_id=int(self.id))._json

        if not components or components is MISSING:
            _components = []
        else:
            _components = _build_components(components=components)

        if not files or files is MISSING:
            _files = []
        elif isinstance(files, list):
            _files = [file._json_payload(id) for id, file in enumerate(files)]
        else:
            _files = [files._json_payload(0)]
            files = [files]

        # TODO: post-v4: Add attachments into Message obj.
        payload = dict(
            content=_content,
            tts=_tts,
            attachments=_files,
            embeds=_embeds,
            message_reference=_message_reference,
            allowed_mentions=_allowed_mentions,
            components=_components,
        )

        res = await self._client.create_message(
            channel_id=int(self.channel_id), payload=payload, files=files
        )

        author = {"id": None, "username": None, "discriminator": None}
        author.update(res["author"])
        res["author"] = author

        return Message(**res, _client=self._client)

    async def pin(self) -> None:
        """Pins the message to its channel"""
        if not self._client:
            raise AttributeError("HTTPClient not found!")
        await self._client.pin_message(channel_id=int(self.channel_id), message_id=int(self.id))

    async def unpin(self) -> None:
        """Unpins the message from its channel"""
        if not self._client:
            raise AttributeError("HTTPClient not found!")
        await self._client.unpin_message(channel_id=int(self.channel_id), message_id=int(self.id))

    async def publish(self) -> "Message":
        """Publishes (API calls it crossposts) the message in its channel to any that is followed by.

        :return: message object
        :rtype: Message
        """
        if not self._client:
            raise AttributeError("HTTPClient not found!")
        res = await self._client.publish_message(
            channel_id=int(self.channel_id), message_id=int(self.id)
        )
        return Message(**res, _client=self._client)

    async def create_thread(
        self,
        name: str,
        auto_archive_duration: Optional[int] = MISSING,
        invitable: Optional[bool] = MISSING,
        reason: Optional[str] = None,
    ) -> Channel:
        """
        Creates a thread from the message.

        :param name: The name of the thread
        :type name: str
        :param auto_archive_duration?: duration in minutes to automatically archive the thread after recent activity,
            can be set to: 60, 1440, 4320, 10080
        :type auto_archive_duration: Optional[int]
        :param invitable?: Boolean to display if the Thread is open to join or private.
        :type invitable: Optional[bool]
        :param reason?: An optional reason for the audit log
        :type reason: Optional[str]
        :return: The created thread
        :rtype: Channel
        """
        if not self._client:
            raise AttributeError("HTTPClient not found!")
        _auto_archive_duration = None if auto_archive_duration is MISSING else auto_archive_duration
        _invitable = None if invitable is MISSING else invitable
        res = await self._client.create_thread(
            channel_id=int(self.channel_id),
            message_id=int(self.id),
            name=name,
            reason=reason,
            invitable=_invitable,
            auto_archive_duration=_auto_archive_duration,
        )
        return Channel(**res, _client=self._client)

    async def create_reaction(
        self,
        emoji: Union[str, "Emoji"],
    ) -> None:
        """
        Adds a reaction to the message.

        :param emoji: The Emoji as object or formatted as `name:id`
        :type emoji: Union[str, Emoji]
        """
        if not self._client:
            raise AttributeError("HTTPClient not found!")

        _emoji = (
            f":{emoji.name.replace(':', '')}:{emoji.id or ''}"
            if isinstance(emoji, Emoji)
            else emoji
        )

        return await self._client.create_reaction(
            channel_id=int(self.channel_id), message_id=int(self.id), emoji=_emoji
        )

    async def remove_all_reactions(self) -> None:
        """
        Removes all reactions of the message.
        """
        if not self._client:
            raise AttributeError("HTTPClient not found!")

        return await self._client.remove_all_reactions(
            channel_id=int(self.channel_id), message_id=int(self.id)
        )

    async def remove_all_reactions_of(
        self,
        emoji: Union[str, "Emoji"],
    ) -> None:
        """
        Removes all reactions of one emoji of the message.

        :param emoji: The Emoji as object or formatted as `name:id`
        :type emoji: Union[str, Emoji]
        """
        if not self._client:
            raise AttributeError("HTTPClient not found!")

        _emoji = (
            f":{emoji.name.replace(':', '')}:{emoji.id or ''}"
            if isinstance(emoji, Emoji)
            else emoji
        )

        return await self._client.remove_all_reactions_of_emoji(
            channel_id=int(self.channel_id), message_id=int(self.id), emoji=_emoji
        )

    async def remove_own_reaction_of(
        self,
        emoji: Union[str, "Emoji"],
    ) -> None:
        """
        Removes the own reaction of an emoji of the message.

        :param emoji: The Emoji as object or formatted as `name:id`
        :type emoji: Union[str, Emoji]
        """
        if not self._client:
            raise AttributeError("HTTPClient not found!")

        _emoji = (
            f":{emoji.name.replace(':', '')}:{emoji.id or ''}"
            if isinstance(emoji, Emoji)
            else emoji
        )

        return await self._client.remove_self_reaction(
            channel_id=int(self.channel_id), message_id=int(self.id), emoji=_emoji
        )

    async def remove_reaction_from(
        self, emoji: Union[str, "Emoji"], user: Union[Member, User, int]
    ) -> None:
        """
        Removes another reaction of an emoji of the message.

        :param emoji: The Emoji as object or formatted as `name:id`
        :type emoji: Union[str, Emoji]
        :param user: The user or user_id to remove the reaction of
        :type user: Union[Member, user, int]
        """
        _emoji = (
            f":{emoji.name.replace(':', '')}:{emoji.id or ''}"
            if isinstance(emoji, Emoji)
            else emoji
        )

        _user_id = user if isinstance(user, int) else user.id
        return await self._client.remove_user_reaction(
            channel_id=int(self.channel_id), message_id=int(self.id), user_id=_user_id, emoji=_emoji
        )

    @classmethod
    async def get_from_url(cls, url: str, client: "HTTPClient") -> "Message":  # noqa,
        """
        Gets a Message based from its url.

        :param url: The full url of the message
        :type url: str
        :param client: The HTTPClient of your bot. Set ` _client=botvar._http``
        :type client: HTTPClient
        :return: The message the URL points to
        :rtype: Message
        """

        if "channels/" not in url:
            raise ValueError("You provided an invalid URL!")  # TODO: custom error formatter
        _, _channel_id, _message_id = url.split("channels/")[1].split("/")
        _message = await client.get_message(
            channel_id=_channel_id,
            message_id=_message_id,
        )
        return cls(**_message, _client=client)

    @property
    def url(self) -> str:
        """
        Returns the URL of the message.

        :return: The URL of said message
        :rtype: str
        """
        guild = self.guild_id or "@me"
        return f"https://discord.com/channels/{guild}/{self.channel_id}/{self.id}"<|MERGE_RESOLUTION|>--- conflicted
+++ resolved
@@ -19,6 +19,26 @@
 from .role import Role
 from .team import Application
 from .user import User
+
+__all__ = (
+    "MessageType",
+    "Message",
+    "MessageReference",
+    "MessageActivity",
+    "MessageInteraction",
+    "ChannelMention",
+    "Embed",
+    "EmbedAuthor",
+    "EmbedProvider",
+    "EmbedImageStruct",
+    "EmbedField",
+    "Attachment",
+    "Emoji",
+    "EmbedFooter",
+    "ReactionObject",
+    "PartialSticker",
+    "Sticker",
+)
 
 
 class MessageType(IntEnum):
@@ -410,18 +430,11 @@
             elif value is None and key in self._json.keys():
                 del self._json[key]
 
-<<<<<<< HEAD
-        _user_id = user if isinstance(user, int) else user.id
-        return await self._client.remove_user_reaction(
-            channel_id=int(self.channel_id), message_id=int(self.id), user_id=_user_id, emoji=_emoji
-        )
-=======
 
 @define()
 class Embed(DictSerializerMixin):
     """
     A class object representing an embed.
->>>>>>> 271665f5
 
     .. note::
         The example provided below is for a very basic
@@ -430,41 +443,12 @@
 
     The structure for an embed:
 
-<<<<<<< HEAD
-        _all_users: List[User] = []
-
-        _emoji = (
-            f":{emoji.name.replace(':', '')}:{emoji.id or ''}"
-            if isinstance(emoji, Emoji)
-            else emoji
-        )
-
-        res: List[dict] = await self._client.get_reactions_of_emoji(
-            channel_id=int(self.channel_id), message_id=int(self.id), emoji=_emoji, limit=100
-        )
-
-        while len(res) == 100:
-            _after = int(res[-1]["id"])
-            _all_users.extend(User(**_) for _ in res)
-            res: List[dict] = await self._client.get_reactions_of_emoji(
-                channel_id=int(self.channel_id),
-                message_id=int(self.id),
-                emoji=_emoji,
-                limit=100,
-                after=_after,
-            )
-
-        _all_users.extend(User(**_) for _ in res)
-
-        return _all_users
-=======
     .. code-block:: python
 
         interactions.Embed(
             title="Embed title",
             fields=[interaction.EmbedField(...)],
         )
->>>>>>> 271665f5
 
     :ivar Optional[str] title?: Title of embed
     :ivar Optional[str] type?: Embed type, relevant by CDN file connected. This is only important to rendering.
@@ -934,6 +918,8 @@
         :type files: Optional[Union[File, List[File]]]
         :param embeds?: An embed, or list of embeds for the message.
         :type embeds: Optional[Union[Embed, List[Embed]]]
+        :param suppress_embeds?: Whether to suppress embeds in the message.
+        :type suppress_embeds: Optional[bool]
         :param allowed_mentions?: The message interactions/mention limits that the message can refer to.
         :type allowed_mentions: Optional[MessageInteraction]
         :param components?: A component, or list of components for the message. If `[]` the components will be removed
@@ -1250,11 +1236,55 @@
             if isinstance(emoji, Emoji)
             else emoji
         )
+        if not self._client:
+            raise AttributeError("HTTPClient not found!")
 
         _user_id = user if isinstance(user, int) else user.id
         return await self._client.remove_user_reaction(
             channel_id=int(self.channel_id), message_id=int(self.id), user_id=_user_id, emoji=_emoji
         )
+
+    async def get_users_from_reaction(
+        self,
+        emoji: Union[str, "Emoji"],
+    ) -> List[User]:
+        """
+        Retrieves all users that reacted to the message with the given emoji
+
+        :param emoji: The Emoji as object or formatted as `name:id`
+        :type emoji: Union[str, Emoji]
+        :return: A list of user objects
+        :rtype: List[User]
+        """
+        if not self._client:
+            raise AttributeError("HTTPClient not found!")
+
+        _all_users: List[User] = []
+
+        _emoji = (
+            f":{emoji.name.replace(':', '')}:{emoji.id or ''}"
+            if isinstance(emoji, Emoji)
+            else emoji
+        )
+
+        res: List[dict] = await self._client.get_reactions_of_emoji(
+            channel_id=int(self.channel_id), message_id=int(self.id), emoji=_emoji, limit=100
+        )
+
+        while len(res) == 100:
+            _after = int(res[-1]["id"])
+            _all_users.extend(User(**_) for _ in res)
+            res: List[dict] = await self._client.get_reactions_of_emoji(
+                channel_id=int(self.channel_id),
+                message_id=int(self.id),
+                emoji=_emoji,
+                limit=100,
+                after=_after,
+            )
+
+        _all_users.extend(User(**_) for _ in res)
+
+        return _all_users
 
     @classmethod
     async def get_from_url(cls, url: str, client: "HTTPClient") -> "Message":  # noqa,
@@ -1287,4 +1317,635 @@
         :rtype: str
         """
         guild = self.guild_id or "@me"
-        return f"https://discord.com/channels/{guild}/{self.channel_id}/{self.id}"+        return f"https://discord.com/channels/{guild}/{self.channel_id}/{self.id}"
+
+@define()
+class Emoji(DictSerializerMixin):
+    """
+    A class objecting representing an emoji.
+
+    :ivar Optional[Snowflake] id?: Emoji id
+    :ivar Optional[str] name?: Emoji name.
+    :ivar Optional[List[Role]] roles?: Roles allowed to use this emoji
+    :ivar Optional[User] user?: User that created this emoji
+    :ivar Optional[bool] require_colons?: Status denoting of this emoji must be wrapped in colons
+    :ivar Optional[bool] managed?: Status denoting if this emoji is managed (by an integration)
+    :ivar Optional[bool] animated?: Status denoting if this emoji is animated
+    :ivar Optional[bool] available?: Status denoting if this emoji can be used. (Can be false via server boosting)
+    """
+
+    __slots__ = (
+        "_client",
+        "_json",
+        "id",
+        "name",
+        "roles",
+        "user",
+        "require_colons",
+        "managed",
+        "animated",
+        "available",
+    )
+
+    def __init__(self, **kwargs):
+        super().__init__(**kwargs)
+        self.id = Snowflake(self.id) if self._json.get("id") else None
+
+    @classmethod
+    async def get(
+        cls,
+        guild_id: int,
+        emoji_id: int,
+        client: "HTTPClient",  # noqa
+    ) -> "Emoji":
+        """
+        Gets an emoji.
+
+        :param guild_id: The id of the guild of the emoji
+        :type guild_id: int
+        :param emoji_id: The id of the emoji
+        :type emoji_id: int
+        :param client: The HTTPClient of your bot. Equals to ``bot._http``
+        :type client: HTTPClient
+        :return: The Emoji as object
+        :rtype: Emoji
+        """
+        res = await client.get_guild_emoji(guild_id=guild_id, emoji_id=emoji_id)
+        return cls(**res, _client=client)
+
+    @classmethod
+    async def get_all_of_guild(
+        cls,
+        guild_id: int,
+        client: "HTTPClient",  # noqa
+    ) -> List["Emoji"]:
+        """
+        Gets all emoji of a guild.
+
+        :param guild_id: The id of the guild to get the emojis of
+        :type guild_id: int
+        :param client: The HTTPClient of your bot. Equals to ``bot._http``
+        :type client: HTTPClient
+        :return: The Emoji as list
+        :rtype: List[Emoji]
+        """
+        res = await client.get_all_emoji(guild_id=guild_id)
+        return [cls(**emoji, _client=client) for emoji in res]
+
+    async def delete(
+        self,
+        guild_id: int,
+        reason: Optional[str] = None,
+    ) -> None:
+        """
+        Deletes the emoji.
+
+        :param guild_id: The guild id to delete the emoji from
+        :type guild_id: int
+        :param reason?: The reason of the deletion
+        :type reason?: Optional[str]
+        """
+        if not self._client:
+            raise AttributeError("HTTPClient not found!")
+        return await self._client.delete_guild_emoji(
+            guild_id=guild_id, emoji_id=int(self.id), reason=reason
+        )
+
+    @property
+    def url(self) -> str:
+        """
+        Returns the emoji's URL.
+
+        :return: URL of the emoji
+        :rtype: str
+        """
+        url = f"https://cdn.discordapp.com/emojis/{self.id}"
+        url += ".gif" if self.animated else ".png"
+        return url
+
+
+class ReactionObject(DictSerializerMixin):
+    """The reaction object.
+
+    :ivar int count: The amount of times this emoji has been used to react
+    :ivar bool me: A status denoting if the current user reacted using this emoji
+    :ivar Emoji emoji: Emoji information
+    """
+
+    __slots__ = ("_json", "count", "me", "bool")
+
+    def __init__(self, **kwargs):
+        super().__init__(**kwargs)
+        self.emoji = Emoji(**self.emoji) if self._json.get("emoji") else None
+
+
+class PartialSticker(DictSerializerMixin):
+    """
+    Partial object for a Sticker.
+
+    :ivar int id: ID of the sticker
+    :ivar str name: Name of the sticker
+    :ivar int format_type: Type of sticker format
+    """
+
+    __slots__ = ("_json", "id", "name", "format_type")
+
+    def __init__(self, **kwargs):
+        super().__init__(**kwargs)
+        self.id = Snowflake(self.id) if self._json.get("id") else None
+
+
+class Sticker(PartialSticker):
+    """
+    A class object representing a full sticker apart from a partial.
+
+    :ivar int id: ID of the sticker
+    :ivar Optional[Snowflake] pack_id?: ID of the pack the sticker is from.
+    :ivar str name: Name of the sticker
+    :ivar Optional[str] description?: Description of the sticker
+    :ivar str tags: Autocomplete/suggestion tags for the sticker (max 200 characters)
+    :ivar str asset: Previously a sticker asset hash, now an empty string.
+    :ivar int type: Type of sticker
+    :ivar int format_type: Type of sticker format
+    :ivar Optional[bool] available?: Status denoting if this sticker can be used. (Can be false via server boosting)
+    :ivar Optional[Snowflake] guild_id?: Guild ID that owns the sticker.
+    :ivar Optional[User] user?: The user that uploaded the sticker.
+    :ivar Optional[int] sort_value?: The standard sticker's sort order within its pack
+    """
+
+    __slots__ = (
+        "_json",
+        "id",
+        "pack_id",
+        "name",
+        "description",
+        "tags",
+        "asset",
+        "type",
+        "format_type",
+        "available",
+        "guild_id",
+        "user",
+        "sort_value",
+    )
+
+    def __init__(self, **kwargs):
+        super().__init__(**kwargs)
+        self.id = Snowflake(self.id) if self._json.get("id") else None
+        self.pack_id = Snowflake(self.pack_id) if self._json.get("pack_id") else None
+        self.user = User(**self.user) if self._json.get("user") else None
+
+
+class EmbedImageStruct(DictSerializerMixin):
+    """
+    A class object representing the structure of an image in an embed.
+
+    The structure of an embed image:
+
+    .. code-block:: python
+
+        interactions.EmbedImageStruct(
+            url="https://example.com/",
+            height=300,
+            width=250,
+        )
+
+    :ivar str url: Source URL of the object.
+    :ivar Optional[str] proxy_url?: Proxied url of the object.
+    :ivar Optional[int] height?: Height of the object.
+    :ivar Optional[int] width?: Width of the object.
+    """
+
+    __slots__ = ("_json", "url", "proxy_url", "height", "width")
+
+    def __setattr__(self, key, value) -> None:
+        super().__setattr__(key, value)
+        if key != "_json" and (key not in self._json or value != self._json.get(key)):
+            if value is not None and value is not MISSING:
+                self._json.update({key: value})
+
+            elif value is None and key in self._json.keys():
+                del self._json[key]
+
+
+class EmbedProvider(DictSerializerMixin):
+    """
+    A class object representing the provider of an embed.
+
+    :ivar Optional[str] name?: Name of provider
+    :ivar Optional[str] url?: URL of provider
+    """
+
+    __slots__ = ("_json", "url", "name")
+
+    def __setattr__(self, key, value) -> None:
+        super().__setattr__(key, value)
+        if key != "_json" and (key not in self._json or value != self._json.get(key)):
+            if value is not None and value is not MISSING:
+                self._json.update({key: value})
+
+            elif value is None and key in self._json.keys():
+                del self._json[key]
+
+
+class EmbedAuthor(DictSerializerMixin):
+    """
+    A class object representing the author of an embed.
+
+    The structure of an embed author:
+
+    .. code-block:: python
+
+        interactions.EmbedAuthor(
+            name="fl0w#0001",
+        )
+
+    :ivar str name: Name of author
+    :ivar Optional[str] url?: URL of author
+    :ivar Optional[str] icon_url?: URL of author icon
+    :ivar Optional[str] proxy_icon_url?: Proxied URL of author icon
+    """
+
+    __slots__ = ("_json", "url", "proxy_icon_url", "icon_url", "name")
+
+    def __setattr__(self, key, value) -> None:
+        super().__setattr__(key, value)
+        if key != "_json" and (key not in self._json or value != self._json.get(key)):
+            if value is not None and value is not MISSING:
+                self._json.update({key: value})
+
+            elif value is None and key in self._json.keys():
+                del self._json[key]
+
+
+class EmbedFooter(DictSerializerMixin):
+    """
+    A class object representing the footer of an embed.
+
+    The structure of an embed footer:
+
+    .. code-block:: python
+
+        interactions.EmbedFooter(
+            text="yo mama so short, she can fit in here",
+        )
+
+    :ivar str text: Footer text
+    :ivar Optional[str] icon_url?: URL of footer icon
+    :ivar Optional[str] proxy_icon_url?: Proxied URL of footer icon
+    """
+
+    __slots__ = ("_json", "text", "proxy_icon_url", "icon_url")
+
+    def __setattr__(self, key, value) -> None:
+        super().__setattr__(key, value)
+        if key != "_json" and (key not in self._json or value != self._json.get(key)):
+            if value is not None and value is not MISSING:
+                self._json.update({key: value})
+
+            elif value is None and key in self._json.keys():
+                del self._json[key]
+
+
+class EmbedField(DictSerializerMixin):
+    """
+    A class object representing the field of an embed.
+
+    The structure of an embed field:
+
+    .. code-block:: python
+
+        interactions.EmbedField(
+            name="field title",
+            value="blah blah blah",
+            inline=False,
+        )
+
+    :ivar str name: Name of the field.
+    :ivar str value: Value of the field
+    :ivar Optional[bool] inline?: A status denoting if the field should be displayed inline.
+    """
+
+    __slots__ = ("_json", "name", "inline", "value")
+
+    def __setattr__(self, key, value) -> None:
+        super().__setattr__(key, value)
+        if key != "_json" and (key not in self._json or value != self._json.get(key)):
+            if value is not None and value is not MISSING:
+                self._json.update({key: value})
+
+            elif value is None and key in self._json.keys():
+                del self._json[key]
+
+
+class Embed(DictSerializerMixin):
+    """
+    A class object representing an embed.
+
+    .. note::
+        The example provided below is for a very basic
+        implementation of an embed. Embeds are more unique
+        than what is being shown.
+
+    The structure for an embed:
+
+    .. code-block:: python
+
+        interactions.Embed(
+            title="Embed title",
+            fields=[interaction.EmbedField(...)],
+        )
+
+    :ivar Optional[str] title?: Title of embed
+    :ivar Optional[str] type?: Embed type, relevant by CDN file connected. This is only important to rendering.
+    :ivar Optional[str] description?: Embed description
+    :ivar Optional[str] url?: URL of embed
+    :ivar Optional[datetime] timestamp?: Timestamp of embed content
+    :ivar Optional[int] color?: Color code of embed
+    :ivar Optional[EmbedFooter] footer?: Footer information
+    :ivar Optional[EmbedImageStruct] image?: Image information
+    :ivar Optional[EmbedImageStruct] thumbnail?: Thumbnail information
+    :ivar Optional[EmbedImageStruct] video?: Video information
+    :ivar Optional[EmbedProvider] provider?: Provider information
+    :ivar Optional[EmbedAuthor] author?: Author information
+    :ivar Optional[List[EmbedField]] fields?: A list of fields denoting field information
+    """
+
+    __slots__ = (
+        "_json",
+        "title",
+        "type",
+        "description",
+        "url",
+        "timestamp",
+        "color",
+        "footer",
+        "image",
+        "thumbnail",
+        "video",
+        "provider",
+        "author",
+        "fields",
+    )
+
+    def __init__(self, **kwargs):
+        super().__init__(**kwargs)
+        if isinstance(self._json.get("timestamp"), str):
+            self.timestamp = datetime.fromisoformat(
+                self._json.get("timestamp")
+            )  # readability on non `_json` attr.
+
+        self.footer = EmbedFooter(**self.footer) if isinstance(self.footer, dict) else self.footer
+        self.image = EmbedImageStruct(**self.image) if isinstance(self.image, dict) else self.image
+        self.thumbnail = (
+            EmbedImageStruct(**self.thumbnail)
+            if isinstance(self.thumbnail, dict)
+            else self.thumbnail
+        )
+        self.video = EmbedImageStruct(**self.video) if isinstance(self.video, dict) else self.video
+        self.provider = (
+            EmbedProvider(**self.provider) if isinstance(self.provider, dict) else self.provider
+        )
+        self.author = EmbedAuthor(**self.author) if isinstance(self.author, dict) else self.author
+        self.fields = (
+            [EmbedField(**field) if isinstance(field, dict) else field for field in self.fields]
+            if self._json.get("fields")
+            else None
+        )
+        # (Complete partial fix.)
+        # The issue seems to be that this itself is not updating
+        # JSON result correctly. After numerous attempts I seem to
+        # have the attribute to do it, but _json won't budge at all.
+        # a genexpr is a poor way to go about this, but I know later
+        # on we'll be refactoring this anyhow. What the fuck is breaking
+        # it?
+
+        # the __setattr__ method fixes this issue :)
+
+    def __setattr__(self, key, value) -> None:
+        super().__setattr__(key, value)
+        if key != "_json" and (
+            key not in self._json
+            or (
+                value != self._json.get(key)
+                or not isinstance(value, dict)
+                # we don't need this instance check in components because serialisation works for them
+            )
+        ):
+            if value is not None and value is not MISSING:
+                try:
+                    value = [val._json for val in value] if isinstance(value, list) else value._json
+                except AttributeError:
+                    if isinstance(value, datetime):
+                        value = value.isoformat()
+                self._json.update({key: value})
+
+            elif value is None and key in self._json.keys():
+                del self._json[key]
+
+    def add_field(self, name: str, value: str, inline: Optional[bool] = False) -> None:
+        """
+        Adds a field to the embed
+
+        :param name: The name of the field
+        :type name: str
+        :param value: The value of the field
+        :type value: str
+        :param inline?: if the field is in the same line as the previous one
+        :type inline?: Optional[bool]
+        """
+
+        fields = self.fields or []
+        fields.append(EmbedField(name=name, value=value, inline=inline))
+
+        self.fields = fields
+        # We must use "=" here to call __setattr__. Append does not call any magic, making it impossible to modify the
+        # json when using it, so the object what would be sent wouldn't be modified.
+        # Imo this is still better than doing a `self._json.update({"fields": [field._json for ...]})`
+
+    def clear_fields(self) -> None:
+        """
+        Clears all the fields of the embed
+        """
+
+        self.fields = []
+
+    def insert_field_at(
+        self, index: int, name: str = None, value: str = None, inline: Optional[bool] = False
+    ) -> None:
+        """
+        Inserts a field in the embed at the specified index
+
+        :param index: The new field's index
+        :type index: int
+        :param name: The name of the field
+        :type name: str
+        :param value: The value of the field
+        :type value: str
+        :param inline?: if the field is in the same line as the previous one
+        :type inline?: Optional[bool]
+        """
+
+        fields = self.fields or []
+        fields.insert(index, EmbedField(name=name, value=value, inline=inline))
+        self.fields = fields
+
+    def set_field_at(
+        self, index: int, name: str, value: str, inline: Optional[bool] = False
+    ) -> None:
+        """
+        Overwrites the field in the embed at the specified index
+
+        :param index: The new field's index
+        :type index: int
+        :param name: The name of the field
+        :type name: str
+        :param value: The value of the field
+        :type value: str
+        :param inline?: if the field is in the same line as the previous one
+        :type inline?: Optional[bool]
+        """
+
+        try:
+            self.fields[index] = EmbedField(name=name, value=value, inline=inline)
+
+        except AttributeError as e:
+            raise AttributeError("No fields found in Embed") from e
+
+        except IndexError as e:
+            raise IndexError("No fields at this index") from e
+
+    def remove_field(self, index: int) -> None:
+        """
+        Remove field at the specified index
+
+        :param index: The new field's index
+        :type index: int
+        """
+
+        try:
+            fields = self.fields
+            fields.pop(index)
+            self.fields = fields
+
+        except AttributeError as e:
+            raise AttributeError("No fields found in Embed") from e
+
+        except IndexError as e:
+            raise IndexError("Field not Found at index") from e
+
+    def remove_author(self) -> None:
+        """
+        Removes the embed's author
+        """
+
+        try:
+            del self.author
+        except AttributeError:
+            pass
+
+    def set_author(
+        self,
+        name: str,
+        url: Optional[str] = None,
+        icon_url: Optional[str] = None,
+        proxy_icon_url: Optional[str] = None,
+    ) -> None:
+        """
+        Sets the embed's author
+
+        :param name: The name of the author
+        :type name: str
+        :param url?: Url of author
+        :type url?: Optional[str]
+        :param icon_url?: Url of author icon (only supports http(s) and attachments)
+        :type icon_url?: Optional[str]
+        :param proxy_icon_url?: A proxied url of author icon
+        :type proxy_icon_url?: Optional[str]
+        """
+
+        self.author = EmbedAuthor(
+            name=name, url=url, icon_url=icon_url, proxy_icon_url=proxy_icon_url
+        )
+
+    def set_footer(
+        self, text: str, icon_url: Optional[str] = None, proxy_icon_url: Optional[str] = None
+    ) -> None:
+        """
+        Sets the embed's footer
+
+        :param text: The text of the footer
+        :type text: str
+        :param icon_url?: Url of footer icon (only supports http(s) and attachments)
+        :type icon_url?: Optional[str]
+        :param proxy_icon_url?: A proxied url of footer icon
+        :type proxy_icon_url?: Optional[str]
+        """
+
+        self.footer = EmbedFooter(text=text, icon_url=icon_url, proxy_icon_url=proxy_icon_url)
+
+    def set_image(
+        self,
+        url: str,
+        proxy_url: Optional[str] = None,
+        height: Optional[int] = None,
+        width: Optional[int] = None,
+    ) -> None:
+        """
+        Sets the embed's image
+
+        :param url: Url of the image
+        :type url: str
+        :param proxy_url?: A proxied url of the image
+        :type proxy_url?: Optional[str]
+        :param height?: The image's height
+        :type height?: Optional[int]
+        :param width?: The image's width
+        :type width?: Optional[int]
+        """
+
+        self.image = EmbedImageStruct(url=url, proxy_url=proxy_url, height=height, width=width)
+
+    def set_video(
+        self,
+        url: str,
+        proxy_url: Optional[str] = None,
+        height: Optional[int] = None,
+        width: Optional[int] = None,
+    ) -> None:
+        """
+        Sets the embed's video
+
+        :param url: Url of the video
+        :type url: str
+        :param proxy_url?: A proxied url of the video
+        :type proxy_url?: Optional[str]
+        :param height?: The video's height
+        :type height?: Optional[int]
+        :param width?: The video's width
+        :type width?: Optional[int]
+        """
+
+        self.video = EmbedImageStruct(url=url, proxy_url=proxy_url, height=height, width=width)
+
+    def set_thumbnail(
+        self,
+        url: str,
+        proxy_url: Optional[str] = None,
+        height: Optional[int] = None,
+        width: Optional[int] = None,
+    ) -> None:
+        """
+        Sets the embed's thumbnail
+
+        :param url: Url of the thumbnail
+        :type url: str
+        :param proxy_url?: A proxied url of the thumbnail
+        :type proxy_url?: Optional[str]
+        :param height?: The thumbnail's height
+        :type height?: Optional[int]
+        :param width?: The thumbnail's width
+        :type width?: Optional[int]
+        """
+
+        self.thumbnail = EmbedImageStruct(url=url, proxy_url=proxy_url, height=height, width=width)