--- conflicted
+++ resolved
@@ -239,59 +239,18 @@
             guild_id=guild_id, emoji_id=int(self.id), reason=reason
         )
 
-<<<<<<< HEAD
-=======
-    async def edit(
-        self,
-        content: Optional[str] = MISSING,
-        *,
-        tts: Optional[bool] = MISSING,
-        files: Optional[Union[File, List[File]]] = MISSING,
-        embeds: Optional[Union["Embed", List["Embed"]]] = MISSING,
-        suppress_embeds: Optional[bool] = MISSING,
-        allowed_mentions: Optional["MessageInteraction"] = MISSING,
-        message_reference: Optional["MessageReference"] = MISSING,
-        components: Optional[
-            Union[
-                "ActionRow",  # noqa
-                "Button",  # noqa
-                "SelectMenu",  # noqa
-                List["ActionRow"],  # noqa
-                List["Button"],  # noqa
-                List["SelectMenu"],  # noqa
-            ]
-        ] = MISSING,
-    ) -> "Message":
-        """
-        This method edits a message. Only available for messages sent by the bot.
-
-        :param content?: The contents of the message as a string or string-converted value.
-        :type content: Optional[str]
-        :param tts?: Whether the message utilizes the text-to-speech Discord programme or not.
-        :type tts: Optional[bool]
-        :param files?: A file or list of files to be attached to the message.
-        :type files: Optional[Union[File, List[File]]]
-        :param embeds?: An embed, or list of embeds for the message.
-        :type embeds: Optional[Union[Embed, List[Embed]]]
-        :param suppress_embeds?: Whether to suppress embeds in the message.
-        :type suppress_embeds: Optional[bool]
-        :param allowed_mentions?: The message interactions/mention limits that the message can refer to.
-        :type allowed_mentions: Optional[MessageInteraction]
-        :param components?: A component, or list of components for the message. If `[]` the components will be removed
-        :type components: Optional[Union[ActionRow, Button, SelectMenu, List[ActionRow], List[Button], List[SelectMenu]]]
-        :return: The edited message as an object.
-        :rtype: Message
-        """
-        if not self._client:
-            raise AttributeError("HTTPClient not found!")
-        if self.flags == 64:
-            raise TypeError("You cannot edit a hidden message!")
-        _flags = self.flags
-        if suppress_embeds is not MISSING and suppress_embeds:
-            _flags |= 1 << 2
-        elif suppress_embeds is not MISSING:
-            _flags &= ~1 << 2
->>>>>>> 903c4068
+    @property
+    def url(self) -> str:
+        """
+        Returns the emoji's URL.
+
+        :return: URL of the emoji
+        :rtype: str
+        """
+        url = f"https://cdn.discordapp.com/emojis/{self.id}"
+        url += ".gif" if self.animated else ".png"
+        return url
+
 
 @define()
 class EmbedImageStruct(DictSerializerMixin):
@@ -313,24 +272,6 @@
     :ivar Optional[int] height?: Height of the object.
     :ivar Optional[int] width?: Width of the object.
     """
-
-<<<<<<< HEAD
-    url: Optional[str] = field(default=None)
-    proxy_url: Optional[str] = field(default=None)
-    height: Optional[str] = field(default=None)
-    width: Optional[str] = field(default=None)
-=======
-        payload: Message = Message(
-            content=_content,
-            tts=_tts,
-            attachments=_files,
-            embeds=_embeds,
-            allowed_mentions=_allowed_mentions,
-            message_reference=_message_reference,
-            components=_components,
-            flags=_flags,
-        )
->>>>>>> 903c4068
 
     def __setattr__(self, key, value) -> None:
         super().__setattr__(key, value)
@@ -576,24 +517,6 @@
         :type inline?: Optional[bool]
         """
 
-<<<<<<< HEAD
-        fields = self.fields or []
-        fields.insert(index, EmbedField(name=name, value=value, inline=inline))
-        self.fields = fields
-=======
-    @property
-    def url(self) -> str:
-        """
-        Returns the emoji's URL.
-
-        :return: URL of the emoji
-        :rtype: str
-        """
-        url = f"https://cdn.discordapp.com/emojis/{self.id}"
-        url += ".gif" if self.animated else ".png"
-        return url
-
->>>>>>> 903c4068
 
     def set_field_at(
         self, index: int, name: str, value: str, inline: Optional[bool] = False
@@ -948,8 +871,9 @@
         *,
         tts: Optional[bool] = MISSING,
         files: Optional[Union[File, List[File]]] = MISSING,
-        embeds: Optional[Union[Embed, List[Embed]]] = MISSING,
-        allowed_mentions: Optional[MessageInteraction] = MISSING,
+        embeds: Optional[Union["Embed", List["Embed"]]] = MISSING,
+        suppress_embeds: Optional[bool] = MISSING,
+        allowed_mentions: Optional["MessageInteraction"] = MISSING,
         message_reference: Optional[MessageReference] = MISSING,
         components: Optional[
             Union[
@@ -984,6 +908,11 @@
             raise AttributeError("HTTPClient not found!")
         if self.flags == 64:
             raise TypeError("You cannot edit a hidden message!")
+        _flags = self.flags
+        if suppress_embeds is not MISSING and suppress_embeds:
+            _flags |= 1 << 2
+        elif suppress_embeds is not MISSING:
+            _flags &= ~1 << 2
 
         from ...client.models.component import _build_components
 
@@ -1023,6 +952,7 @@
             allowed_mentions=_allowed_mentions,
             message_reference=_message_reference,
             components=_components,
+            flags=_flags,
         )
 
         _dct = await self._client.edit_message(
@@ -1039,6 +969,7 @@
             setattr(self, key, value)
 
         return self
+
 
     async def reply(
         self,
