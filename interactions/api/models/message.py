--- conflicted
+++ resolved
@@ -203,26 +203,9 @@
     sticker_items: Optional[List["PartialSticker"]]
     stickers: Optional[List["Sticker"]]  # deprecated
 
-<<<<<<< HEAD
-    def __new__(cls, **kwargs):
-
-        comb = OrderedDict()
-
-        # print(kwargs, f"type: {type(kwargs)}")
-
-        for kwarg in kwargs:
-            if kwargs[kwarg] is not None:
-                comb.update({kwarg: kwargs[kwarg]})
-
-        # print("comb return:", comb)
-        print("dumped:", dumps(comb), f"type: {type(dumps(comb))}")
-
-        return dumps(comb)
-=======
-    def __init__(self, **kwargs):
-        self.__dict__.update(kwargs)
-        self._json = dumps(self.__dict__)
->>>>>>> 6fcdd968
+    def __init__(self, **kwargs):
+        self.__dict__.update(kwargs)
+        self._json = dumps(self.__dict__)
 
 
 class Emoji(object):
