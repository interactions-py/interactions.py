--- conflicted
+++ resolved
@@ -17,13 +17,9 @@
 from interactions.base import get_logger
 
 __all__ = (
-<<<<<<< HEAD
     "AutoModMetaData",
     "AutoModAction",
     "AutoModTriggerMetadata",
-    "DictSerializerMixin",
-=======
->>>>>>> 76da7bb5
     "Snowflake",
     "Color",
     "ClientStatus",
