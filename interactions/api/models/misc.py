--- conflicted
+++ resolved
@@ -234,7 +234,8 @@
     """
 
     type: int = field()
-    metadata: Optional[AutoModMetaData] = field(converter=AutoModMetaData, default=None)
+    metadata: Optional[AutoModMetaData] = field(
+        converter=AutoModMetaData, default=None)
 
 
 @define()
@@ -252,211 +253,59 @@
 
 class Color:
     """
-    An object representing colors.
-    """
-
-<<<<<<< HEAD
-    __slots__ = ("value",)
-
-    def __init__(self, value):
-        if not isinstance(value, int):
-            raise TypeError(
-                "Expected int parameter, received %s instead." % value.__class__.__name__
-            )
-
-        self.value = value
-
-    def _get_byte(self, byte):
-        return (self.value >> (8 * byte)) & 0xFF
-
-    def __eq__(self, other):
-        if not isinstance(other, Color):
-            return NotImplementedError()
-        return self.value == other.value
-
-    def __str__(self):
-        return "#{:0>6x}".format(self.value)
-
-    def __repr__(self):
-        return "<Colour value=%s>" % self.value
-
-    def __hash__(self):
-        return hash(self.value)
-
-    @property
-    def r(self):
-        """:class:`int`: Returns the red component of the colour."""
-        return self._get_byte(2)
-
-    @property
-    def g(self):
-        """:class:`int`: Returns the green component of the colour."""
-        return self._get_byte(1)
-
-    @property
-    def b(self):
-        """:class:`int`: Returns the blue component of the colour."""
-        return self._get_byte(0)
-
-    def to_rgb(self):
-        """Tuple[:class:`int`, :class:`int`, :class:`int`]: Returns an (r, g, b) tuple representing the colour."""
-        return (self.r, self.g, self.b)
-
-    @classmethod
-    def from_rgb(cls, r, g, b):
-        """Constructs a :class:`Colour` from an RGB tuple."""
-        return cls((r << 16) + (g << 8) + b)
-
-    @classmethod
-    def from_hsv(cls, h, s, v):
-        """Constructs a :class:`Colour` from an HSV tuple."""
-        rgb = colorsys.hsv_to_rgb(h, s, v)
-        return cls.from_rgb(*(int(x * 255) for x in rgb))
-
-    @classmethod
-    def default(cls):
-        """A class method that returns a :class:`Colour` with a value of ``0``."""
-        return cls(0)
-
-    @classmethod
-    def random(cls, *, seed=None):
-        """A class method that returns a :class:`Colour` with a random hue.
-
-        .. note::
-
-            The random algorithm works by choosing a colour with a random hue but
-            with maxed out saturation and value.
-        Parameters
-        ------------
-        seed: Optional[Union[:class:`int`, :class:`str`, :class:`float`, :class:`bytes`, :class:`bytearray`]]
-            The seed to initialize the RNG with. If ``None`` is passed the default RNG is used.
-
-        """
-        rand = random if seed is None else random.Random(seed)
-        return cls.from_hsv(rand.random(), 1, 1)
-
-    @classmethod
-    def teal(cls):
-        """A class method that returns a :class:`Colour` with a value of ``0x1abc9c``."""
-        return cls(0x1ABC9C)
-
-    @classmethod
-    def dark_teal(cls):
-        """A class method that returns a :class:`Colour` with a value of ``0x11806a``."""
-        return cls(0x11806A)
-
-    @classmethod
-    def green(cls):
-        """A class method that returns a :class:`Colour` with a value of ``0x2ecc71``."""
-        return cls(0x2ECC71)
-
-    @classmethod
-    def dark_green(cls):
-        """A class method that returns a :class:`Colour` with a value of ``0x1f8b4c``."""
-        return cls(0x1F8B4C)
-
-    @classmethod
-    def blue(cls):
-        """A class method that returns a :class:`Colour` with a value of ``0x3498db``."""
-        return cls(0x3498DB)
-
-    @classmethod
-    def dark_blue(cls):
-        """A class method that returns a :class:`Colour` with a value of ``0x206694``."""
-        return cls(0x206694)
-
-    @classmethod
-    def purple(cls):
-        """A class method that returns a :class:`Colour` with a value of ``0x9b59b6``."""
-        return cls(0x9B59B6)
-
-    @classmethod
-    def dark_purple(cls):
-        """A class method that returns a :class:`Colour` with a value of ``0x71368a``."""
-        return cls(0x71368A)
-
-    @classmethod
-    def magenta(cls):
-        """A class method that returns a :class:`Colour` with a value of ``0xe91e63``."""
-        return cls(0xE91E63)
-
-    @classmethod
-    def dark_magenta(cls):
-        """A class method that returns a :class:`Colour` with a value of ``0xad1457``."""
-        return cls(0xAD1457)
-
-    @classmethod
-    def gold(cls):
-        """A class method that returns a :class:`Colour` with a value of ``0xf1c40f``."""
-        return cls(0xF1C40F)
-
-    @classmethod
-    def dark_gold(cls):
-        """A class method that returns a :class:`Colour` with a value of ``0xc27c0e``."""
-        return cls(0xC27C0E)
-
-    @classmethod
-    def orange(cls):
-        """A class method that returns a :class:`Colour` with a value of ``0xe67e22``."""
-        return cls(0xE67E22)
-
-    @classmethod
-    def dark_orange(cls):
-        """A class method that returns a :class:`Colour` with a value of ``0xa84300``."""
-        return cls(0xA84300)
-
-    @classmethod
-    def red(cls):
-        """A class method that returns a :class:`Colour` with a value of ``0xed4245``."""
-        return cls(0xED4245)
-
-    @classmethod
-    def dark_red(cls):
-        """A class method that returns a :class:`Colour` with a value of ``0x992d22``."""
-        return cls(0x992D22)
-
-    @classmethod
-    def lighter_grey(cls):
-        """A class method that returns a :class:`Colour` with a value of ``0x95a5a6``."""
-        return cls(0x95A5A6)
-
-    @classmethod
-    def dark_grey(cls):
-        """A class method that returns a :class:`Colour` with a value of ``0x607d8b``."""
-        return cls(0x607D8B)
-
-    @classmethod
-    def light_grey(cls):
-        """A class method that returns a :class:`Colour` with a value of ``0x979c9f``."""
-        return cls(0x979C9F)
-
-    @classmethod
-    def darker_grey(cls):
-        """A class method that returns a :class:`Colour` with a value of ``0x546e7a``."""
-        return cls(0x546E7A)
-
-    @classmethod
-    def blurple(cls):
-        """A class method that returns a :class:`Colour` with a value of ``0x5865f2``."""
-        return cls(0x5865F2)
-
-    @classmethod
-    def greyple(cls):
-        """A class method that returns a :class:`Colour` with a value of ``0x99aab5``."""
-        return cls(0x99AAB5)
-
-    @classmethod
-    def dark_theme(cls):
-        """A class method that returns a :class:`Colour` with a value of ``0x36393F``.
-        This will appear transparent on Discord's dark theme.
-        """
-        return cls(0x36393F)
-
-    @classmethod
-    def fuchsia(cls):
-        """Returns a hexadecimal value of the fuchsia color."""
-        return cls(0xEB459E)
-=======
+    A class object used to represent the AutoMod Action Metadata.
+    .. note::
+        This is not meant to be instantiated outside the Gateway.
+
+    .. note::
+        The maximum duration for duration_seconds is 2419200 seconds, aka 4 weeks.
+
+    :ivar Optional[Snowflake] channel_id: Channel to which user content should be logged, if set.
+    :ivar Optional[int] duration_seconds: Timeout duration in seconds, if timed out.
+    """
+
+    channel_id: Optional[Snowflake] = field(converter=Snowflake, default=None)
+    duration_seconds: Optional[int] = field(default=None)
+
+
+class AutoModTriggerType(IntEnum):
+    KEYWORD = 1
+    HARMFUL_LINK = 2
+    SPAM = 3
+    KEYWORD_PRESET = 4
+
+
+class AutoModKeywordPresetTypes(IntEnum):
+    PROFANITY = 1
+    SEXUAL_CONTENT = 2
+    SLURS = 3
+
+
+@define()
+class AutoModAction(DictSerializerMixin):
+    """
+    A class object used for the ``AUTO_MODERATION_ACTION_EXECUTION`` event.
+    .. note::
+        This is not to be confused with the GW event ``AUTO_MODERATION_ACTION_EXECUTION``.
+        This object is not the same as that dispatched object. Moreover, that dispatched object name will be
+        ``AutoModerationAction``
+    .. note::
+        The metadata can be omitted depending on the action type.
+
+    :ivar int type: Action type.
+    :ivar AutoModMetaData metadata: Additional metadata needed during execution for this specific action type.
+    """
+
+    type: int = field()
+    metadata: Optional[AutoModMetaData] = field(
+        converter=AutoModMetaData, default=None)
+
+
+@define()
+class AutoModTriggerMetadata(DictSerializerMixin):
+    """
+    A class object used to represent the trigger metadata from the AutoMod rule object.
+
     @staticmethod
     def blurple() -> int:
         """Returns a hexadecimal value of the blurple color."""
@@ -481,29 +330,18 @@
     def red() -> int:
         """Returns a hexadecimal value of the red color."""
         return 0xED4245
->>>>>>> 66a028dc
 
     # I can't imagine any bot developers actually using these.
     # If they don't know white is ff and black is 00, something's seriously
     # wrong.
 
-<<<<<<< HEAD
-    @classmethod
-    def white(cls):
-=======
     @staticmethod
     def white() -> int:
->>>>>>> 66a028dc
         """Returns a hexadecimal value of the white color."""
         return cls(0xFFFFFF)
 
-<<<<<<< HEAD
-    @classmethod
-    def black(cls):
-=======
     @staticmethod
     def black() -> int:
->>>>>>> 66a028dc
         """Returns a hexadecimal value of the black color."""
         return cls(0x000000)
 
@@ -515,7 +353,7 @@
     If a fp is not given, this will try to open & send a local file at the location
     specified in the 'filename' parameter.
 
-    .. note::
+    .. note: :
         If a description is not given the file's basename is used instead.
     """
 
@@ -600,10 +438,10 @@
     """
     A class object representing the allowed mentions object
 
-    :ivar parse?: Optional[List[AllowedMentionType]]: An array of allowed mention types to parse from the content.
-    :ivar users?: Optional[List[int]]: An array of user ids to mention.
-    :ivar roles?: Optional[List[int]]: An array of role ids to mention.
-    :ivar replied_user?: Optional[bool]: For replies, whether to mention the author of the message being replied to.
+    : ivar parse?: Optional[List[AllowedMentionType]]: An array of allowed mention types to parse from the content.
+    : ivar users?: Optional[List[int]]: An array of user ids to mention.
+    : ivar roles?: Optional[List[int]]: An array of role ids to mention.
+    : ivar replied_user?: Optional[bool]: For replies, whether to mention the author of the message being replied to.
     """
 
     parse: Optional[List[AllowedMentionType]] = field(
