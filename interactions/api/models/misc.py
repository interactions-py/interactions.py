# TODO: This is post-v4.
# TODO: Reorganise these models based on which big obj uses little obj
# TODO: Potentially rename some model references to enums, if applicable
# TODO: Reorganise mixins to its own thing, currently placed here because circular import sucks.
# also, it should be serialiser* but idk, fl0w'd say something if I left it like that. /shrug
import datetime
from logging import Logger
from math import floor
from typing import Union

from interactions.base import get_logger

log: Logger = get_logger("mixin")


class DictSerializerMixin(object):
    """
    The purpose of this mixin is to be subclassed.

    .. note::
        On subclass, it:
            -- From kwargs (received from the Discord API response), add it to the `_json` attribute
            such that it can be reused by other libraries/extensions
            -- Aids in attributing the kwargs to actual model attributes, i.e. `User.id`
            -- Dynamically sets attributes not given to kwargs but slotted to None, signifying that it doesn't exist.

    .. warning::
        This does NOT convert them to its own data types, i.e. timestamps, or User within Member. This is left by
        the object that's using the mixin.
    """

    __slots__ = "_json"

    def __init__(self, **kwargs):
        self._json = kwargs
        # for key in kwargs:
        #    setattr(self, key, kwargs[key])

        for key in kwargs:
            if key in self.__slots__ if hasattr(self, "__slots__") else True:
                # else case if the mixin is used outside of this library and/or SDK.
                setattr(self, key, kwargs[key])
            else:
                log.warning(
                    f"Attribute {key} is missing from the {self.__class__.__name__} data model, skipping."
                )
                # work on message printout? Effective, but I think it should be a little bit more friendly
                # towards end users

        # if self.__slots__ is not None:  # safeguard, runtime check
        if hasattr(self, "__slots__"):
            for _attr in self.__slots__:
                if not hasattr(self, _attr):
                    setattr(self, _attr, None)


class Overwrite(DictSerializerMixin):
    """
    This is used for the PermissionOverride object.

    :ivar int id: Role or User ID
    :ivar int type: Type that corresponds ot the ID; 0 for role and 1 for member.
    :ivar str allow: Permission bit set.
    :ivar str deny: Permission bit set.
    """

    __slots__ = ("_json", "id", "type", "allow", "deny")

    def __init__(self, **kwargs):
        super().__init__(**kwargs)


class ClientStatus(DictSerializerMixin):
    """
    An object that symbolizes the status per client device per session.

    :ivar Optional[str] desktop?: User's status set for an active desktop application session
    :ivar Optional[str] mobile?: User's status set for an active mobile application session
    :ivar Optional[str] web?: User's status set for an active web application session
    """

    __slots__ = ("_json", "desktop", "mobile", "web")

    def __init__(self, **kwargs):
        super().__init__(**kwargs)


class Snowflake(object):
    """
    The Snowflake object.

    This snowflake object will have features closely related to the
    API schema. In turn, compared to regular d.py's treated snowflakes,
    these will be treated as strings.


    (Basically, snowflakes will be treated as if they were from d.py 0.16.12)

    .. note::
        You can still provide integers to them, to ensure ease of use of transition and/or
        if discord API for some odd reason will switch to integer.
    """

    __slots__ = "_snowflake"

    # Slotting properties are pointless, they are not in-memory
    # and are instead computed in-model.

    def __init__(self, snowflake: Union[int, str, "Snowflake"]) -> None:
        self._snowflake = str(snowflake)

    def __str__(self):
        # This is overridden for model comparison between IDs.
        return self._snowflake

    def __int__(self):
        # Easier to use for HTTP calling instead of int(str(obj)).
        return int(self._snowflake)

    @property
    def increment(self) -> int:
        """
        This is the 'Increment' portion of the snowflake.
        This is incremented for every ID generated on that process.

        :return: An integer denoting the increment.
        """
        return int(self._snowflake) & 0xFFF

    @property
    def worker_id(self) -> int:
        """
        This is the Internal Worker ID of the snowflake.
        :return: An integer denoting the internal worker ID.
        """
        return (int(self._snowflake) & 0x3E0000) >> 17

    @property
    def process_id(self) -> int:
        """
        This is the Internal Process ID of the snowflake.
        :return: An integer denoting the internal process ID.
        """
        return (int(self._snowflake) & 0x1F000) >> 12

    @property
    def epoch(self) -> float:
        """
        This is the Timestamp field of the snowflake.

        :return: A float containing the seconds since Discord Epoch.
        """
        return floor(((int(self._snowflake) >> 22) + 1420070400000) / 1000)

    @property
    def timestamp(self) -> datetime.datetime:
        """
        The Datetime object variation of the Timestamp field of the snowflake.

        :return: The converted Datetime object from the Epoch. This respects UTC.
        """
        return datetime.datetime.utcfromtimestamp(self.epoch)

    # ---- Extra stuff that might be helpful.

    def __hash__(self):
        return hash(self._snowflake)

    # Do we need not equals, equals, gt/lt/ge/le?
    # If so, list them under. By Discord API this may not be needed
    # but end users might.


<<<<<<< HEAD
=======
class Color(object):
    """
    An object representing Discord branding colors.

    .. note::
        This object only intends to cover the branding colors
        and no others. The main reason behind this is due to
        the current accepted standard of using hex codes or other
        custom-defined colors.
    """

    @property
    def blurple(self) -> hex:
        """Returns a hexadecimal value of the blurple color."""
        return 0x5865F2

    @property
    def green(self) -> hex:
        """Returns a hexadecimal value of the green color."""
        return 0x57F287

    @property
    def yellow(self) -> hex:
        """Returns a hexadecimal value of the yellow color."""
        return 0xFEE75C

    @property
    def fuchsia(self) -> hex:
        """Returns a hexadecimal value of the fuchsia color."""
        return 0xEB459E

    @property
    def red(self) -> hex:
        """Returns a hexadecimal value of the red color."""
        return 0xED4245

    # I can't imagine any bot developers actually using these.
    # If they don't know white is ff and black is 00, something's seriously
    # wrong.

    @property
    def white(self) -> hex:
        """Returns a hexadecimal value of the white color."""
        return 0xFFFFFF

    @property
    def black(self) -> hex:
        """Returns a hexadecimal value of the black color."""
        return 0x000000


>>>>>>> f8e968d4
class MISSING:
    """A pseudosentinel based from an empty object. This does violate PEP, but, I don't care."""

    ...<|MERGE_RESOLUTION|>--- conflicted
+++ resolved
@@ -171,8 +171,6 @@
     # but end users might.
 
 
-<<<<<<< HEAD
-=======
 class Color(object):
     """
     An object representing Discord branding colors.
@@ -224,7 +222,6 @@
         return 0x000000
 
 
->>>>>>> f8e968d4
 class MISSING:
     """A pseudosentinel based from an empty object. This does violate PEP, but, I don't care."""
 
