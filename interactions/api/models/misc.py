--- conflicted
+++ resolved
@@ -14,12 +14,8 @@
 from typing import List, Optional, Union
 
 from ...base import get_logger
-<<<<<<< HEAD
 from ...client.enums import IntEnum, StrEnum
-from ...utils.attrs_utils import DictSerializerMixin, convert_list, define, field
-=======
 from ...utils.attrs_utils import DictSerializerMixin, convert_int, convert_list, define, field
->>>>>>> 646e16ca
 from ...utils.missing import MISSING
 from ..error import LibraryException
 from .flags import Permissions
