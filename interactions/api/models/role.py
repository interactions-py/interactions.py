from typing import TYPE_CHECKING, Any, List, Optional, Union

from ...utils.attrs_utils import ClientSerializerMixin, DictSerializerMixin, define, field
from ...utils.missing import MISSING
from ..error import LibraryException
from .misc import IDMixin, Image, Snowflake

if TYPE_CHECKING:
    from .guild import Guild

__all__ = (
    "Role",
    "RoleTags",
)


@define()
class RoleTags(DictSerializerMixin):
    """
    A class object representing the tags of a role.

<<<<<<< HEAD
    :ivar Optional[Snowflake] bot_id?: The id of the bot this role belongs to
    :ivar Optional[Snowflake] integration_id?: The id of the integration this role belongs to
    :ivar Optional[Any] premium_subscriber?: Whether if this is the guild's server subscription role
    :ivar Optional[Snowflake] subscription_listing_id?: The id of the linked server subscription role, if any.
    :ivar Optional[bool] purchasable_or_has_subscribers?: Whether the role can be purchasable via server subscription or that the role contains subscribers, if any.
=======
    :ivar Optional[Snowflake] bot_id: The id of the bot this role belongs to
    :ivar Optional[Snowflake] integration_id: The id of the integration this role belongs to
    :ivar Optional[Any] premium_subscriber: Whether if this is the guild's premium subscriber role
>>>>>>> a898c40a
    """

    bot_id: Optional[Snowflake] = field(converter=Snowflake, default=None)
    integration_id: Optional[Snowflake] = field(converter=Snowflake, default=None)
    premium_subscriber: Optional[Any] = field(default=None)

    subscription_listing_id: Optional[Snowflake] = field(converter=Snowflake, default=None)
    purchasable_or_has_subscribers: Optional[bool] = field(default=None)


@define()
class Role(ClientSerializerMixin, IDMixin):
    """
    A class object representing a role.

    :ivar Snowflake id: Role ID
    :ivar str name: Role name
    :ivar int color: Role color in integer representation
    :ivar bool hoist: A status denoting if this role is hoisted
    :ivar Optional[str] icon: Role icon hash, if any.
    :ivar Optional[str] unicode_emoji: Role unicode emoji
    :ivar int position: Role position
    :ivar str permissions: Role permissions as a bit set
    :ivar bool managed: A status denoting if this role is managed by an integration
    :ivar bool mentionable: A status denoting if this role is mentionable
    :ivar Optional[RoleTags] tags: The tags this role has
    """

    id: Snowflake = field(converter=Snowflake)
    name: str = field()
    color: int = field()
    hoist: bool = field()
    icon: Optional[str] = field(default=None, repr=False)
    unicode_emoji: Optional[str] = field(default=None)
    position: int = field()
    permissions: str = field()
    managed: bool = field()
    mentionable: bool = field()
    tags: Optional[RoleTags] = field(converter=RoleTags, default=None)

    @property
    def mention(self) -> str:
        """
        .. versionadded:: 4.1.0

        Returns a string that allows you to mention the given role.

        :return: The string of the mentioned role.
        :rtype: str
        """
        return f"<@&{self.id}>"

    async def delete(
        self,
        guild_id: Union[int, Snowflake, "Guild"],
        reason: Optional[str] = None,
    ) -> None:
        """
        .. versionadded:: 4.0.2

        Deletes the role from the guild.

        :param int guild_id: The id of the guild to delete the role from
        :param Optional[str] reason: The reason for the deletion
        """
        if not self._client:
            raise LibraryException(code=13)

        _guild_id = int(guild_id) if isinstance(guild_id, (int, Snowflake)) else int(guild_id.id)

        await self._client.delete_guild_role(
            guild_id=_guild_id, role_id=int(self.id), reason=reason
        )

    async def modify(
        self,
        guild_id: Union[int, Snowflake, "Guild"],
        name: Optional[str] = MISSING,
        permissions: Optional[int] = MISSING,
        color: Optional[int] = MISSING,
        hoist: Optional[bool] = MISSING,
        icon: Optional[Image] = MISSING,
        unicode_emoji: Optional[str] = MISSING,
        mentionable: Optional[bool] = MISSING,
        reason: Optional[str] = None,
    ) -> "Role":
        """
        .. versionadded:: 4.0.2

        Edits the role in a guild.

        :param int guild_id: The id of the guild to edit the role on
        :param Optional[str] name: The name of the role, defaults to the current value of the role
        :param Optional[int] color: RGB color value as integer, defaults to the current value of the role
        :param Optional[int] permissions: Bitwise value of the enabled/disabled permissions, defaults to the current value of the role
        :param Optional[bool] hoist: Whether the role should be displayed separately in the sidebar, defaults to the current value of the role
        :param Optional[Image] icon: The role's icon image (if the guild has the ROLE_ICONS feature), defaults to the current value of the role
        :param Optional[str] unicode_emoji: The role's unicode emoji as a standard emoji (if the guild has the ROLE_ICONS feature), defaults to the current value of the role
        :param Optional[bool] mentionable: Whether the role should be mentionable, defaults to the current value of the role
        :param Optional[str] reason: The reason why the role is edited, default ``None``
        :return: The modified role object
        :rtype: Role
        """
        if not self._client:
            raise LibraryException(code=13)
        _name = self.name if name is MISSING else name
        _color = self.color if color is MISSING else color
        _hoist = self.hoist if hoist is MISSING else hoist
        _mentionable = self.mentionable if mentionable is MISSING else mentionable
        _permissions = self.permissions if permissions is MISSING else permissions
        _icon = self.icon if icon is MISSING else icon
        _unicode_emoji = self.unicode_emoji if unicode_emoji is MISSING else unicode_emoji
        _guild_id = int(guild_id) if isinstance(guild_id, (int, Snowflake)) else int(guild_id.id)

        payload = dict(
            name=_name,
            color=_color,
            hoist=_hoist,
            mentionable=_mentionable,
            permissions=_permissions,
            icon=_icon,
            unicode_emoji=_unicode_emoji,
        )

        res = await self._client.modify_guild_role(
            guild_id=_guild_id,
            role_id=int(self.id),
            payload=payload,
            reason=reason,
        )

        self.update(res)

        return self

    async def modify_position(
        self,
        guild_id: Union[int, Snowflake, "Guild"],
        position: int,
        reason: Optional[str] = None,
    ) -> List["Role"]:
        """
        .. versionadded:: 4.0.2

        Modifies the position of a role in the guild.

        :param int guild_id: The id of the guild to modify the role position on
        :param int position: The new position of the role
        :param Optional[str] reason: The reason for the modifying
        :return: List of guild roles with updated hierarchy
        :rtype: List[Role]
        """
        if not self._client:
            raise LibraryException(code=13)

        _guild_id = int(guild_id) if isinstance(guild_id, (int, Snowflake)) else int(guild_id.id)

        res = await self._client.modify_guild_role_positions(
            guild_id=_guild_id,
            payload=[{"position": position, "id": int(self.id)}],
            reason=reason,
        )
        return [Role(**role, _client=self._client) for role in res]<|MERGE_RESOLUTION|>--- conflicted
+++ resolved
@@ -19,17 +19,11 @@
     """
     A class object representing the tags of a role.
 
-<<<<<<< HEAD
     :ivar Optional[Snowflake] bot_id?: The id of the bot this role belongs to
     :ivar Optional[Snowflake] integration_id?: The id of the integration this role belongs to
     :ivar Optional[Any] premium_subscriber?: Whether if this is the guild's server subscription role
     :ivar Optional[Snowflake] subscription_listing_id?: The id of the linked server subscription role, if any.
     :ivar Optional[bool] purchasable_or_has_subscribers?: Whether the role can be purchasable via server subscription or that the role contains subscribers, if any.
-=======
-    :ivar Optional[Snowflake] bot_id: The id of the bot this role belongs to
-    :ivar Optional[Snowflake] integration_id: The id of the integration this role belongs to
-    :ivar Optional[Any] premium_subscriber: Whether if this is the guild's premium subscriber role
->>>>>>> a898c40a
     """
 
     bot_id: Optional[Snowflake] = field(converter=Snowflake, default=None)
