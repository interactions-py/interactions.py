from datetime import datetime
from enum import IntEnum
from typing import List, Optional, Union

from .channel import Channel, ChannelType
from .member import Member
from .message import Emoji, Sticker
from .misc import MISSING, DictSerializerMixin, Snowflake
from .presence import PresenceActivity
from .role import Role
from .team import Application
from .user import User


class VerificationLevel(IntEnum):
    """An enumerable object representing the verification level of a guild."""

    NONE = 0
    LOW = 1
    MEDIUM = 2
    HIGH = 3
    VERY_HIGH = 4


class ExplicitContentFilterLevel(IntEnum):
    """An enumerable object representing the explicit content filter level of a guild."""

    DISABLED = 0
    MEMBERS_WITHOUT_ROLES = 1
    ALL_MEMBERS = 2


class DefaultMessageNotificationLevel(IntEnum):
    """An enumerable object representing the default message notification level of a guild."""

    ALL_MESSAGES = 0
    ONLY_MENTIONS = 1


class EntityType(IntEnum):
    """An enumerable object representing the type of event."""

    STAGE_INSTANCE = 1
    VOICE = 2
    EXTERNAL = 3


class EventStatus(IntEnum):
    """An enumerable object representing the status of an event."""

    SCHEDULED = 1
    ACTIVE = 2
    COMPLETED = 3
    CANCELED = 4


class InviteTargetType(IntEnum):
    """An enumerable object representing the different invite target types"""

    STREAM = 1
    EMBEDDED_APPLICATION = 2


class WelcomeChannels(DictSerializerMixin):
    """
    A class object representing a welcome channel on the welcome screen.

    .. note::
        ``emoji_id`` and ``emoji_name`` are given values respectively if the welcome channel
        uses an emoji.

    :ivar Snowflake channel_id: The ID of the welcome channel.
    :ivar str description: The description of the welcome channel.
    :ivar Optional[Snowflake] emoji_id?: The ID of the emoji of the welcome channel.
    :ivar Optional[str] emoji_name?: The name of the emoji of the welcome channel.
    """

    __slots__ = ("_json", "channel_id", "description", "emoji_id", "emoji_name")

    def __init__(self, **kwargs):
        super().__init__(**kwargs)
        self.channel_id = Snowflake(self.channel_id) if self.channel_id else None
        self.emoji_id = Snowflake(self.emoji_id) if self.emoji_id else None


class WelcomeScreen(DictSerializerMixin):
    """
    A class object representing the welcome screen shown for community guilds.

    .. note::
        ``description`` is ambiguous -- Discord poorly documented this. :)

        We assume it's for the welcome screen topic.

    :ivar Optional[str] description?: The description of the welcome screen.
    :ivar List[WelcomeChannels] welcome_channels: A list of welcome channels of the welcome screen.
    """

    __slots__ = ("_json", "description", "welcome_channels")

    def __init__(self, **kwargs):
        super().__init__(**kwargs)
        self.welcome_channels = (
            [WelcomeChannels(**welcome_channel) for welcome_channel in self.welcome_channels]
            if self.welcome_channels
            else None
        )


class StageInstance(DictSerializerMixin):
    """
    A class object representing an instance of a stage channel in a guild.

    :ivar Snowflake id: The ID of the stage.
    :ivar Snowflake guild_id: The guild ID the stage is in.
    :ivar Snowflake channel_id: The channel ID the stage is instantiated from.
    :ivar str topic: The topic of the stage.
    :ivar int privacy_level: The "privacy"/inclusive accessibility level of the stage.
    :ivar bool discoverable_disabled: Whether the stage can be seen from the stage discovery.
    """

    __slots__ = (
        "_json",
        "id",
        "guild_id",
        "channel_id",
        "topic",
        "privacy_level",
        "discoverable_disabled",
    )

    def __init__(self, **kwargs):
        super().__init__(**kwargs)
        self.id = Snowflake(self.id) if self._json.get("id") else None
        self.guild_id = Snowflake(self.guild_id) if self._json.get("guild_id") else None
        self.channel_id = Snowflake(self.channel_id) if self._json.get("channel_id") else None


class UnavailableGuild(DictSerializerMixin):
    """
    A class object representing how a guild that is unavailable.

    .. note::
        This object only seems to show up during the connection process
        of the client to the Gateway when the ``READY`` event is dispatched.
        This event will pass fields with ``guilds`` where this becomes
        present.

    :ivar Snowflake id: The ID of the unavailable guild.
    :ivar bool unavailable: Whether the guild is unavailable or not.
    """

    __slots__ = ("_json", "id", "unavailable")

    def __init__(self, **kwargs):
        super().__init__(**kwargs)


class Guild(DictSerializerMixin):
    """
    A class object representing how a guild is registered.

    .. note::
        Most of these optionals are actually declared with their value
        upon instantiation but are kept like this since this class object
        is meant to be more broad and generalized.

    :ivar Snowflake id: The ID of the guild.
    :ivar str name: The name of the guild.
    :ivar Optional[str] icon?: The icon of the guild.
    :ivar Optional[str] icon_hash?: The hashed version of the icon of the guild.
    :ivar Optional[str] splash?: The invite splash banner of the guild.
    :ivar Optional[str] discovery_splash?: The discovery splash banner of the guild.
    :ivar Optional[bool] owner?: Whether the guild is owned.
    :ivar Snowflake owner_id: The ID of the owner of the guild.
    :ivar Optional[str] permissions?: The permissions of the guild.
    :ivar Optional[str] region?: The geographical region of the guild.
    :ivar Optional[Snowflake] afk_channel_id?: The AFK voice channel of the guild.
    :ivar int afk_timeout: The timeout of the AFK voice channel of the guild.
    :ivar Optional[bool] widget_enabled?: Whether widgets are enabled in the guild.
    :ivar Optional[Snowflake] widget_channel_id?: The channel ID of the widget in the guild.
    :ivar int verification_level: The level of user verification of the guild.
    :ivar int default_message_notifications: The default message notifications setting of the guild.
    :ivar int explicit_content_filter: The explicit content filter setting level of the guild.
    :ivar List[Role] roles: The list of roles in the guild.
    :ivar List[Emoji] emojis: The list of emojis from the guild.
    :ivar List[GuildFeature] features: The list of features of the guild.
    :ivar int mfa_level: The MFA level of the guild.
    :ivar Optional[Snowflake] application_id?: The application ID of the guild.
    :ivar Optional[Snowflake] system_channel_id?: The channel ID of the system of the guild.
    :ivar Optional[Snowflake] rules_channel_id?: The channel ID of Discord's defined "rules" channel of the guild.
    :ivar Optional[datetime] joined_at?: The timestamp the member joined the guild.
    :ivar Optional[bool] large?: Whether the guild is considered "large."
    :ivar Optional[bool] unavailable?: Whether the guild is unavailable to access.
    :ivar Optional[int] member_count?: The amount of members in the guild.
    :ivar Optional[List[Member]] members?: The members in the guild.
    :ivar Optional[List[Channel]] channels?: The channels in the guild.
    :ivar Optional[List[Thread]] threads?: All known threads in the guild.
    :ivar Optional[List[PresenceUpdate]] presences?: The list of presences in the guild.
    :ivar Optional[int] max_presences?: The maximum amount of presences allowed in the guild.
    :ivar Optional[int] max_members?: The maximum amount of members allowed in the guild.
    :ivar Optional[str] vanity_url_code?: The vanity URL of the guild.
    :ivar Optional[str] description?: The description of the guild.
    :ivar Optional[str] banner?: The banner of the guild.
    :ivar int premium_tier: The server boost level of the guild.
    :ivar Optional[int] premium_subscription_count?: The amount of server boosters in the guild.
    :ivar str preferred_locale: The "preferred" local region of the guild.
    :ivar Optional[Snowflake] public_updates_channel_id?: The channel ID for community updates of the guild.
    :ivar Optional[int] max_video_channel_users?: The maximum amount of video streaming members in a channel allowed in a guild.
    :ivar Optional[int] approximate_member_count?: The approximate amount of members in the guild.
    :ivar Optional[int] approximate_presence_count?: The approximate amount of presences in the guild.
    :ivar Optional[WelcomeScreen] welcome_screen?: The welcome screen of the guild.
    :ivar int nsfw_level: The NSFW safety filter level of the guild.
    :ivar Optional[List[StageInstance]] stage_instances?: The stage instance of the guild.
    :ivar Optional[List[Sticker]] stickers?: The list of stickers from the guild.
    """

    __slots__ = (
        "_json",
        "id",
        "_client",
        "name",
        "icon",
        "icon_hash",
        "splash",
        "discovery_splash",
        "owner",
        "owner_id",
        "permissions",
        "region",
        "afk_channel_id",
        "afk_timeout",
        "widget_enabled",
        "widget_channel_id",
        "verification_level",
        "default_message_notifications",
        "explicit_content_filter",
        "roles",
        "emojis",
        "features",
        "mfa_level",
        "application_id",
        "system_channel_id",
        "system_channel_flags",
        "rules_channel_id",
        "joined_at",
        "large",
        "unavailable",
        "member_count",
        "voice_states",
        "members",
        "channels",
        "threads",
        "presences",
        "max_presences",
        "max_members",
        "vanity_url_code",
        "description",
        "banner",
        "premium_tier",
        "premium_subscription_count",
        "preferred_locale",
        "public_updates_channel_id",
        "max_video_channel_users",
        "approximate_member_count",
        "approximate_presence_count",
        "welcome_screen",
        "nsfw_level",
        "stage_instances",
        "stickers",
        # TODO: post-v4: Investigate all of these once Discord has them all documented.
        "guild_hashes",
        "embedded_activities",
        "guild_scheduled_events",
        "nsfw",
        "application_command_count",
        "premium_progress_bar_enabled",
        "hub_type",
        "lazy",  # lol what?
        "application_command_counts",
    )

    def __init__(self, **kwargs):
        super().__init__(**kwargs)
        self.id = Snowflake(self.id) if self._json.get("id") else None
        self.owner_id = Snowflake(self.owner_id) if self._json.get("owner_id") else None
        self.afk_channel_id = (
            Snowflake(self.afk_channel_id) if self._json.get("afk_channel_id") else None
        )
        self.emojis = (
            [Emoji(**emoji) for emoji in self.emojis] if self._json.get("emojis") else None
        )
        self.joined_at = (
            datetime.fromisoformat(self._json.get("joined_at"))
            if self._json.get("joined_at")
            else None
        )
        self.presences = (
            [PresenceActivity(**presence) for presence in self.presences]
            if self._json.get("presences")
            else None
        )
        self.welcome_screen = (
            WelcomeScreen(**self.welcome_screen) if self._json.get("welcome_screen") else None
        )
        self.stage_instances = (
            [StageInstance(**stage_instance) for stage_instance in self.stage_instances]
            if self._json.get("stage_instances")
            else None
        )
        self.stickers = (
            [Sticker(**sticker) for sticker in self.stickers]
            if self._json.get("stickers")
            else None
        )
        self.members = (
            [Member(**member, _client=self._client) for member in self.members]
            if self._json.get("members")
            else None
        )
        if (
            not self.members
            and self._client
            and len(self._client.cache.self_guilds.view) > 1
            and self._client.cache.self_guilds.values[str(self.id)].members
        ):
            members = self._client.cache.self_guilds.values[str(self.id)].members
            if all(isinstance(member, Member) for member in members):
                self.members = members
            else:
                self.members = [Member(**member, _client=self._client) for member in members]
        self.roles = (
            [Role(**role, _client=self._client) for role in self.roles]
            if self._json.get("roles")
            else None
        )

    async def ban(
        self,
        member_id: int,
        reason: Optional[str] = None,
        delete_message_days: Optional[int] = 0,
    ) -> None:
        """
        Bans a member from the guild.

        :param member_id: The id of the member to ban
        :type member_id: int
        :param reason?: The reason of the ban
        :type reason: Optional[str]
        :param delete_message_days?: Number of days to delete messages, from 0 to 7. Defaults to 0
        :type delete_message_days: Optional[int]
        """
        if not self._client:
            raise AttributeError("HTTPClient not found!")
        await self._client.create_guild_ban(
            guild_id=int(self.id),
            user_id=member_id,
            reason=reason,
            delete_message_days=delete_message_days,
        )

    async def remove_ban(
        self,
        user_id: int,
        reason: Optional[str] = None,
    ) -> None:
        """
        Removes the ban of a user.

        :param user_id: The id of the user to remove the ban from
        :type user_id: int
        :param reason?: The reason for the removal of the ban
        :type reason: Optional[str]
        """
        if not self._client:
            raise AttributeError("HTTPClient not found!")
        await self._client.remove_guild_ban(
            guild_id=int(self.id),
            user_id=user_id,
            reason=reason,
        )

    async def kick(
        self,
        member_id: int,
        reason: Optional[str] = None,
    ) -> None:
        """
        Kicks a member from the guild.

        :param member_id: The id of the member to kick
        :type member_id: int
        :param reason?: The reason for the kick
        :type reason: Optional[str]
        """
        if not self._client:
            raise AttributeError("HTTPClient not found!")
        await self._client.create_guild_kick(
            guild_id=int(self.id),
            user_id=member_id,
            reason=reason,
        )

    async def add_member_role(
        self,
        role: Union[Role, int],
        member_id: int,
        reason: Optional[str] = None,
    ) -> None:
        """
        This method adds a role to a member.

        :param role: The role to add. Either ``Role`` object or role_id
        :type role Union[Role, int]
        :param member_id: The id of the member to add the roles to
        :type member_id: int
        :param reason?: The reason why the roles are added
        :type reason: Optional[str]
        """
        if not self._client:
            raise AttributeError("HTTPClient not found!")
        if isinstance(role, Role):
            await self._client.add_member_role(
                guild_id=int(self.id),
                user_id=member_id,
                role_id=int(role.id),
                reason=reason,
            )
        else:
            await self._client.add_member_role(
                guild_id=int(self.id),
                user_id=member_id,
                role_id=role,
                reason=reason,
            )

    async def remove_member_role(
        self,
        role: Union[Role, int],
        member_id: int,
        reason: Optional[str] = None,
    ) -> None:
        """
        This method removes a or multiple role(s) from a member.

        :param role: The role to remove. Either ``Role`` object or role_id
        :type role: Union[Role, int]
        :param member_id: The id of the member to remove the roles from
        :type member_id: int
        :param reason?: The reason why the roles are removed
        :type reason: Optional[str]
        """
        if not self._client:
            raise AttributeError("HTTPClient not found!")
        if isinstance(role, Role):
            await self._client.remove_member_role(
                guild_id=int(self.id),
                user_id=member_id,
                role_id=int(role.id),
                reason=reason,
            )
        else:
            await self._client.remove_member_role(
                guild_id=int(self.id),
                user_id=member_id,
                role_id=role,
                reason=reason,
            )

    async def create_role(
        self,
        name: str,
        # permissions,
        color: Optional[int] = 0,
        hoist: Optional[bool] = False,
        # icon,
        # unicode_emoji,
        mentionable: Optional[bool] = False,
        reason: Optional[str] = None,
    ) -> Role:
        """
        Creates a new role in the guild.

        :param name: The name of the role
        :type name: str
        :param color?: RGB color value as integer, default ``0``
        :type color: Optional[int]
        :param hoist?: Whether the role should be displayed separately in the sidebar, default ``False``
        :type hoist: Optional[bool]
        :param mentionable?: Whether the role should be mentionable, default ``False``
        :type mentionable: Optional[bool]
        :param reason?: The reason why the role is created, default ``None``
        :type reason: Optional[str]
        :return: The created Role
        :rtype: Role
        """
        if not self._client:
            raise AttributeError("HTTPClient not found!")
        payload = Role(
            name=name,
            color=color,
            hoist=hoist,
            mentionable=mentionable,
        )
        res = await self._client.create_guild_role(
            guild_id=int(self.id),
            reason=reason,
            data=payload._json,
        )
        return Role(**res, _client=self._client)

    async def get_member(
        self,
        member_id: int,
    ) -> Member:
        """
        Searches for the member with specified id in the guild and returns the member as member object.

        :param member_id: The id of the member to search for
        :type member_id: int
        :return: The member searched for
        :rtype: Member
        """
        if not self._client:
            raise AttributeError("HTTPClient not found!")
        res = await self._client.get_member(
            guild_id=int(self.id),
            member_id=member_id,
        )
        return Member(**res, _client=self._client)

    async def delete_channel(
        self,
        channel_id: int,
    ) -> None:
        """
        Deletes a channel from the guild.

        :param channel_id: The id of the channel to delete
        :type channel_id: int
        """
        if not self._client:
            raise AttributeError("HTTPClient not found!")
        await self._client.delete_channel(channel_id=channel_id)

    async def delete_role(
        self,
        role_id: int,
        reason: Optional[str] = None,
    ) -> None:
        """
        Deletes a role from the guild.

        :param role_id: The id of the role to delete
        :type role_id: int
        :param reason?: The reason of the deletion
        :type reason: Optional[str]
        """
        if not self._client:
            raise AttributeError("HTTPClient not found!")
        await self._client.delete_guild_role(
            guild_id=int(self.id),
            role_id=role_id,
            reason=reason,
        )

    async def modify_role(
        self,
        role_id: int,
        name: Optional[str] = MISSING,
        # permissions,
        color: Optional[int] = MISSING,
        hoist: Optional[bool] = MISSING,
        # icon,
        # unicode_emoji,
        mentionable: Optional[bool] = MISSING,
        reason: Optional[str] = None,
    ) -> Role:
        """
        Edits a role in the guild.

        :param role_id: The id of the role to edit
        :type role_id: int
        :param name?: The name of the role, defaults to the current value of the role
        :type name: Optional[str]
        :param color?: RGB color value as integer, defaults to the current value of the role
        :type color: Optional[int]
        :param hoist?: Whether the role should be displayed separately in the sidebar, defaults to the current value of the role
        :type hoist: Optional[bool]
        :param mentionable?: Whether the role should be mentionable, defaults to the current value of the role
        :type mentionable: Optional[bool]
        :param reason?: The reason why the role is edited, default ``None``
        :type reason: Optional[str]
        :return: The modified role object
        :rtype: Role
        """
        if not self._client:
            raise AttributeError("HTTPClient not found!")
        roles = await self._client.get_all_roles(guild_id=int(self.id))
        for i in roles:
            if int(i["id"]) == role_id:
                role = Role(**i)
                break
        _name = role.name if name is MISSING else name
        _color = role.color if color is MISSING else color
        _hoist = role.hoist if hoist is MISSING else hoist
        _mentionable = role.mentionable if mentionable is MISSING else mentionable

        payload = Role(name=_name, color=_color, hoist=_hoist, mentionable=_mentionable)

        res = await self._client.modify_guild_role(
            guild_id=int(self.id),
            role_id=role_id,
            data=payload._json,
            reason=reason,
        )
        return Role(**res, _client=self._client)

    async def create_thread(
        self,
        name: str,
        channel_id: int,
        type: Optional[ChannelType] = ChannelType.GUILD_PUBLIC_THREAD,
        auto_archive_duration: Optional[int] = MISSING,
        invitable: Optional[bool] = MISSING,
        message_id: Optional[int] = MISSING,
        reason: Optional[str] = None,
    ) -> Channel:
        """
        Creates a thread in the specified channel.

        :param name: The name of the thread
        :type name: str
        :param channel_id: The id of the channel to create the thread in
        :type channel_id: int
        :param auto_archive_duration?: duration in minutes to automatically archive the thread after recent activity,
            can be set to: 60, 1440, 4320, 10080
        :type auto_archive_duration: Optional[int]
        :param type?: The type of thread, defaults to public. ignored if creating thread from a message
        :type type: Optional[ChannelType]
        :param invitable?: Boolean to display if the Thread is open to join or private.
        :type invitable: Optional[bool]
        :param message_id?: An optional message to create a thread from.
        :type message_id: Optional[int]
        :param reason?: An optional reason for the audit log
        :type reason: Optional[str]
        :return: The created thread
        :rtype: Channel
        """
        if not self._client:
            raise AttributeError("HTTPClient not found!")
        if type not in [
            ChannelType.GUILD_NEWS_THREAD,
            ChannelType.GUILD_PUBLIC_THREAD,
            ChannelType.GUILD_PRIVATE_THREAD,
        ]:
            raise AttributeError("type must be a thread type!")

        _auto_archive_duration = None if auto_archive_duration is MISSING else auto_archive_duration
        _invitable = None if invitable is MISSING else invitable
        _message_id = None if message_id is MISSING else message_id
        res = await self._client.create_thread(
            channel_id=channel_id,
            thread_type=type.value if not isinstance(type, int) else type,
            name=name,
            auto_archive_duration=_auto_archive_duration,
            invitable=_invitable,
            message_id=_message_id,
            reason=reason,
        )

        return Channel(**res, _client=self._client)

    async def create_channel(
        self,
        name: str,
        type: ChannelType,
        topic: Optional[str] = MISSING,
        bitrate: Optional[int] = MISSING,
        user_limit: Optional[int] = MISSING,
        rate_limit_per_user: Optional[int] = MISSING,
        position: Optional[int] = MISSING,
        # permission_overwrites,
        parent_id: Optional[int] = MISSING,
        nsfw: Optional[bool] = MISSING,
        reason: Optional[str] = None,
    ) -> Channel:
        """
        Creates a channel in the guild.

        :param name: The name of the channel
        :type name: str
        :param type: The type of the channel
        :type type: ChannelType
        :param topic?: The topic of that channel
        :type topic: Optional[str]
        :param bitrate?: (voice channel only) The bitrate (in bits) of the voice channel
        :type bitrate Optional[int]
        :param user_limit?: (voice channel only) Maximum amount of users in the channel
        :type user_limit: Optional[int]
        :param rate_limit_per_use?: Amount of seconds a user has to wait before sending another message (0-21600)
        :type rate_limit_per_user: Optional[int]
        :param position?: Sorting position of the channel
        :type position: Optional[int]
        :param parent_id?: The id of the parent category for a channel
        :type parent_id: Optional[int]
        :param nsfw?: Whether the channel is nsfw or not, default ``False``
        :type nsfw: Optional[bool]
        :param reason: The reason for the creation
        :type reason: Optional[str]
        :return: The created channel
        :rtype: Channel
        """
        if not self._client:
            raise AttributeError("HTTPClient not found!")
        if type in [
            ChannelType.DM,
            ChannelType.DM.value,
            ChannelType.GROUP_DM,
            ChannelType.GROUP_DM.value,
        ]:
            raise ValueError(
                "ChannelType must not be a direct-message when creating Guild Channels!"  # TODO: move to custom error formatter
            )

        if type in [
            ChannelType.GUILD_NEWS_THREAD,
            ChannelType.GUILD_PUBLIC_THREAD,
            ChannelType.GUILD_PRIVATE_THREAD,
        ]:
            raise ValueError(
                "Please use `create_thread` for creating threads!"
            )  # TODO: move to custom error formatter

        payload = {"name": name, "type": type}

        if topic is not MISSING:
            payload["topic"] = topic
        if bitrate is not MISSING:
            payload["bitrate"] = bitrate
        if user_limit is not MISSING:
            payload["user_limit"] = user_limit
        if rate_limit_per_user is not MISSING:
            payload["rate_limit_per_user"] = rate_limit_per_user
        if position is not MISSING:
            payload["position"] = position
        if parent_id is not MISSING:
            payload["parent_id"] = parent_id
        if nsfw is not MISSING:
            payload["nsfw"] = nsfw

        res = await self._client.create_channel(
            guild_id=int(self.id),
            reason=reason,
            payload=payload,
        )

        return Channel(**res, _client=self._client)

    async def modify_channel(
        self,
        channel_id: int,
        name: Optional[str] = MISSING,
        topic: Optional[str] = MISSING,
        bitrate: Optional[int] = MISSING,
        user_limit: Optional[int] = MISSING,
        rate_limit_per_user: Optional[int] = MISSING,
        position: Optional[int] = MISSING,
        # permission_overwrites,
        parent_id: Optional[int] = MISSING,
        nsfw: Optional[bool] = MISSING,
        reason: Optional[str] = None,
    ) -> Channel:
        """
        Edits a channel of the guild.

        :param channel_id: The id of the channel to modify
        :type channel_id: int
        :param name?: The name of the channel, defaults to the current value of the channel
        :type name: str
        :param topic?: The topic of that channel, defaults to the current value of the channel
        :type topic: Optional[str]
        :param bitrate?: (voice channel only) The bitrate (in bits) of the voice channel, defaults to the current value of the channel
        :type bitrate Optional[int]
        :param user_limit?: (voice channel only) Maximum amount of users in the channel, defaults to the current value of the channel
        :type user_limit: Optional[int]
        :param rate_limit_per_use?: Amount of seconds a user has to wait before sending another message (0-21600), defaults to the current value of the channel
        :type rate_limit_per_user: Optional[int]
        :param position?: Sorting position of the channel, defaults to the current value of the channel
        :type position: Optional[int]
        :param parent_id?: The id of the parent category for a channel, defaults to the current value of the channel
        :type parent_id: Optional[int]
        :param nsfw?: Whether the channel is nsfw or not, defaults to the current value of the channel
        :type nsfw: Optional[bool]
        :param reason: The reason for the edit
        :type reason: Optional[str]
        :return: The modified channel
        :rtype: Channel
        """
        if not self._client:
            raise AttributeError("HTTPClient not found!")
        ch = Channel(**await self._client.get_channel(channel_id=channel_id))

        _name = ch.name if name is MISSING else name
        _topic = ch.topic if topic is MISSING else topic
        _bitrate = ch.bitrate if bitrate is MISSING else bitrate
        _user_limit = ch.user_limit if user_limit is MISSING else user_limit
        _rate_limit_per_user = (
            ch.rate_limit_per_user if rate_limit_per_user is MISSING else rate_limit_per_user
        )
        _position = ch.position if position is MISSING else position
        _parent_id = ch.parent_id if parent_id is MISSING else parent_id
        _nsfw = ch.nsfw if nsfw is MISSING else nsfw
        _type = ch.type

        payload = Channel(
            name=_name,
            type=_type,
            topic=_topic,
            bitrate=_bitrate,
            user_limit=_user_limit,
            rate_limit_per_user=_rate_limit_per_user,
            position=_position,
            parent_id=_parent_id,
            nsfw=_nsfw,
        )

        res = await self._client.modify_channel(
            channel_id=channel_id,
            reason=reason,
            data=payload._json,
        )
        return Channel(**res, _client=self._client)

    async def modify_member(
        self,
        member_id: int,
        nick: Optional[str] = MISSING,
        roles: Optional[List[int]] = MISSING,
        mute: Optional[bool] = MISSING,
        deaf: Optional[bool] = MISSING,
        channel_id: Optional[int] = MISSING,
        communication_disabled_until: Optional[datetime.isoformat] = MISSING,
        reason: Optional[str] = None,
    ) -> Member:
        """
        Modifies a member of the guild.

        :param member_id: The id of the member to modify
        :type member_id: int
        :param nick?: The nickname of the member
        :type nick: Optional[str]
        :param roles?: A list of all role ids the member has
        :type roles: Optional[List[int]]
        :param mute?: whether the user is muted in voice channels
        :type mute: Optional[bool]
        :param deaf?: whether the user is deafened in voice channels
        :type deaf: Optional[bool]
        :param channel_id?: id of channel to move user to (if they are connected to voice)
        :type channel_id: Optional[int]
        :param communication_disabled_until?: when the user's timeout will expire and the user will be able to communicate in the guild again (up to 28 days in the future)
        :type communication_disabled_until: Optional[datetime.isoformat]
        :param reason?: The reason of the modifying
        :type reason: Optional[str]
        :return: The modified member
        :rtype: Member
        """
        if not self._client:
            raise AttributeError("HTTPClient not found!")
        payload = {}
        if nick is not MISSING:
            payload["nick"] = nick

        if roles is not MISSING:
            payload["roles"] = roles

        if channel_id is not MISSING:
            payload["channel_id"] = channel_id

        if mute is not MISSING:
            payload["mute"] = mute

        if deaf is not MISSING:
            payload["deaf"] = deaf

        if communication_disabled_until is not MISSING:
            payload["communication_disabled_until"] = communication_disabled_until

        res = await self._client.modify_member(
            user_id=member_id,
            guild_id=int(self.id),
            payload=payload,
            reason=reason,
        )
        return Member(**res, _client=self._client)

    async def get_preview(self) -> "GuildPreview":

        """
        Get the guild's preview.

        :return: the guild preview as object
        :rtype: GuildPreview
        """

        if not self._client:
            raise AttributeError("HTTPClient not found!")

        return GuildPreview(**await self._client.get_guild_preview(guild_id=int(self.id)))

    async def leave(self) -> None:
        """Removes the bot from the guild."""
        if not self._client:
            raise AttributeError("HTTPClient not found!")
        await self._client.leave_guild(guild_id=int(self.id))

    async def modify(
        self,
        name: Optional[str] = MISSING,
        verification_level: Optional[VerificationLevel] = MISSING,
        default_message_notifications: Optional[DefaultMessageNotificationLevel] = MISSING,
        explicit_content_filter: Optional[ExplicitContentFilterLevel] = MISSING,
        afk_channel_id: Optional[int] = MISSING,
        afk_timeout: Optional[int] = MISSING,
        # icon, TODO: implement images
        owner_id: Optional[int] = MISSING,
        # splash, TODO: implement images
        # discovery_splash, TODO: implement images
        # banner, TODO: implement images
        system_channel_id: Optional[int] = MISSING,
        suppress_join_notifications: Optional[bool] = MISSING,
        suppress_premium_subscriptions: Optional[bool] = MISSING,
        suppress_guild_reminder_notifications: Optional[bool] = MISSING,
        suppress_join_notification_replies: Optional[bool] = MISSING,
        rules_channel_id: Optional[int] = MISSING,
        public_updates_channel_id: Optional[int] = MISSING,
        preferred_locale: Optional[str] = MISSING,
        description: Optional[str] = MISSING,
        premium_progress_bar_enabled: Optional[bool] = MISSING,
        reason: Optional[str] = None,
    ) -> "Guild":
        """
        Modifies the current guild.

        :param name?: The new name of the guild
        :type name: Optional[str]
        :param verification_level?: The verification level of the guild
        :type verification_level: Optional[VerificationLevel]
        :param default_message_notifications?: The default message notification level for members
        :type default_message_notifications: Optional[DefaultMessageNotificationLevel]
        :param explicit_content_filter?: The explicit content filter level for media content
        :type explicit_content_filter: Optional[ExplicitContentFilterLevel]
        :param afk_channel_id?: The id for the afk voice channel
        :type afk_channel_id: Optional[int]
        :param afk_timeout?: Afk timeout in seconds
        :type afk_timeout: Optional[int]
        :param owner_id?: The id of the user to transfer the guild ownership to. You must be the owner to perform this
        :type owner_id: Optional[int]
        :param system_channel_id?: The id of the channel where guild notices such as welcome messages and boost events are posted
        :type system_channel_id: Optional[int]
        :param suppress_join_notifications?: Whether to suppress member join notifications in the system channel or not
        :type suppress_join_notifications: Optional[bool]
        :param suppress_premium_subscriptions?: Whether to suppress server boost notifications in the system channel or not
        :type suppress_premium_subscriptions: Optional[bool]
        :param suppress_guild_reminder_notifications?: Whether to suppress server setup tips in the system channel or not
        :type suppress_guild_reminder_notifications: Optional[bool]
        :param suppress_join_notification_replies?: Whether to hide member join sticker reply buttons in the system channel or not
        :type suppress_join_notification_replies: Optional[bool]
        :param rules_channel_id?: The id of the channel where guilds display rules and/or guidelines
        :type rules_channel_id: Optional[int]
        :param public_updates_channel_id?: The id of the channel where admins and moderators of community guilds receive notices from Discord
        :type public_updates_channel_id: Optional[int]
        :param preferred_locale?: The preferred locale of a community guild used in server discovery and notices from Discord; defaults to "en-US"
        :type preferred_locale: Optional[str]
        :param description?: The description for the guild, if the guild is discoverable
        :type description: Optional[str]
        :param premium_progress_bar_enabled?: Whether the guild's boost progress bar is enabled
        :type premium_progress_bar_enabled: Optional[bool]
        :param reason?: The reason for the modifying
        :type reason: Optional[str]
        :return: The modified guild
        :rtype: Guild
        """
        if not self._client:
            raise AttributeError("HTTPClient not found!")
        if (
            suppress_join_notifications is MISSING
            and suppress_premium_subscriptions is MISSING
            and suppress_guild_reminder_notifications is MISSING
            and suppress_join_notification_replies is MISSING
        ):
            system_channel_flags = None
        else:
            _suppress_join_notifications = (
                (1 << 0) if suppress_join_notifications is not MISSING else 0
            )
            _suppress_premium_subscriptions = (
                (1 << 1) if suppress_premium_subscriptions is not MISSING else 0
            )
            _suppress_guild_reminder_notifications = (
                (1 << 2) if suppress_guild_reminder_notifications is not MISSING else 0
            )
            _suppress_join_notification_replies = (
                (1 << 3) if suppress_join_notification_replies is not MISSING else 0
            )
            system_channel_flags = (
                _suppress_join_notifications
                | _suppress_premium_subscriptions
                | _suppress_guild_reminder_notifications
                | _suppress_join_notification_replies
            )

        payload = {}

        if name is not MISSING:
            payload["name"] = name
        if verification_level is not MISSING:
            payload["verification_level"] = verification_level.value
        if default_message_notifications is not MISSING:
            payload["default_message_notifications"] = default_message_notifications.value
        if explicit_content_filter is not MISSING:
            payload["explicit_content_filter"] = explicit_content_filter.value
        if afk_channel_id is not MISSING:
            payload["afk_channel_id"] = afk_channel_id
        if afk_timeout is not MISSING:
            payload["afk_timeout"] = afk_timeout
        if owner_id is not MISSING:
            payload["owner_id"] = owner_id
        if system_channel_id is not MISSING:
            payload["system_channel_id"] = system_channel_id
        if system_channel_flags is not MISSING:
            payload["system_channel_flags"] = system_channel_flags
        if rules_channel_id is not MISSING:
            payload["rules_channel_id"] = rules_channel_id
        if public_updates_channel_id is not MISSING:
            payload["public_updates_channel_id"] = rules_channel_id
        if preferred_locale is not MISSING:
            payload["preferred_locale"] = preferred_locale
        if description is not MISSING:
            payload["description"] = description
        if premium_progress_bar_enabled is not MISSING:
            payload["premium_progress_bar_enabled"] = premium_progress_bar_enabled

        res = await self._client.modify_guild(
            guild_id=int(self.id),
            payload=payload,
            reason=reason,
        )
        return Guild(**res, _client=self._client)

    async def set_name(
        self,
        name: str,
        *,
        reason: Optional[str] = None,
    ) -> "Guild":
        """
        Sets the name of the guild.

        :param name: The new name of the guild
        :type name: str
        :param reason?: The reason of the edit
        :type reason: Optional[str]
        """
        return await self.modify(name=name, reason=reason)

    async def set_verification_level(
        self,
        verification_level: VerificationLevel,
        *,
        reason: Optional[str] = None,
    ) -> "Guild":
        """
        Sets the verification level of the guild.

        :param verification_level: The new verification level of the guild
        :type verification_level: VerificationLevel
        :param reason?: The reason of the edit
        :type reason: Optional[str]
        """
        return await self.modify(verification_level=verification_level, reason=reason)

    async def set_default_message_notifications(
        self,
        default_message_notifications: DefaultMessageNotificationLevel,
        *,
        reason: Optional[str] = None,
    ) -> "Guild":
        """
        Sets the default message notifications level of the guild.

        :param default_message_notifications: The new default message notification level of the guild
        :type default_message_notifications: DefaultMessageNotificationLevel
        :param reason?: The reason of the edit
        :type reason: Optional[str]
        """
        return await self.modify(
            default_message_notifications=default_message_notifications, reason=reason
        )

    async def set_explicit_content_filter(
        self,
        explicit_content_filter: ExplicitContentFilterLevel,
        *,
        reason: Optional[str] = None,
    ) -> "Guild":
        """
        Sets the explicit content filter level of the guild.

        :param explicit_content_filter: The new explicit content filter level of the guild
        :type explicit_content_filter: ExplicitContentFilterLevel
        :param reason?: The reason of the edit
        :type reason: Optional[str]
        """
        return await self.modify(explicit_content_filter=explicit_content_filter, reason=reason)

    async def set_afk_channel(
        self,
        afk_channel_id: int,
        *,
        reason: Optional[str] = None,
    ) -> "Guild":
        """
        Sets the afk channel of the guild.

        :param afk_channel_id: The new name of the guild
        :type afk_channel_id: int
        :param reason?: The reason of the edit
        :type reason: Optional[str]
        """
        return await self.modify(afk_channel_id=afk_channel_id, reason=reason)

    async def set_afk_timeout(
        self,
        afk_timeout: int,
        *,
        reason: Optional[str] = None,
    ) -> "Guild":
        """
        Sets the afk timeout of the guild.

        :param afk_timeout: The new afk timeout of the guild
        :type afk_timeout: int
        :param reason?: The reason of the edit
        :type reason: Optional[str]
        """
        return await self.modify(afk_timeout=afk_timeout, reason=reason)

    async def set_system_channel(
        self,
        system_channel_id: int,
        *,
        reason: Optional[str] = None,
    ) -> "Guild":
        """
        Sets the system channel of the guild.

        :param system_channel_id: The new system channel id of the guild
        :type system_channel_id: int
        :param reason?: The reason of the edit
        :type reason: Optional[str]
        """
        return await self.modify(system_channel_id=system_channel_id, reason=reason)

    async def set_rules_channel(
        self,
        rules_channel_id: int,
        *,
        reason: Optional[str] = None,
    ) -> "Guild":
        """
        Sets the rules channel of the guild.

        :param rules_channel_id: The new rules channel id of the guild
        :type rules_channel_id: int
        :param reason?: The reason of the edit
        :type reason: Optional[str]
        """
        return await self.modify(rules_channel_id=rules_channel_id, reason=reason)

    async def set_public_updates_channel(
        self,
        public_updates_channel_id: int,
        *,
        reason: Optional[str] = None,
    ) -> "Guild":
        """
        Sets the public updates channel of the guild.

        :param public_updates_channel_id: The new public updates channel id of the guild
        :type public_updates_channel_id: int
        :param reason?: The reason of the edit
        :type reason: Optional[str]
        """
        return await self.modify(public_updates_channel_id=public_updates_channel_id, reason=reason)

    async def set_preferred_locale(
        self,
        preferred_locale: str,
        *,
        reason: Optional[str] = None,
    ) -> "Guild":
        """
        Sets the preferred locale of the guild.

        :param preferred_locale: The new preferredlocale of the guild
        :type preferred_locale: str
        :param reason?: The reason of the edit
        :type reason: Optional[str]
        """
        return await self.modify(preferred_locale=preferred_locale, reason=reason)

    async def set_description(
        self,
        description: str,
        *,
        reason: Optional[str] = None,
    ) -> "Guild":
        """
        Sets the description of the guild.

        :param description: The new description of the guild
        :type description: str
        :param reason?: The reason of the edit
        :type reason: Optional[str]
        """
        return await self.modify(description=description, reason=reason)

    async def set_premium_progress_bar_enabled(
        self,
        premium_progress_bar_enabled: bool,
        *,
        reason: Optional[str] = None,
    ) -> "Guild":
        """
        Sets the visibility of the premium progress bar of the guild.

        :param premium_progress_bar_enabled: Whether the bar is enabled or not
        :type premium_progress_bar_enabled: bool
        :param reason?: The reason of the edit
        :type reason: Optional[str]
        """
        return await self.modify(
            premium_progress_bar_enabled=premium_progress_bar_enabled, reason=reason
        )

    async def create_scheduled_event(
        self,
        name: str,
        entity_type: EntityType,
        scheduled_start_time: datetime.isoformat,
        scheduled_end_time: Optional[datetime.isoformat] = MISSING,
        entity_metadata: Optional["EventMetadata"] = MISSING,
        channel_id: Optional[int] = MISSING,
        description: Optional[str] = MISSING,
        # privacy_level, TODO: implement when more levels available
    ) -> "ScheduledEvents":
        """
        creates a scheduled event for the guild.

        :param name: The name of the event
        :type name: str
        :param entity_type: The entity type of the scheduled event
        :type entity_type: EntityType
        :param scheduled_start_time: The time to schedule the scheduled event
        :type scheduled_start_time: datetime.isoformat
        :param scheduled_end_time?: The time when the scheduled event is scheduled to end
        :type scheduled_end_time: Optional[datetime.isoformat]
        :param entity_metadata?: The entity metadata of the scheduled event
        :type entity_metadata: Optional[EventMetadata]
        :param channel_id?: The channel id of the scheduled event.
        :type channel_id: Optional[int]
        :param description?: The description of the scheduled event
        :type description: Optional[str]
        :return: The created event
        :rtype: ScheduledEvents
        """
        if not self._client:
            raise AttributeError("HTTPClient not found!")
        if entity_type != EntityType.EXTERNAL and channel_id is MISSING:
            raise ValueError(
                "channel_id is required when entity_type is not external!"
            )  # TODO: replace with custom error formatter
        if entity_type == EntityType.EXTERNAL and entity_metadata is MISSING:
            raise ValueError(
                "entity_metadata is required for external events!"
            )  # TODO: replace with custom error formatter
        if entity_type == EntityType.EXTERNAL and scheduled_end_time is MISSING:
            raise ValueError(
                "External events require an end time!"
            )  # TODO: replace with custom error formatter

        payload = {
            "name": name,
            "entity_type": entity_type.value,
            "scheduled_start_time": scheduled_start_time,
            "privacy_level": 2,
        }

        if scheduled_end_time is not MISSING:
            payload["scheduled_end_time"] = scheduled_end_time
        if entity_metadata is not MISSING:
            payload["entity_metadata"] = entity_metadata._json
        if channel_id is not MISSING:
            payload["channel_id"] = channel_id
        if description is not MISSING:
            payload["description"] = description

        res = await self._client.create_scheduled_event(
            guild_id=self.id,
            data=payload,
        )
        return ScheduledEvents(**res)

    async def modify_scheduled_event(
        self,
        event_id: int,
        name: Optional[str] = MISSING,
        entity_type: Optional[EntityType] = MISSING,
        scheduled_start_time: Optional[datetime.isoformat] = MISSING,
        scheduled_end_time: Optional[datetime.isoformat] = MISSING,
        entity_metadata: Optional["EventMetadata"] = MISSING,
        channel_id: Optional[int] = MISSING,
        description: Optional[str] = MISSING,
        status: Optional[EventStatus] = MISSING,
        # privacy_level, TODO: implement when more levels available
    ) -> "ScheduledEvents":
        """
        Edits a scheduled event of the guild.

        :param event_id: The id of the event to edit
        :type event_id: int
        :param name: The name of the event
        :type name: Optional[str]
        :param entity_type: The entity type of the scheduled event
        :type entity_type: Optional[EntityType]
        :param scheduled_start_time: The time to schedule the scheduled event
        :type scheduled_start_time: Optional[datetime.isoformat]
        :param scheduled_end_time?: The time when the scheduled event is scheduled to end
        :type scheduled_end_time: Optional[datetime.isoformat]
        :param entity_metadata?: The entity metadata of the scheduled event
        :type entity_metadata: Optional[EventMetadata]
        :param channel_id?: The channel id of the scheduled event.
        :type channel_id: Optional[int]
        :param description?: The description of the scheduled event
        :type description: Optional[str]
        :param status?: The status of the scheduled event
        :type status: Optional[EventStatus]
        :return: The modified event
        :rtype: ScheduledEvents
        """
        if not self._client:
            raise AttributeError("HTTPClient not found!")
        if entity_type == EntityType.EXTERNAL and entity_metadata is MISSING:
            raise ValueError(
                "entity_metadata is required for external events!"
            )  # TODO: replace with custom error formatter
        if entity_type == EntityType.EXTERNAL and scheduled_end_time is MISSING:
            raise ValueError(
                "External events require an end time!"
            )  # TODO: replace with custom error formatter

        payload = {}
        if name is not MISSING:
            payload["name"] = name
        if channel_id is not MISSING:
            payload["channel_id"] = channel_id
        if scheduled_start_time is not MISSING:
            payload["scheduled_start_time"] = scheduled_start_time
        if entity_type is not MISSING:
            payload["entity_type"] = entity_type.value
            payload["channel_id"] = None
        if scheduled_end_time is not MISSING:
            payload["scheduled_end_time"] = scheduled_end_time
        if entity_metadata is not MISSING:
            payload["entity_metadata"] = entity_metadata._json
        if description is not MISSING:
            payload["description"] = description
        if status is not MISSING:
            payload["status"] = status

        res = await self._client.modify_scheduled_event(
            guild_id=self.id,
            guild_scheduled_event_id=Snowflake(event_id),
            data=payload,
        )
        return ScheduledEvents(**res)

    async def delete_scheduled_event(self, event_id: int) -> None:
        """
        Deletes a scheduled event of the guild.

        :param event_id: The id of the event to delete
        :type event_id: int
        """
        if not self._client:
            raise AttributeError("HTTPClient not found!")
        await self._client.delete_scheduled_event(
            guild_id=self.id,
            guild_scheduled_event_id=Snowflake(event_id),
        )

    async def get_all_channels(self) -> List[Channel]:
        """
        Gets all channels of the guild as list.

        :return: The channels of the guild.
        :rtype: List[Channel]
        """
        if not self._client:
            raise AttributeError("HTTPClient not found!")
        res = await self._client.get_all_channels(int(self.id))
        return [Channel(**channel, _client=self._client) for channel in res]

    async def get_all_roles(self) -> List[Role]:
        """
        Gets all roles of the guild as list.

        :return: The roles of the guild.
        :rtype: List[Role]
        """
        if not self._client:
            raise AttributeError("HTTPClient not found!")
        res = await self._client.get_all_roles(int(self.id))
        return [Role(**role, _client=self._client) for role in res]

    async def get_role(
        self,
        role_id: int,
    ) -> Role:
        """
        Gets a role of the guild.

        :param role_id: The id of the role to get
        :type role_id: int
        :return: The role as object
        :rtype: Role
        """

        if not self._client:
            raise AttributeError("HTTPClient not found!")
        roles = await self._client.get_all_roles(guild_id=int(self.id))
        for i in roles:
            if int(i["id"]) == role_id:
                role = Role(**i)
                break
        return role

    async def modify_role_position(
        self,
        role_id: Union[Role, int],
        position: int,
        reason: Optional[str] = None,
    ) -> List[Role]:
        """
        Modifies the position of a role in the guild.

        :param role_id: The id of the role to modify the position of
        :type role_id: Union[Role, int]
        :param position: The new position of the role
        :type position: int
        :param reason?: The reason for the modifying
        :type reason: Optional[str]
        :return: List of guild roles with updated hierarchy
        :rtype: List[Role]
        """
        if not self._client:
            raise AttributeError("HTTPClient not found!")
        _role_id = role_id.id if isinstance(role_id, Role) else role_id
        res = await self._client.modify_guild_role_position(
            guild_id=int(self.id), position=position, role_id=_role_id, reason=reason
        )
        return [Role(**role, _client=self._client) for role in res]

    async def get_bans(self) -> List[dict]:
        """
        Gets a list of banned users.

        :return: List of banned users with reasons
        :rtype: List[dict]
        """
        if not self._client:
            raise AttributeError("HTTPClient not found!")
        res = await self._client.get_guild_bans(int(self.id))
        for ban in res:
            ban["user"] = User(**ban["user"])
        return res

<<<<<<< HEAD
    @classmethod
    async def get(
        cls,
        guild_id: int,
        client: "HTTPClient",  # noqa
    ) -> "Guild":
        """
        Gets a guild.

        :param guild_id: The id of the guild to get
        :type guild_id: int
        :param client: The HTTPClient of your bot. Equals to ``bot._http``
        :type client: HTTPClient
        """

        guild = await client.get_guild(guild_id=guild_id)
        return cls(**guild, _client=client)
=======
    async def get_emoji(
        self,
        emoji_id: int,
    ) -> Emoji:
        """
        Gets an emoji of the guild and returns it.

        :param emoji_id: The id of the emoji
        :type emoji_id: int
        :return: The specified Emoji, if found
        :rtype: Emoji
        """
        if not self._client:
            raise AttributeError("HTTPClient not found!")

        res = await self._client.get_guild_emoji(guild_id=int(self.id), emoji_id=emoji_id)
        return Emoji(**res, _client=self._client)

    async def get_all_emojis(self) -> List[Emoji]:
        """
        Gets all emojis of a guild.

        :return: All emojis of the guild
        :rtype: List[Emoji]
        """
        if not self._client:
            raise AttributeError("HTTPClient not found!")
        res = await self._client.get_all_emoji(guild_id=int(self.id))
        return [Emoji(**emoji, _client=self._client) for emoji in res]

    async def delete_emoji(
        self,
        emoji: Union[Emoji, int],
        reason: Optional[str] = None,
    ) -> None:
        """
        Deletes an emoji of the guild.

        :param emoji: The emoji or the id of the emoji to delete
        :type emoji: Union[Emoji, int]
        :param reason?: The reason of the deletion
        :type reason?: Optional[str]
        """
        if not self._client:
            raise AttributeError("HTTPClient not found!")
        emoji_id = emoji.id if isinstance(emoji, Emoji) else emoji
        return await self._client.delete_guild_emoji(
            guild_id=int(self.id),
            emoji_id=emoji_id,
            reason=reason,
        )
>>>>>>> a3416176


class GuildPreview(DictSerializerMixin):
    """
    A class object representing the preview of a guild.

    :ivar Snowflake id: The ID of the guild.
    :ivar str name: The name of the guild.
    :ivar Optional[str] icon?: The icon of the guild.
    :ivar Optional[str] splash?: The invite splash banner of the guild.
    :ivar Optional[str] discovery_splash?: The discovery splash banner of the guild.
    :ivar List[Emoji] emojis: The list of emojis from the guild.
    :ivar List[GuildFeature] features: The list of features of the guild.
    :ivar int approximate_member_count: The approximate amount of members in the guild.
    :ivar int approximate_presence_count: The approximate amount of presences in the guild.
    :ivar Optional[str] description?: The description of the guild.
    """

    __slots__ = (
        "_json",
        "id",
        "name",
        "icon",
        "splash",
        "discovery_splash",
        "emojis",
        "features",
        "approximate_member_count",
        "approximate_presence_count",
        "description",
    )

    def __init__(self, **kwargs):
        super().__init__(**kwargs)
        self.id = Snowflake(self.id) if self._json.get("id") else None
        self.emojis = (
            [Emoji(**emoji) for emoji in self.emojis] if self._json.get("emojis") else None
        )


class Integration(DictSerializerMixin):
    """
    A class object representing an integration in a guild.

    :ivar Snowflake id: The ID of the integration.
    :ivar str name: The name of the integration.
    :ivar str type: The type of integration.
    :ivar bool enabled: Whether the integration is enabled or not.
    :ivar bool syncing: Whether the integration is syncing or not.
    :ivar Snowflake role_id: The role ID that the integration uses for "subscribed" users.
    :ivar bool enable_emoticons: Whether emoticons should be enabled or not.
    :ivar int expire_behavior: The expiration behavior of the integration.
    :ivar int expire_grace_period: The "grace period" of the integration when expired -- how long it can still be used.
    :ivar User user: The user of the integration.
    :ivar Any account: The account of the integration.
    :ivar datetime synced_at: The time that the integration was last synced.
    :ivar int subscriber_count: The current subscriber count of the integration.
    :ivar bool revoked: Whether the integration was revoked for use or not.
    :ivar Application application: The application used for the integration.
    """

    __slots__ = (
        "_json",
        "id",
        "name",
        "type",
        "enabled",
        "syncing",
        "role_id",
        "enable_emoticons",
        "expire_behavior",
        "expire_grace_period",
        "user",
        "account",
        "synced_at",
        "subscriber_count",
        "revoked",
        "application",
    )

    def __init__(self, **kwargs):
        super().__init__(**kwargs)
        self.id = Snowflake(self.id) if self._json.get("id") else None
        self.role_id = Snowflake(self.role_id) if self._json.get("role_id") else None
        self.user = User(**self.user) if self._json.get("user") else None
        # TODO: Create an "Integration account" data model. It's missing apparently?
        self.application = (
            Application(**self.application) if self._json.get("application") else None
        )


class Invite(DictSerializerMixin):
    """
    The invite object.

    :ivar int uses: The amount of uses on this invite.
    :ivar int max_uses: The amount of maximum uses on this invite.
    :ivar int max_age: The maximum age of this invite, in seconds.
    :ivar bool temporary: A detection of whether this invite only grants temporary membership.
    :ivar datetime created_at: The time when this invite was created.
    :ivar datetime expires_at: The time when this invite will expire.
    :ivar int type: The type of this invite.
    :ivar User inviter: The user who created this invite.
    :ivar str code: The code of this invite.
    :ivar Optional[int] guild_id: The guild ID of this invite.
    :ivar Optional[int] channel_id: The channel ID of this invite.
    :ivar Optional[int] target_user_type: The type of the target user of this invite.
    :ivar Optional[User] target_user: The target user of this invite.
    :ivar Optional[int] target_type: The target type of this invite.
    :ivar Optional[Guild] guild: The guild of this invite.
    :ivar Optional[Channel] channel: The channel of this invite.
    """

    __slots__ = (
        "_json",
        "_client",
        "uses",
        "max_uses",
        "max_age",
        "temporary",
        "created_at",
        "type",
        "inviter",
        "guild_id",
        "expires_at",
        "code",
        "channel_id",
        "target_user_type",
        "target_user",
        "target_type",
        "guild",
        "channel",
    )

    def __init__(self, **kwargs):
        super().__init__(**kwargs)
        self.created_at = (
            datetime.fromisoformat(self._json.get("created_at"))
            if self._json.get("created_at")
            else None
        )
        self.expires_at = (
            datetime.fromisoformat(self._json.get("expires_at"))
            if self._json.get("expires_at")
            else None
        )
        self.inviter = User(**self._json.get("inviter")) if self._json.get("inviter") else None
        self.channel_id = Snowflake(self.channel_id) if self._json.get("channel_id") else None
        self.guild_id = Snowflake(self.guild_id) if self._json.get("guild_id") else None
        self.target_user = (
            User(**self._json.get("target_user")) if self._json.get("target_user") else None
        )
        self.guild = (
            Guild(**self._json.get("guild"), _client=self._client)
            if self._json.get("guild")
            else None
        )
        self.channel = (
            Channel(**self._json.get("channel"), _client=self._client)
            if self._json.get("channel")
            else None
        )

    async def delete(self) -> None:
        """Deletes the invite"""

        if not self._client:
            raise AttributeError("HTTPClient not found!")

        await self._client.delete_invite(self.code)


class GuildTemplate(DictSerializerMixin):
    """
    An object representing the snapshot of an existing guild.

    :ivar str code: The code of the guild template.
    :ivar str name: The name of the guild template.
    :ivar Optional[str] description?: The description of the guild template, if given.
    :ivar int usage_count: The amount of uses on the template.
    :ivar Snowflake creator_id: User ID of the creator of this template.
    :ivar User creator: The User object of the creator of this template.
    :ivar datetime created_at: The time when this template was created.
    :ivar datetime created_at: The time when this template was updated.
    :ivar Snowflake source_guild_id: The Guild ID that the template sourced from.
    :ivar Guild serialized_source_guild: A partial Guild object from the sourced template.
    :ivar Optional[bool] is_dirty?: A status that denotes if the changes are unsynced.
    """

    __slots__ = (
        "_json",
        "code",
        "name",
        "description",
        "usage_count",
        "creator_id",
        "creator",
        "created_at",
        "updated_at",
        "source_guild_id",
        "serialized_source_guild",
        "is_dirty",
    )

    def __init__(self, **kwargs):
        super().__init__(**kwargs)
        self.creator_id = Snowflake(self.creator_id) if self._json.get("creator_id") else None
        self.source_guild_id = (
            Snowflake(self.source_guild_id) if self._json.get("source_guild_id") else None
        )
        self.user = User(**self.user) if self._json.get("user") else None
        self.serialized_source_guild = (
            Guild(**self.serialized_source_guild)
            if self._json.get("serialized_source_guild")
            else None
        )


class EventMetadata(DictSerializerMixin):
    """
    A class object representing the metadata of an event entity.

    :ivar Optional[str] location?: The location of the event, if any.
    """

    __slots__ = ("_json", "location")

    def __init__(self, **kwargs):
        super().__init__(**kwargs)


class ScheduledEvents(DictSerializerMixin):
    """
    A class object representing the scheduled events of a guild.

    .. note::
        Some attributes are optional via creator_id/creator implementation by the API:
        "`creator_id` will be null and `creator` will not be included for events created before October 25th, 2021, when the concept of `creator_id` was introduced and tracked."

    :ivar Snowflake id: The ID of the scheduled event.
    :ivar Snowflake guild_id: The ID of the guild that this scheduled event belongs to.
    :ivar Optional[Snowflake] channel_id?: The channel ID in which the scheduled event belongs to, if any.
    :ivar Optional[Snowflake] creator_id?: The ID of the user that created the scheduled event.
    :ivar str name: The name of the scheduled event.
    :ivar str description: The description of the scheduled event.
    :ivar datetime scheduled_start_time?: The scheduled event start time.
    :ivar Optional[datetime] scheduled_end_time?: The scheduled event end time, if any.
    :ivar int privacy_level: The privacy level of the scheduled event.
    :ivar int entity_type: The type of the scheduled event.
    :ivar Optional[Snowflake] entity_id?: The ID of the entity associated with the scheduled event.
    :ivar Optional[EventMetadata] entity_metadata?: Additional metadata associated with the scheduled event.
    :ivar Optional[User] creator?: The user that created the scheduled event.
    :ivar Optional[int] user_count?: The number of users subscribed to the scheduled event.
    :ivar int status: The status of the scheduled event
    :ivar Optional[str] image: The hash containing the image of an event, if applicable.
    """

    __slots__ = (
        "_json",
        "id",
        "guild_id",
        "channel_id",
        "creator_id",
        "name",
        "description",
        "scheduled_start_time",
        "scheduled_end_time",
        "privacy_level",
        "entity_type",
        "entity_id",
        "entity_metadata",
        "creator",
        "user_count",
        "status",
        "image",
    )

    def __init__(self, **kwargs):
        super().__init__(**kwargs)
        self.id = Snowflake(self.id) if self._json.get("id") else None
        self.guild_id = Snowflake(self.guild_id) if self._json.get("guild_id") else None
        self.channel_id = Snowflake(self.channel_id) if self._json.get("channel_id") else None
        self.creator_id = Snowflake(self.creator_id) if self._json.get("creator_id") else None
        self.entity_id = Snowflake(self.entity_id) if self._json.get("entity_id") else None
        self.scheduled_start_time = (
            datetime.fromisoformat(self._json.get("scheduled_start_time"))
            if self._json.get("scheduled_start_time")
            else None
        )
        self.scheduled_end_time = (
            datetime.fromisoformat(self._json.get("scheduled_end_time"))
            if self._json.get("scheduled_end_time")
            else None
        )
        self.entity_metadata = (
            EventMetadata(**self.entity_metadata) if self._json.get("entity_metadata") else None
        )
        self.creator = User(**self.creator) if self._json.get("creator") else None<|MERGE_RESOLUTION|>--- conflicted
+++ resolved
@@ -1487,7 +1487,6 @@
             ban["user"] = User(**ban["user"])
         return res
 
-<<<<<<< HEAD
     @classmethod
     async def get(
         cls,
@@ -1505,7 +1504,7 @@
 
         guild = await client.get_guild(guild_id=guild_id)
         return cls(**guild, _client=client)
-=======
+
     async def get_emoji(
         self,
         emoji_id: int,
@@ -1557,7 +1556,6 @@
             emoji_id=emoji_id,
             reason=reason,
         )
->>>>>>> a3416176
 
 
 class GuildPreview(DictSerializerMixin):
