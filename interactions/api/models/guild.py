from datetime import datetime
from enum import IntEnum
from typing import List, Optional, Union

from .channel import Channel, ChannelType
from .member import Member
from .message import Emoji, Sticker
from .misc import MISSING, DictSerializerMixin, Snowflake
from .presence import PresenceActivity
from .role import Role
from .team import Application
from .user import User


class VerificationLevel(IntEnum):
    """An enumerable object representing the verification level of a guild."""

    NONE = 0
    LOW = 1
    MEDIUM = 2
    HIGH = 3
    VERY_HIGH = 4


class ExplicitContentFilterLevel(IntEnum):
    """An enumerable object representing the explicit content filter level of a guild."""

    DISABLED = 0
    MEMBERS_WITHOUT_ROLES = 1
    ALL_MEMBERS = 2


class DefaultMessageNotificationLevel(IntEnum):
    """An enumerable object representing the default message notification level of a guild."""

    ALL_MESSAGES = 0
    ONLY_MENTIONS = 1


class EntityType(IntEnum):
    """An enumerable object representing the type of event."""

    STAGE_INSTANCE = 1
    VOICE = 2
    EXTERNAL = 3


class EventStatus(IntEnum):
    """An enumerable object representing the status of an event."""

    SCHEDULED = 1
    ACTIVE = 2
    COMPLETED = 3
    CANCELED = 4


class WelcomeChannels(DictSerializerMixin):
    """
    A class object representing a welcome channel on the welcome screen.

    .. note::
        ``emoji_id`` and ``emoji_name`` are given values respectively if the welcome channel
        uses an emoji.

    :ivar Snowflake channel_id: The ID of the welcome channel.
    :ivar str description: The description of the welcome channel.
    :ivar Optional[Snowflake] emoji_id?: The ID of the emoji of the welcome channel.
    :ivar Optional[str] emoji_name?: The name of the emoji of the welcome channel.
    """

    __slots__ = ("_json", "channel_id", "description", "emoji_id", "emoji_name")

    def __init__(self, **kwargs):
        super().__init__(**kwargs)
        self.channel_id = Snowflake(self.channel_id) if self.channel_id else None
        self.emoji_id = Snowflake(self.emoji_id) if self.emoji_id else None


class WelcomeScreen(DictSerializerMixin):
    """
    A class object representing the welcome screen shown for community guilds.

    .. note::
        ``description`` is ambiguous -- Discord poorly documented this. :)

        We assume it's for the welcome screen topic.

    :ivar Optional[str] description?: The description of the welcome screen.
    :ivar List[WelcomeChannels] welcome_channels: A list of welcome channels of the welcome screen.
    """

    __slots__ = ("_json", "description", "welcome_channels")

    def __init__(self, **kwargs):
        super().__init__(**kwargs)
        self.welcome_channels = (
            [WelcomeChannels(**welcome_channel) for welcome_channel in self.welcome_channels]
            if self.welcome_channels
            else None
        )


class StageInstance(DictSerializerMixin):
    """
    A class object representing an instance of a stage channel in a guild.

    :ivar Snowflake id: The ID of the stage.
    :ivar Snowflake guild_id: The guild ID the stage is in.
    :ivar Snowflake channel_id: The channel ID the stage is instantiated from.
    :ivar str topic: The topic of the stage.
    :ivar int privacy_level: The "privacy"/inclusive accessibility level of the stage.
    :ivar bool discoverable_disabled: Whether the stage can be seen from the stage discovery.
    """

    __slots__ = (
        "_json",
        "id",
        "guild_id",
        "channel_id",
        "topic",
        "privacy_level",
        "discoverable_disabled",
    )

    def __init__(self, **kwargs):
        super().__init__(**kwargs)
        self.id = Snowflake(self.id) if self._json.get("id") else None
        self.guild_id = Snowflake(self.guild_id) if self._json.get("guild_id") else None
        self.channel_id = Snowflake(self.channel_id) if self._json.get("channel_id") else None


class Guild(DictSerializerMixin):
    """
    A class object representing how a guild is registered.

    .. note::
        Most of these optionals are actually declared with their value
        upon instantiation but are kept like this since this class object
        is meant to be more broad and generalized.

    :ivar Snowflake id: The ID of the guild.
    :ivar str name: The name of the guild.
    :ivar Optional[str] icon?: The icon of the guild.
    :ivar Optional[str] icon_hash?: The hashed version of the icon of the guild.
    :ivar Optional[str] splash?: The invite splash banner of the guild.
    :ivar Optional[str] discovery_splash?: The discovery splash banner of the guild.
    :ivar Optional[bool] owner?: Whether the guild is owned.
    :ivar Snowflake owner_id: The ID of the owner of the guild.
    :ivar Optional[str] permissions?: The permissions of the guild.
    :ivar Optional[str] region?: The geographical region of the guild.
    :ivar Optional[Snowflake] afk_channel_id?: The AFK voice channel of the guild.
    :ivar int afk_timeout: The timeout of the AFK voice channel of the guild.
    :ivar Optional[bool] widget_enabled?: Whether widgets are enabled in the guild.
    :ivar Optional[Snowflake] widget_channel_id?: The channel ID of the widget in the guild.
    :ivar int verification_level: The level of user verification of the guild.
    :ivar int default_message_notifications: The default message notifications setting of the guild.
    :ivar int explicit_content_filter: The explicit content filter setting level of the guild.
    :ivar List[Role] roles: The list of roles in the guild.
    :ivar List[Emoji] emojis: The list of emojis from the guild.
    :ivar List[GuildFeature] features: The list of features of the guild.
    :ivar int mfa_level: The MFA level of the guild.
    :ivar Optional[Snowflake] application_id?: The application ID of the guild.
    :ivar Optional[Snowflake] system_channel_id?: The channel ID of the system of the guild.
    :ivar Optional[Snowflake] rules_channel_id?: The channel ID of Discord's defined "rules" channel of the guild.
    :ivar Optional[datetime] joined_at?: The timestamp the member joined the guild.
    :ivar Optional[bool] large?: Whether the guild is considered "large."
    :ivar Optional[bool] unavailable?: Whether the guild is unavailable to access.
    :ivar Optional[int] member_count?: The amount of members in the guild.
    :ivar Optional[List[Member]] members?: The members in the guild.
    :ivar Optional[List[Channel]] channels?: The channels in the guild.
    :ivar Optional[List[Thread]] threads?: All known threads in the guild.
    :ivar Optional[List[PresenceUpdate]] presences?: The list of presences in the guild.
    :ivar Optional[int] max_presences?: The maximum amount of presences allowed in the guild.
    :ivar Optional[int] max_members?: The maximum amount of members allowed in the guild.
    :ivar Optional[str] vanity_url_code?: The vanity URL of the guild.
    :ivar Optional[str] description?: The description of the guild.
    :ivar Optional[str] banner?: The banner of the guild.
    :ivar int premium_tier: The server boost level of the guild.
    :ivar Optional[int] premium_subscription_count?: The amount of server boosters in the guild.
    :ivar str preferred_locale: The "preferred" local region of the guild.
    :ivar Optional[Snowflake] public_updates_channel_id?: The channel ID for community updates of the guild.
    :ivar Optional[int] max_video_channel_users?: The maximum amount of video streaming members in a channel allowed in a guild.
    :ivar Optional[int] approximate_member_count?: The approximate amount of members in the guild.
    :ivar Optional[int] approximate_presence_count?: The approximate amount of presences in the guild.
    :ivar Optional[WelcomeScreen] welcome_screen?: The welcome screen of the guild.
    :ivar int nsfw_level: The NSFW safety filter level of the guild.
    :ivar Optional[List[StageInstance]] stage_instances?: The stage instance of the guild.
    :ivar Optional[List[Sticker]] stickers?: The list of stickers from the guild.
    """

    __slots__ = (
        "_json",
        "id",
        "_client",
        "name",
        "icon",
        "icon_hash",
        "splash",
        "discovery_splash",
        "owner",
        "owner_id",
        "permissions",
        "region",
        "afk_channel_id",
        "afk_timeout",
        "widget_enabled",
        "widget_channel_id",
        "verification_level",
        "default_message_notifications",
        "explicit_content_filter",
        "roles",
        "emojis",
        "features",
        "mfa_level",
        "application_id",
        "system_channel_id",
        "system_channel_flags",
        "rules_channel_id",
        "joined_at",
        "large",
        "unavailable",
        "member_count",
        "voice_states",
        "members",
        "channels",
        "threads",
        "presences",
        "max_presences",
        "max_members",
        "vanity_url_code",
        "description",
        "banner",
        "premium_tier",
        "premium_subscription_count",
        "preferred_locale",
        "public_updates_channel_id",
        "max_video_channel_users",
        "approximate_member_count",
        "approximate_presence_count",
        "welcome_screen",
        "nsfw_level",
        "stage_instances",
        "stickers",
        # TODO: post-v4: Investigate all of these once Discord has them all documented.
        "guild_hashes",
        "embedded_activities",
        "guild_scheduled_events",
        "nsfw",
        "application_command_count",
        "premium_progress_bar_enabled",
        "hub_type",
        "lazy",  # lol what?
        "application_command_counts",
    )

    def __init__(self, **kwargs):
        super().__init__(**kwargs)
        self.id = Snowflake(self.id) if self._json.get("id") else None
        self.owner_id = Snowflake(self.owner_id) if self._json.get("owner_id") else None
        self.afk_channel_id = (
            Snowflake(self.afk_channel_id) if self._json.get("afk_channel_id") else None
        )
        self.emojis = (
            [Emoji(**emoji) for emoji in self.emojis] if self._json.get("emojis") else None
        )
        self.joined_at = (
            datetime.fromisoformat(self._json.get("joined_at"))
            if self._json.get("joined_at")
            else None
        )
        self.presences = (
            [PresenceActivity(**presence) for presence in self.presences]
            if self._json.get("presences")
            else None
        )
        self.welcome_screen = (
            WelcomeScreen(**self.welcome_screen) if self._json.get("welcome_screen") else None
        )
        self.stage_instances = (
            [StageInstance(**stage_instance) for stage_instance in self.stage_instances]
            if self._json.get("stage_instances")
            else None
        )
        self.stickers = (
            [Sticker(**sticker) for sticker in self.stickers]
            if self._json.get("stickers")
            else None
        )
        self.members = (
            [Member(**member, _client=self._client) for member in self.members]
            if self._json.get("members")
            else None
        )
        if not self.members and self._client:

            if (
                not len(self._client.cache.self_guilds.view) > 1
                or not self._client.cache.self_guilds.values[str(self.id)].members
            ):
                pass
            else:
                members = self._client.cache.self_guilds.values[str(self.id)].members
                if all(isinstance(member, Member) for member in members):
                    self.members = members
                else:
                    self.members = [Member(**member, _client=self._client) for member in members]

    async def ban(
        self,
        member_id: int,
        reason: Optional[str] = None,
        delete_message_days: Optional[int] = 0,
    ) -> None:
        """
        Bans a member from the guild.

        :param member_id: The id of the member to ban
        :type member_id: int
        :param reason?: The reason of the ban
        :type reason: Optional[str]
        :param delete_message_days?: Number of days to delete messages, from 0 to 7. Defaults to 0
        :type delete_message_days: Optional[int]
        """
        if not self._client:
            raise AttributeError("HTTPClient not found!")
        await self._client.create_guild_ban(
            guild_id=int(self.id),
            user_id=member_id,
            reason=reason,
            delete_message_days=delete_message_days,
        )

    async def remove_ban(
        self,
        user_id: int,
        reason: Optional[str] = None,
    ) -> None:
        """
        Removes the ban of a user.

        :param user_id: The id of the user to remove the ban from
        :type user_id: int
        :param reason?: The reason for the removal of the ban
        :type reason: Optional[str]
        """
        if not self._client:
            raise AttributeError("HTTPClient not found!")
        await self._client.remove_guild_ban(
            guild_id=int(self.id),
            user_id=user_id,
            reason=reason,
        )

    async def kick(
        self,
        member_id: int,
        reason: Optional[str] = None,
    ) -> None:
        """
        Kicks a member from the guild.

        :param member_id: The id of the member to kick
        :type member_id: int
        :param reason?: The reason for the kick
        :type reason: Optional[str]
        """
        if not self._client:
            raise AttributeError("HTTPClient not found!")
        await self._client.create_guild_kick(
            guild_id=int(self.id),
            user_id=member_id,
            reason=reason,
        )

    async def add_member_role(
        self,
        role: Union[Role, int],
        member_id: int,
        reason: Optional[str] = None,
    ) -> None:
        """
        This method adds a role to a member.

        :param role: The role to add. Either ``Role`` object or role_id
        :type role Union[Role, int]
        :param member_id: The id of the member to add the roles to
        :type member_id: int
        :param reason?: The reason why the roles are added
        :type reason: Optional[str]
        """
        if not self._client:
            raise AttributeError("HTTPClient not found!")
        if isinstance(role, Role):
            await self._client.add_member_role(
                guild_id=int(self.id),
                user_id=member_id,
                role_id=int(role.id),
                reason=reason,
            )
        else:
            await self._client.add_member_role(
                guild_id=int(self.id),
                user_id=member_id,
                role_id=role,
                reason=reason,
            )

    async def remove_member_role(
        self,
        role: Union[Role, int],
        member_id: int,
        reason: Optional[str] = None,
    ) -> None:
        """
        This method removes a or multiple role(s) from a member.

        :param role: The role to remove. Either ``Role`` object or role_id
        :type role: Union[Role, int]
        :param member_id: The id of the member to remove the roles from
        :type member_id: int
        :param reason?: The reason why the roles are removed
        :type reason: Optional[str]
        """
        if not self._client:
            raise AttributeError("HTTPClient not found!")
        if isinstance(role, Role):
            await self._client.remove_member_role(
                guild_id=int(self.id),
                user_id=member_id,
                role_id=int(role.id),
                reason=reason,
            )
        else:
            await self._client.remove_member_role(
                guild_id=int(self.id),
                user_id=member_id,
                role_id=role,
                reason=reason,
            )

    async def create_role(
        self,
        name: str,
        # permissions,
        color: Optional[int] = 0,
        hoist: Optional[bool] = False,
        # icon,
        # unicode_emoji,
        mentionable: Optional[bool] = False,
        reason: Optional[str] = None,
    ) -> Role:
        """
        Creates a new role in the guild.

        :param name: The name of the role
        :type name: str
        :param color?: RGB color value as integer, default ``0``
        :type color: Optional[int]
        :param hoist?: Whether the role should be displayed separately in the sidebar, default ``False``
        :type hoist: Optional[bool]
        :param mentionable?: Whether the role should be mentionable, default ``False``
        :type mentionable: Optional[bool]
        :param reason?: The reason why the role is created, default ``None``
        :type reason: Optional[str]
        :return: The created Role
        :rtype: Role
        """
        if not self._client:
            raise AttributeError("HTTPClient not found!")
        payload = Role(
            name=name,
            color=color,
            hoist=hoist,
            mentionable=mentionable,
        )
        res = await self._client.create_guild_role(
            guild_id=int(self.id),
            reason=reason,
            data=payload._json,
        )
        return Role(**res, _client=self._client)

    async def get_member(
        self,
        member_id: int,
    ) -> Member:
        """
        Searches for the member with specified id in the guild and returns the member as member object.

        :param member_id: The id of the member to search for
        :type member_id: int
        :return: The member searched for
        :rtype: Member
        """
        if not self._client:
            raise AttributeError("HTTPClient not found!")
        res = await self._client.get_member(
            guild_id=int(self.id),
            member_id=member_id,
        )
        return Member(**res, _client=self._client)

    async def delete_channel(
        self,
        channel_id: int,
    ) -> None:
        """
        Deletes a channel from the guild.

        :param channel_id: The id of the channel to delete
        :type channel_id: int
        """
        if not self._client:
            raise AttributeError("HTTPClient not found!")
        await self._client.delete_channel(channel_id=channel_id)

    async def delete_role(
        self,
        role_id: int,
        reason: Optional[str] = None,
    ) -> None:
        """
        Deletes a role from the guild.

        :param role_id: The id of the role to delete
        :type role_id: int
        :param reason?: The reason of the deletion
        :type reason: Optional[str]
        """
        if not self._client:
            raise AttributeError("HTTPClient not found!")
        await self._client.delete_guild_role(
            guild_id=int(self.id),
            role_id=role_id,
            reason=reason,
        )

    async def modify_role(
        self,
        role_id: int,
        name: Optional[str] = MISSING,
        # permissions,
        color: Optional[int] = MISSING,
        hoist: Optional[bool] = MISSING,
        # icon,
        # unicode_emoji,
        mentionable: Optional[bool] = MISSING,
        reason: Optional[str] = None,
    ) -> Role:
        """
        Edits a role in the guild.

        :param role_id: The id of the role to edit
        :type role_id: int
        :param name?: The name of the role, defaults to the current value of the role
        :type name: Optional[str]
        :param color?: RGB color value as integer, defaults to the current value of the role
        :type color: Optional[int]
        :param hoist?: Whether the role should be displayed separately in the sidebar, defaults to the current value of the role
        :type hoist: Optional[bool]
        :param mentionable?: Whether the role should be mentionable, defaults to the current value of the role
        :type mentionable: Optional[bool]
        :param reason?: The reason why the role is edited, default ``None``
        :type reason: Optional[str]
        :return: The modified role object
        :rtype: Role
        """
        if not self._client:
            raise AttributeError("HTTPClient not found!")
        roles = await self._client.get_all_roles(guild_id=int(self.id))
        for i in roles:
            if int(i["id"]) == role_id:
                role = Role(**i)
                break
        _name = role.name if name is MISSING else name
        _color = role.color if color is MISSING else color
        _hoist = role.hoist if hoist is MISSING else hoist
        _mentionable = role.mentionable if mentionable is MISSING else mentionable

        payload = Role(name=_name, color=_color, hoist=_hoist, mentionable=_mentionable)

        res = await self._client.modify_guild_role(
            guild_id=int(self.id),
            role_id=role_id,
            data=payload._json,
            reason=reason,
        )
        return Role(**res, _client=self._client)

    async def create_thread(
        self,
        name: str,
        channel_id: int,
        type: Optional[ChannelType] = ChannelType.GUILD_PUBLIC_THREAD,
        auto_archive_duration: Optional[int] = MISSING,
        invitable: Optional[bool] = MISSING,
        message_id: Optional[int] = MISSING,
        reason: Optional[str] = None,
    ) -> Channel:
        """
        Creates a thread in the specified channel.

        :param name: The name of the thread
        :type name: str
        :param channel_id: The id of the channel to create the thread in
        :type channel_id: int
        :param auto_archive_duration?: duration in minutes to automatically archive the thread after recent activity,
            can be set to: 60, 1440, 4320, 10080
        :type auto_archive_duration: Optional[int]
        :param type?: The type of thread, defaults to public. ignored if creating thread from a message
        :type type: Optional[ChannelType]
        :param invitable?: Boolean to display if the Thread is open to join or private.
        :type invitable: Optional[bool]
        :param message_id?: An optional message to create a thread from.
        :type message_id: Optional[int]
        :param reason?: An optional reason for the audit log
        :type reason: Optional[str]
        :return: The created thread
        :rtype: Channel
        """
        if not self._client:
            raise AttributeError("HTTPClient not found!")
        if type not in [
            ChannelType.GUILD_NEWS_THREAD,
            ChannelType.GUILD_PUBLIC_THREAD,
            ChannelType.GUILD_PRIVATE_THREAD,
        ]:
            raise AttributeError("type must be a thread type!")

        _auto_archive_duration = None if auto_archive_duration is MISSING else auto_archive_duration
        _invitable = None if invitable is MISSING else invitable
        _message_id = None if message_id is MISSING else message_id
        res = await self._client.create_thread(
            channel_id=int(self.id),
            thread_type=type.value,
            name=name,
            auto_archive_duration=_auto_archive_duration,
            invitable=_invitable,
            message_id=_message_id,
            reason=reason,
        )

        return Channel(**res, _client=self._client)

    async def create_channel(
        self,
        name: str,
        type: ChannelType,
        topic: Optional[str] = MISSING,
        bitrate: Optional[int] = MISSING,
        user_limit: Optional[int] = MISSING,
        rate_limit_per_user: Optional[int] = MISSING,
        position: Optional[int] = MISSING,
        # permission_overwrites,
        parent_id: Optional[int] = MISSING,
        nsfw: Optional[bool] = MISSING,
        reason: Optional[str] = None,
    ) -> Channel:
        """
        Creates a channel in the guild.

        :param name: The name of the channel
        :type name: str
        :param type: The type of the channel
        :type type: ChannelType
        :param topic?: The topic of that channel
        :type topic: Optional[str]
        :param bitrate?: (voice channel only) The bitrate (in bits) of the voice channel
        :type bitrate Optional[int]
        :param user_limit?: (voice channel only) Maximum amount of users in the channel
        :type user_limit: Optional[int]
        :param rate_limit_per_use?: Amount of seconds a user has to wait before sending another message (0-21600)
        :type rate_limit_per_user: Optional[int]
        :param position?: Sorting position of the channel
        :type position: Optional[int]
        :param parent_id?: The id of the parent category for a channel
        :type parent_id: Optional[int]
        :param nsfw?: Whether the channel is nsfw or not, default ``False``
        :type nsfw: Optional[bool]
        :param reason: The reason for the creation
        :type reason: Optional[str]
        :return: The created channel
        :rtype: Channel
        """
        if not self._client:
            raise AttributeError("HTTPClient not found!")
        if type in [
            ChannelType.DM,
            ChannelType.DM.value,
            ChannelType.GROUP_DM,
            ChannelType.GROUP_DM.value,
        ]:
            raise ValueError(
                "ChannelType must not be a direct-message when creating Guild Channels!"  # TODO: move to custom error formatter
            )
<<<<<<< HEAD
        if type in [
            ChannelType.GUILD_NEWS_THREAD,
            ChannelType.GUILD_PUBLIC_THREAD,
            ChannelType.GUILD_PRIVATE_THREAD,
        ]:
            raise ValueError(
                "Please use `create_thread` for creating threads!"
            )  # TODO: move to custom error formatter
=======
>>>>>>> 04ff07dd

        payload = {"name": name, "type": type}

        if topic is not MISSING:
            payload["topic"] = topic
        if bitrate is not MISSING:
            payload["bitrate"] = bitrate
        if user_limit is not MISSING:
            payload["user_limit"] = user_limit
        if rate_limit_per_user is not MISSING:
            payload["rate_limit_per_user"] = rate_limit_per_user
        if position is not MISSING:
            payload["position"] = position
        if parent_id is not MISSING:
            payload["parent_id"] = parent_id
        if nsfw is not MISSING:
            payload["nsfw"] = nsfw

        res = await self._client.create_channel(
            guild_id=int(self.id),
            reason=reason,
            payload=payload,
        )

        return Channel(**res, _client=self._client)

    async def modify_channel(
        self,
        channel_id: int,
        name: Optional[str] = MISSING,
        topic: Optional[str] = MISSING,
        bitrate: Optional[int] = MISSING,
        user_limit: Optional[int] = MISSING,
        rate_limit_per_user: Optional[int] = MISSING,
        position: Optional[int] = MISSING,
        # permission_overwrites,
        parent_id: Optional[int] = MISSING,
        nsfw: Optional[bool] = MISSING,
        reason: Optional[str] = None,
    ) -> Channel:
        """
        Edits a channel of the guild.

        :param channel_id: The id of the channel to modify
        :type channel_id: int
        :param name?: The name of the channel, defaults to the current value of the channel
        :type name: str
        :param topic?: The topic of that channel, defaults to the current value of the channel
        :type topic: Optional[str]
        :param bitrate?: (voice channel only) The bitrate (in bits) of the voice channel, defaults to the current value of the channel
        :type bitrate Optional[int]
        :param user_limit?: (voice channel only) Maximum amount of users in the channel, defaults to the current value of the channel
        :type user_limit: Optional[int]
        :param rate_limit_per_use?: Amount of seconds a user has to wait before sending another message (0-21600), defaults to the current value of the channel
        :type rate_limit_per_user: Optional[int]
        :param position?: Sorting position of the channel, defaults to the current value of the channel
        :type position: Optional[int]
        :param parent_id?: The id of the parent category for a channel, defaults to the current value of the channel
        :type parent_id: Optional[int]
        :param nsfw?: Whether the channel is nsfw or not, defaults to the current value of the channel
        :type nsfw: Optional[bool]
        :param reason: The reason for the edit
        :type reason: Optional[str]
        :return: The modified channel
        :rtype: Channel
        """
        if not self._client:
            raise AttributeError("HTTPClient not found!")
        ch = Channel(**await self._client.get_channel(channel_id=channel_id))

        _name = ch.name if name is MISSING else name
        _topic = ch.topic if topic is MISSING else topic
        _bitrate = ch.bitrate if bitrate is MISSING else bitrate
        _user_limit = ch.user_limit if user_limit is MISSING else user_limit
        _rate_limit_per_user = (
            ch.rate_limit_per_user if rate_limit_per_user is MISSING else rate_limit_per_user
        )
        _position = ch.position if position is MISSING else position
        _parent_id = ch.parent_id if parent_id is MISSING else parent_id
        _nsfw = ch.nsfw if nsfw is MISSING else nsfw
        _type = ch.type

        payload = Channel(
            name=_name,
            type=_type,
            topic=_topic,
            bitrate=_bitrate,
            user_limit=_user_limit,
            rate_limit_per_user=_rate_limit_per_user,
            position=_position,
            parent_id=_parent_id,
            nsfw=_nsfw,
        )

        res = await self._client.modify_channel(
            channel_id=channel_id,
            reason=reason,
            data=payload._json,
        )
        return Channel(**res, _client=self._client)

    async def modify_member(
        self,
        member_id: int,
        nick: Optional[str] = MISSING,
        roles: Optional[List[int]] = MISSING,
        mute: Optional[bool] = MISSING,
        deaf: Optional[bool] = MISSING,
        channel_id: Optional[int] = MISSING,
        communication_disabled_until: Optional[datetime.isoformat] = MISSING,
        reason: Optional[str] = None,
    ) -> Member:
        """
        Modifies a member of the guild.

        :param member_id: The id of the member to modify
        :type member_id: int
        :param nick?: The nickname of the member
        :type nick: Optional[str]
        :param roles?: A list of all role ids the member has
        :type roles: Optional[List[int]]
        :param mute?: whether the user is muted in voice channels
        :type mute: Optional[bool]
        :param deaf?: whether the user is deafened in voice channels
        :type deaf: Optional[bool]
        :param channel_id?: id of channel to move user to (if they are connected to voice)
        :type channel_id: Optional[int]
        :param communication_disabled_until?: when the user's timeout will expire and the user will be able to communicate in the guild again (up to 28 days in the future)
        :type communication_disabled_until: Optional[datetime.isoformat]
        :param reason?: The reason of the modifying
        :type reason: Optional[str]
        :return: The modified member
        :rtype: Member
        """
        if not self._client:
            raise AttributeError("HTTPClient not found!")
        payload = {}
        if nick is not MISSING:
            payload["nick"] = nick

        if roles is not MISSING:
            payload["roles"] = roles

        if channel_id is not MISSING:
            payload["channel_id"] = channel_id

        if mute is not MISSING:
            payload["mute"] = mute

        if deaf is not MISSING:
            payload["deaf"] = deaf

        if communication_disabled_until is not MISSING:
            payload["communication_disabled_until"] = communication_disabled_until

        res = await self._client.modify_member(
            user_id=member_id,
            guild_id=int(self.id),
            payload=payload,
            reason=reason,
        )
        return Member(**res, _client=self._client)

    async def get_preview(self) -> "GuildPreview":

        """
        Get the guild's preview.

        :return: the guild preview as object
        :rtype: GuildPreview
        """

        if not self._client:
            raise AttributeError("HTTPClient not found!")

        return GuildPreview(**await self._client.get_guild_preview(guild_id=int(self.id)))

    async def leave(self) -> None:
        """Removes the bot from the guild."""
        if not self._client:
            raise AttributeError("HTTPClient not found!")
        await self._client.leave_guild(guild_id=int(self.id))

    async def modify(
        self,
        name: Optional[str] = MISSING,
        verification_level: Optional[VerificationLevel] = MISSING,
        default_message_notifications: Optional[DefaultMessageNotificationLevel] = MISSING,
        explicit_content_filter: Optional[ExplicitContentFilterLevel] = MISSING,
        afk_channel_id: Optional[int] = MISSING,
        afk_timeout: Optional[int] = MISSING,
        # icon, TODO: implement images
        owner_id: Optional[int] = MISSING,
        # splash, TODO: implement images
        # discovery_splash, TODO: implement images
        # banner, TODO: implement images
        system_channel_id: Optional[int] = MISSING,
        suppress_join_notifications: Optional[bool] = MISSING,
        suppress_premium_subscriptions: Optional[bool] = MISSING,
        suppress_guild_reminder_notifications: Optional[bool] = MISSING,
        suppress_join_notification_replies: Optional[bool] = MISSING,
        rules_channel_id: Optional[int] = MISSING,
        public_updates_channel_id: Optional[int] = MISSING,
        preferred_locale: Optional[str] = MISSING,
        description: Optional[str] = MISSING,
        premium_progress_bar_enabled: Optional[bool] = MISSING,
        reason: Optional[str] = None,
    ) -> "Guild":
        """
        Modifies the current guild.

        :param name?: The new name of the guild
        :type name: Optional[str]
        :param verification_level?: The verification level of the guild
        :type verification_level: Optional[VerificationLevel]
        :param default_message_notifications?: The default message notification level for members
        :type default_message_notifications: Optional[DefaultMessageNotificationLevel]
        :param explicit_content_filter?: The explicit content filter level for media content
        :type explicit_content_filter: Optional[ExplicitContentFilterLevel]
        :param afk_channel_id?: The id for the afk voice channel
        :type afk_channel_id: Optional[int]
        :param afk_timeout?: Afk timeout in seconds
        :type afk_timeout: Optional[int]
        :param owner_id?: The id of the user to transfer the guild ownership to. You must be the owner to perform this
        :type owner_id: Optional[int]
        :param system_channel_id?: The id of the channel where guild notices such as welcome messages and boost events are posted
        :type system_channel_id: Optional[int]
        :param suppress_join_notifications?: Whether to suppress member join notifications in the system channel or not
        :type suppress_join_notifications: Optional[bool]
        :param suppress_premium_subscriptions?: Whether to suppress server boost notifications in the system channel or not
        :type suppress_premium_subscriptions: Optional[bool]
        :param suppress_guild_reminder_notifications?: Whether to suppress server setup tips in the system channel or not
        :type suppress_guild_reminder_notifications: Optional[bool]
        :param suppress_join_notification_replies?: Whether to hide member join sticker reply buttons in the system channel or not
        :type suppress_join_notification_replies: Optional[bool]
        :param rules_channel_id?: The id of the channel where guilds display rules and/or guidelines
        :type rules_channel_id: Optional[int]
        :param public_updates_channel_id?: The id of the channel where admins and moderators of community guilds receive notices from Discord
        :type public_updates_channel_id: Optional[int]
        :param preferred_locale?: The preferred locale of a community guild used in server discovery and notices from Discord; defaults to "en-US"
        :type preferred_locale: Optional[str]
        :param description?: The description for the guild, if the guild is discoverable
        :type description: Optional[str]
        :param premium_progress_bar_enabled?: Whether the guild's boost progress bar is enabled
        :type premium_progress_bar_enabled: Optional[bool]
        :param reason?: The reason for the modifying
        :type reason: Optional[str]
        :return: The modified guild
        :rtype: Guild
        """
        if not self._client:
            raise AttributeError("HTTPClient not found!")
        if (
            suppress_join_notifications is MISSING
            and suppress_premium_subscriptions is MISSING
            and suppress_guild_reminder_notifications is MISSING
            and suppress_join_notification_replies is MISSING
        ):
            system_channel_flags = None
        else:
            _suppress_join_notifications = (
                (1 << 0) if suppress_join_notifications is not MISSING else 0
            )
            _suppress_premium_subscriptions = (
                (1 << 1) if suppress_premium_subscriptions is not MISSING else 0
            )
            _suppress_guild_reminder_notifications = (
                (1 << 2) if suppress_guild_reminder_notifications is not MISSING else 0
            )
            _suppress_join_notification_replies = (
                (1 << 3) if suppress_join_notification_replies is not MISSING else 0
            )
            system_channel_flags = (
                _suppress_join_notifications
                | _suppress_premium_subscriptions
                | _suppress_guild_reminder_notifications
                | _suppress_join_notification_replies
            )

        payload = {}

        if name is not MISSING:
            payload["name"] = name
        if verification_level is not MISSING:
            payload["verification_level"] = verification_level.value
        if default_message_notifications is not MISSING:
            payload["default_message_notifications"] = default_message_notifications.value
        if explicit_content_filter is not MISSING:
            payload["explicit_content_filter"] = explicit_content_filter.value
        if afk_channel_id is not MISSING:
            payload["afk_channel_id"] = afk_channel_id
        if afk_timeout is not MISSING:
            payload["afk_timeout"] = afk_timeout
        if owner_id is not MISSING:
            payload["owner_id"] = owner_id
        if system_channel_id is not MISSING:
            payload["system_channel_id"] = system_channel_id
        if system_channel_flags is not MISSING:
            payload["system_channel_flags"] = system_channel_flags
        if rules_channel_id is not MISSING:
            payload["rules_channel_id"] = rules_channel_id
        if public_updates_channel_id is not MISSING:
            payload["public_updates_channel_id"] = rules_channel_id
        if preferred_locale is not MISSING:
            payload["preferred_locale"] = preferred_locale
        if description is not MISSING:
            payload["description"] = description
        if premium_progress_bar_enabled is not MISSING:
            payload["premium_progress_bar_enabled"] = premium_progress_bar_enabled

        res = await self._client.modify_guild(
            guild_id=int(self.id),
            payload=payload,
            reason=reason,
        )
        return Guild(**res, _client=self._client)

    async def create_scheduled_event(
        self,
        name: str,
        entity_type: EntityType,
        scheduled_start_time: datetime.isoformat,
        scheduled_end_time: Optional[datetime.isoformat] = MISSING,
        entity_metadata: Optional["EventMetadata"] = MISSING,
        channel_id: Optional[int] = MISSING,
        description: Optional[str] = MISSING,
        # privacy_level, TODO: implement when more levels available
    ) -> "ScheduledEvents":
        """
        creates a scheduled event for the guild.

        :param name: The name of the event
        :type name: str
        :param entity_type: The entity type of the scheduled event
        :type entity_type: EntityType
        :param scheduled_start_time: The time to schedule the scheduled event
        :type scheduled_start_time: datetime.isoformat
        :param scheduled_end_time?: The time when the scheduled event is scheduled to end
        :type scheduled_end_time: Optional[datetime.isoformat]
        :param entity_metadata?: The entity metadata of the scheduled event
        :type entity_metadata: Optional[EventMetadata]
        :param channel_id?: The channel id of the scheduled event.
        :type channel_id: Optional[int]
        :param description?: The description of the scheduled event
        :type description: Optional[str]
        :return: The created event
        :rtype: ScheduledEvents
        """
        if not self._client:
            raise AttributeError("HTTPClient not found!")
        if entity_type != EntityType.EXTERNAL and channel_id is MISSING:
            raise ValueError(
                "channel_id is required when entity_type is not external!"
            )  # TODO: replace with custom error formatter
        if entity_type == EntityType.EXTERNAL and entity_metadata is MISSING:
            raise ValueError(
                "entity_metadata is required for external events!"
            )  # TODO: replace with custom error formatter

        payload = {
            "name": name,
            "entity_type": entity_type.value,
            "scheduled_start_time": scheduled_start_time,
            "privacy_level": 2,
        }

        if scheduled_end_time is not MISSING:
            payload["scheduled_end_time"] = scheduled_end_time
        if entity_metadata is not MISSING:
            payload["entity_metadata"] = entity_metadata
        if channel_id is not MISSING:
            payload["channel_id"] = channel_id
        if description is not MISSING:
            payload["description"] = description

        res = await self._client.create_scheduled_event(
            guild_id=self.id,
            data=payload,
        )
        return ScheduledEvents(**res)

    async def modify_scheduled_event(
        self,
        event_id: int,
        name: Optional[str] = MISSING,
        entity_type: Optional[EntityType] = MISSING,
        scheduled_start_time: Optional[datetime.isoformat] = MISSING,
        scheduled_end_time: Optional[datetime.isoformat] = MISSING,
        entity_metadata: Optional["EventMetadata"] = MISSING,
        channel_id: Optional[int] = MISSING,
        description: Optional[str] = MISSING,
        status: Optional[EventStatus] = MISSING,
        # privacy_level, TODO: implement when more levels available
    ) -> "ScheduledEvents":
        """
        Edits a scheduled event of the guild.

        :param event_id: The id of the event to edit
        :type event_id: int
        :param name: The name of the event
        :type name: Optional[str]
        :param entity_type: The entity type of the scheduled event
        :type entity_type: Optional[EntityType]
        :param scheduled_start_time: The time to schedule the scheduled event
        :type scheduled_start_time: Optional[datetime.isoformat]
        :param scheduled_end_time?: The time when the scheduled event is scheduled to end
        :type scheduled_end_time: Optional[datetime.isoformat]
        :param entity_metadata?: The entity metadata of the scheduled event
        :type entity_metadata: Optional[EventMetadata]
        :param channel_id?: The channel id of the scheduled event.
        :type channel_id: Optional[int]
        :param description?: The description of the scheduled event
        :type description: Optional[str]
        :param status?: The status of the scheduled event
        :type status: Optional[EventStatus]
        :return: The modified event
        :rtype: ScheduledEvents
        """
        if not self._client:
            raise AttributeError("HTTPClient not found!")
        if entity_type == EntityType.EXTERNAL and entity_metadata is MISSING:
            raise ValueError(
                "entity_metadata is required for external events!"
            )  # TODO: replace with custom error formatter
        if entity_type == EntityType.EXTERNAL and scheduled_end_time is MISSING:
            raise ValueError(
                "External events require an end time!"
            )  # TODO: replace with custom error formatter

        payload = {}
        if name is not MISSING:
            payload["name"] = name
        if channel_id is not MISSING:
            payload["channel_id"] = channel_id
        if scheduled_start_time is not MISSING:
            payload["scheduled_start_time"] = scheduled_start_time
        if entity_type is not MISSING:
            payload["entity_type"] = entity_type.value
            payload["channel_id"] = None
        if scheduled_end_time is not MISSING:
            payload["scheduled_end_time"] = scheduled_end_time
        if entity_metadata is not MISSING:
            payload["entity_metadata"] = entity_metadata
        if description is not MISSING:
            payload["description"] = description
        if status is not MISSING:
            payload["status"] = status

        res = await self._client.modify_scheduled_event(
            guild_id=self.id,
            guild_scheduled_event_id=Snowflake(event_id),
            data=payload,
        )
        return ScheduledEvents(**res)

    async def delete_scheduled_event(self, event_id: int) -> None:
        """
        Deletes a scheduled event of the guild.

        :param event_id: The id of the event to delete
        :type event_id: int
        """
        if not self._client:
            raise AttributeError("HTTPClient not found!")
        await self._client.delete_scheduled_event(
            guild_id=self.id,
            guild_scheduled_event_id=Snowflake(event_id),
        )

    async def get_all_channels(self) -> List[Channel]:
        """
        Gets all channels of the guild as list.

        :return: The channels of the guild.
        :rtype: List[Channel]
        """
        if not self._client:
            raise AttributeError("HTTPClient not found!")
        res = self._client.get_all_channels(int(self.id))
        channels = [Channel(**channel, _client=self._client) for channel in res]
        return channels

    async def get_all_roles(self) -> List[Role]:
        """
        Gets all roles of the guild as list.

        :return: The roles of the guild.
        :rtype: List[Role]
        """
        if not self._client:
            raise AttributeError("HTTPClient not found!")
        res = self._client.get_all_roles(int(self.id))
        roles = [Role(**role, _client=self._client) for role in res]
        return roles

    async def get_role(
        self,
        role_id: int,
    ) -> Role:
        """
        Gets a role of the guild.

        :param role_id: The id of the role to get
        :type role_id: int
        :return: The role as object
        :rtype: Role
        """

        if not self._client:
            raise AttributeError("HTTPClient not found!")
        roles = await self._client.get_all_roles(guild_id=int(self.id))
        for i in roles:
            if int(i["id"]) == role_id:
                role = Role(**i)
                break
        return role

    async def modify_role_position(
        self,
        role_id: Union[Role, int],
        position: int,
        reason: Optional[str] = None,
    ) -> List[Role]:
        """
        Modifies the position of a role in the guild.

        :param role_id: The id of the role to modify the position of
        :type role_id: Union[Role, int]
        :param position: The new position of the role
        :type position: int
        :param reason?: The reason for the modifying
        :type reason: Optional[str]
        :return: List of guild roles with updated hierarchy
        :rtype: List[Role]
        """
        if not self._client:
            raise AttributeError("HTTPClient not found!")
        _role_id = role_id.id if isinstance(role_id, Role) else role_id
        res = await self._client.modify_guild_role_position(
            guild_id=int(self.id), position=position, role_id=_role_id, reason=reason
        )
        roles = [Role(**role, _client=self._client) for role in res]
        return roles

    async def get_bans(self) -> List[dict]:
        """
        Gets a list of banned users.

        :return: List of banned users with reasons
        :rtype: List[dict]
        """
        if not self._client:
            raise AttributeError("HTTPClient not found!")
        res = await self._client.get_guild_bans(int(self.id))
        for ban in res:
            ban["user"] = User(**ban["user"])
        return res


class GuildPreview(DictSerializerMixin):
    """
    A class object representing the preview of a guild.

    :ivar Snowflake id: The ID of the guild.
    :ivar str name: The name of the guild.
    :ivar Optional[str] icon?: The icon of the guild.
    :ivar Optional[str] splash?: The invite splash banner of the guild.
    :ivar Optional[str] discovery_splash?: The discovery splash banner of the guild.
    :ivar List[Emoji] emojis: The list of emojis from the guild.
    :ivar List[GuildFeature] features: The list of features of the guild.
    :ivar int approximate_member_count: The approximate amount of members in the guild.
    :ivar int approximate_presence_count: The approximate amount of presences in the guild.
    :ivar Optional[str] description?: The description of the guild.
    """

    __slots__ = (
        "_json",
        "id",
        "name",
        "icon",
        "splash",
        "discovery_splash",
        "emojis",
        "features",
        "approximate_member_count",
        "approximate_presence_count",
        "description",
    )

    def __init__(self, **kwargs):
        super().__init__(**kwargs)
        self.id = Snowflake(self.id) if self._json.get("id") else None
        self.emojis = (
            [Emoji(**emoji) for emoji in self.emojis] if self._json.get("emojis") else None
        )


class Integration(DictSerializerMixin):
    """
    A class object representing an integration in a guild.

    :ivar Snowflake id: The ID of the integration.
    :ivar str name: The name of the integration.
    :ivar str type: The type of integration.
    :ivar bool enabled: Whether the integration is enabled or not.
    :ivar bool syncing: Whether the integration is syncing or not.
    :ivar Snowflake role_id: The role ID that the integration uses for "subscribed" users.
    :ivar bool enable_emoticons: Whether emoticons should be enabled or not.
    :ivar int expire_behavior: The expiration behavior of the integration.
    :ivar int expire_grace_period: The "grace period" of the integration when expired -- how long it can still be used.
    :ivar User user: The user of the integration.
    :ivar Any account: The account of the integration.
    :ivar datetime synced_at: The time that the integration was last synced.
    :ivar int subscriber_count: The current subscriber count of the integration.
    :ivar bool revoked: Whether the integration was revoked for use or not.
    :ivar Application application: The application used for the integration.
    """

    __slots__ = (
        "_json",
        "id",
        "name",
        "type",
        "enabled",
        "syncing",
        "role_id",
        "enable_emoticons",
        "expire_behavior",
        "expire_grace_period",
        "user",
        "account",
        "synced_at",
        "subscriber_count",
        "revoked",
        "application",
    )

    def __init__(self, **kwargs):
        super().__init__(**kwargs)
        self.id = Snowflake(self.id) if self._json.get("id") else None
        self.role_id = Snowflake(self.role_id) if self._json.get("role_id") else None
        self.user = User(**self.user) if self._json.get("user") else None
        # TODO: Create an "Integration account" data model. It's missing apparently?
        self.application = (
            Application(**self.application) if self._json.get("application") else None
        )


class Invite(DictSerializerMixin):
    """
    The invite object.

    :ivar int uses: The amount of uses on the invite.
    :ivar int max_uses: The amount of maximum uses on the invite.
    :ivar int max_age: The maximum age of this invite.
    :ivar bool temporary: A detection of whether this invite is temporary or not.
    :ivar datetime created_at: The time when this invite was created.
    """

    __slots__ = (
        "_json",
        "_client",
        "uses",
        "max_uses",
        "max_age",
        "temporary",
        "created_at",
        # TODO: Investigate their purposes and document.
        "types",
        "inviter",
        "guild_id",
        "expires_at",
        "code",
        "channel_id",
    )

    def __init__(self, **kwargs):
        super().__init__(**kwargs)
        self.created_at = (
            datetime.fromisoformat(self._json.get("created_at"))
            if self._json.get("created_at")
            else None
        )


class GuildTemplate(DictSerializerMixin):
    """
    An object representing the snapshot of an existing guild.

    :ivar str code: The code of the guild template.
    :ivar str name: The name of the guild template.
    :ivar Optional[str] description?: The description of the guild template, if given.
    :ivar int usage_count: The amount of uses on the template.
    :ivar Snowflake creator_id: User ID of the creator of this template.
    :ivar User creator: The User object of the creator of this template.
    :ivar datetime created_at: The time when this template was created.
    :ivar datetime created_at: The time when this template was updated.
    :ivar Snowflake source_guild_id: The Guild ID that the template sourced from.
    :ivar Guild serialized_source_guild: A partial Guild object from the sourced template.
    :ivar Optional[bool] is_dirty?: A status that denotes if the changes are unsynced.
    """

    __slots__ = (
        "_json",
        "code",
        "name",
        "description",
        "usage_count",
        "creator_id",
        "creator",
        "created_at",
        "updated_at",
        "source_guild_id",
        "serialized_source_guild",
        "is_dirty",
    )

    def __init__(self, **kwargs):
        super().__init__(**kwargs)
        self.creator_id = Snowflake(self.creator_id) if self._json.get("creator_id") else None
        self.source_guild_id = (
            Snowflake(self.source_guild_id) if self._json.get("source_guild_id") else None
        )
        self.user = User(**self.user) if self._json.get("user") else None
        self.serialized_source_guild = (
            Guild(**self.serialized_source_guild)
            if self._json.get("serialized_source_guild")
            else None
        )


class EventMetadata(DictSerializerMixin):
    """
    A class object representing the metadata of an event entity.

    :ivar Optional[str] location?: The location of the event, if any.
    """

    __slots__ = ("_json", "location")

    def __init__(self, **kwargs):
        super().__init__(**kwargs)


class ScheduledEvents(DictSerializerMixin):
    """
    A class object representing the scheduled events of a guild.

    .. note::
        Some attributes are optional via creator_id/creator implementation by the API:
        "`creator_id` will be null and `creator` will not be included for events created before October 25th, 2021, when the concept of `creator_id` was introduced and tracked."

    :ivar Snowflake id: The ID of the scheduled event.
    :ivar Snowflake guild_id: The ID of the guild that this scheduled event belongs to.
    :ivar Optional[Snowflake] channel_id?: The channel ID in which the scheduled event belongs to, if any.
    :ivar Optional[Snowflake] creator_id?: The ID of the user that created the scheduled event.
    :ivar str name: The name of the scheduled event.
    :ivar str description: The description of the scheduled event.
    :ivar datetime scheduled_start_time?: The scheduled event start time.
    :ivar Optional[datetime] scheduled_end_time?: The scheduled event end time, if any.
    :ivar int privacy_level: The privacy level of the scheduled event.
    :ivar int entity_type: The type of the scheduled event.
    :ivar Optional[Snowflake] entity_id?: The ID of the entity associated with the scheduled event.
    :ivar Optional[EventMetadata] entity_metadata?: Additional metadata associated with the scheduled event.
    :ivar Optional[User] creator?: The user that created the scheduled event.
    :ivar Optional[int] user_count?: The number of users subscribed to the scheduled event.
    :ivar int status: The status of the scheduled event
    :ivar Optional[str] image: The hash containing the image of an event, if applicable.
    """

    __slots__ = (
        "_json",
        "id",
        "guild_id",
        "channel_id",
        "creator_id",
        "name",
        "description",
        "scheduled_start_time",
        "scheduled_end_time",
        "privacy_level",
        "entity_type",
        "entity_id",
        "entity_metadata",
        "creator",
        "user_count",
        "status",
        "image",
    )

    def __init__(self, **kwargs):
        super().__init__(**kwargs)
        self.id = Snowflake(self.id) if self._json.get("id") else None
        self.guild_id = Snowflake(self.guild_id) if self._json.get("guild_id") else None
        self.channel_id = Snowflake(self.channel_id) if self._json.get("channel_id") else None
        self.creator_id = Snowflake(self.creator_id) if self._json.get("creator_id") else None
        self.entity_id = Snowflake(self.entity_id) if self._json.get("entity_id") else None
        self.scheduled_start_time = (
            datetime.fromisoformat(self._json.get("scheduled_start_time"))
            if self._json.get("scheduled_start_time")
            else None
        )
        self.scheduled_end_time = (
            datetime.fromisoformat(self._json.get("scheduled_end_time"))
            if self._json.get("scheduled_end_time")
            else None
        )
        self.entity_metadata = (
            EventMetadata(**self.entity_metadata) if self._json.get("entity_metadata") else None
        )
        self.creator = User(**self.creator) if self._json.get("creator") else None<|MERGE_RESOLUTION|>--- conflicted
+++ resolved
@@ -693,7 +693,7 @@
             raise ValueError(
                 "ChannelType must not be a direct-message when creating Guild Channels!"  # TODO: move to custom error formatter
             )
-<<<<<<< HEAD
+
         if type in [
             ChannelType.GUILD_NEWS_THREAD,
             ChannelType.GUILD_PUBLIC_THREAD,
@@ -702,8 +702,7 @@
             raise ValueError(
                 "Please use `create_thread` for creating threads!"
             )  # TODO: move to custom error formatter
-=======
->>>>>>> 04ff07dd
+
 
         payload = {"name": name, "type": type}
 
