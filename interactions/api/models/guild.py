--- conflicted
+++ resolved
@@ -1229,16 +1229,11 @@
         """
         if not self._client:
             raise AttributeError("HTTPClient not found!")
-<<<<<<< HEAD
-        res = self._client.get_all_channels(int(self.id))
+        res = await self._client.get_all_channels(int(self.id))
         channels = [Channel(**channel, _client=self._client) for channel in res]
         for channel in channels:
             self._client.cache.channels.add(Item(str(channel.id), channel))
         return channels
-=======
-        res = await self._client.get_all_channels(int(self.id))
-        return [Channel(**channel, _client=self._client) for channel in res]
->>>>>>> 9fec46cf
 
     async def get_all_roles(self) -> List[Role]:
         """
@@ -1249,16 +1244,11 @@
         """
         if not self._client:
             raise AttributeError("HTTPClient not found!")
-<<<<<<< HEAD
-        res = self._client.get_all_roles(int(self.id))
+        res = await self._client.get_all_roles(int(self.id))
         roles = [Role(**role, _client=self._client) for role in res]
         for role in roles:
             self._client.cache.roles.add(Item(str(role.id), role))
         return roles
-=======
-        res = await self._client.get_all_roles(int(self.id))
-        return [Role(**role, _client=self._client) for role in res]
->>>>>>> 9fec46cf
 
     async def get_role(
         self,
