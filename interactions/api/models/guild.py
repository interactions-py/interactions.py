--- conflicted
+++ resolved
@@ -1230,14 +1230,10 @@
         if not self._client:
             raise AttributeError("HTTPClient not found!")
         res = self._client.get_all_channels(int(self.id))
-<<<<<<< HEAD
         channels = [Channel(**channel, _client=self._client) for channel in res]
         for channel in channels:
             self._client.cache.channels.add(Item(str(channel.id), channel))
         return channels
-=======
-        return [Channel(**channel, _client=self._client) for channel in res]
->>>>>>> b09888a5
 
     async def get_all_roles(self) -> List[Role]:
         """
@@ -1249,14 +1245,10 @@
         if not self._client:
             raise AttributeError("HTTPClient not found!")
         res = self._client.get_all_roles(int(self.id))
-<<<<<<< HEAD
         roles = [Role(**role, _client=self._client) for role in res]
         for role in roles:
             self._client.cache.roles.add(Item(str(role.id), role))
         return roles
-=======
-        return [Role(**role, _client=self._client) for role in res]
->>>>>>> b09888a5
 
     async def get_role(
         self,
@@ -1300,14 +1292,10 @@
         res = await self._client.modify_guild_role_position(
             guild_id=int(self.id), position=position, role_id=_role_id, reason=reason
         )
-<<<<<<< HEAD
         roles = [Role(**role, _client=self._client) for role in res]
         for role in roles:
             self._client.cache.roles.add(Item(str(role.id), role))
         return roles
-=======
-        return [Role(**role, _client=self._client) for role in res]
->>>>>>> b09888a5
 
     async def get_bans(self) -> List[dict]:
         """
