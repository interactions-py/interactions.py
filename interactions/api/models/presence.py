--- conflicted
+++ resolved
@@ -132,11 +132,7 @@
     name: str = field()
     type: PresenceActivityType = field(converter=PresenceActivityType)
     url: Optional[str] = field(default=None)
-<<<<<<< HEAD
-    created_at: Snowflake = field(converter=Snowflake, default=None)
-=======
     created_at: int = field(default=0)  # for manually initializing
->>>>>>> 76da7bb5
     timestamps: Optional[PresenceTimestamp] = field(converter=PresenceTimestamp, default=None)
     application_id: Optional[Snowflake] = field(converter=Snowflake, default=None)
     details: Optional[str] = field(default=None)
@@ -191,14 +187,10 @@
         converter=convert_list(PresenceActivity), default=None
     )
     status: StatusType = field(converter=StatusType)
-<<<<<<< HEAD
-    afk: bool = field(default=None)
-=======
     afk: bool = field(default=False)
 
     def __attrs_post_init__(self):
         if not self._json.get("since"):
             # If since is not provided by the developer...
             self.since = int(time.time() * 1000) if self.status == "idle" else 0
-            self._json["since"] = self.since
->>>>>>> 76da7bb5
+            self._json["since"] = self.since