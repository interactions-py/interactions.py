--- conflicted
+++ resolved
@@ -102,9 +102,6 @@
         allowed_mentions: Optional["MessageInteraction"] = MISSING,
         message_reference: Optional["MessageReference"] = MISSING,
         components: Optional[
-<<<<<<< HEAD
-            Union[ActionRow, Button, SelectMenu, List[Union[ActionRow, Button, SelectMenu]]]
-=======
             Union[
                 ActionRow,
                 Button,
@@ -113,7 +110,6 @@
                 List[Button],
                 List[SelectMenu],
             ]
->>>>>>> 04ff07dd
         ] = MISSING,
     ) -> "Message": ...
 
@@ -125,9 +121,6 @@
         embeds: Optional[Union["Embed", List["Embed"]]] = MISSING,
         allowed_mentions: Optional["MessageInteraction"] = MISSING,
         components: Optional[
-<<<<<<< HEAD
-            Union[ActionRow, Button, SelectMenu, List[Union[ActionRow, Button, SelectMenu]]]
-=======
             Union[
                 ActionRow,
                 Button,
@@ -136,7 +129,6 @@
                 List[Button],
                 List[SelectMenu],
             ]
->>>>>>> 04ff07dd
         ] = MISSING,
     ) -> "Message": ...
     async def get_channel(self) -> Channel: ...
