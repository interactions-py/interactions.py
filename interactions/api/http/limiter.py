--- conflicted
+++ resolved
@@ -1,14 +1,9 @@
 from asyncio import Lock
 from typing import Optional
 
-<<<<<<< HEAD
-=======
 from interactions.api.models.attrs_utils import MISSING
 
->>>>>>> 5f7d2337
 __all__ = ("Limiter",)
-
-from interactions.api.models.attrs_utils import MISSING
 
 
 class Limiter:
