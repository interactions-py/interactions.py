--- conflicted
+++ resolved
@@ -98,11 +98,8 @@
         """
 
         kwargs["headers"] = {**self._headers, **kwargs.get("headers", {})}
-<<<<<<< HEAD
-        if "data" not in kwargs:
-=======
+
         if kwargs.get("json"):
->>>>>>> cd5922e1
             kwargs["headers"]["Content-Type"] = "application/json"
 
         reason = kwargs.pop("reason", None)
