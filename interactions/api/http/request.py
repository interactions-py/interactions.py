--- conflicted
+++ resolved
@@ -12,11 +12,7 @@
 
 from interactions.base import __version__, get_logger
 
-<<<<<<< HEAD
-from ...api.error import HTTPException, JSONException
-=======
 from ...api.error import LibraryException
->>>>>>> 3e93dd3e
 from .limiter import Limiter
 from .route import Route
 
@@ -175,16 +171,7 @@
                         )
                         # This "redundant" debug line is for debug use and tracing back the error codes.
 
-<<<<<<< HEAD
-                        if int(data["code"]) in JSONException.lookup().keys():
-                            raise JSONException(
-                                data["code"], message=JSONException.lookup()[int(data["code"])]
-                            )
-                        else:
-                            raise HTTPException(data["code"], message=data["message"])
-=======
                         raise LibraryException(message=data["message"], code=data["code"])
->>>>>>> 3e93dd3e
 
                     if response.status == 429:
                         if not is_global:
