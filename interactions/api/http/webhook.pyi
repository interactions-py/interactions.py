from typing import List, Optional

from ..models.attrs_utils import MISSING
from ...api.cache import Cache
<<<<<<< HEAD
from ..models.misc import  File
=======
from ..models.attrs_utils import MISSING
from ..models.misc import File
>>>>>>> 5f7d2337
from .request import _Request

class WebhookRequest:

    _req: _Request
    cache: Cache
    def __init__(self) -> None: ...
    async def create_webhook(self, channel_id: int, name: str, avatar: str = None) -> dict: ...
    async def get_channel_webhooks(self, channel_id: int) -> List[dict]: ...
    async def get_guild_webhooks(self, guild_id: int) -> List[dict]: ...
    async def get_webhook(self, webhook_id: int, webhook_token: str = None) -> dict: ...
    async def modify_webhook(
        self,
        webhook_id: int,
        payload: dict,
        webhook_token: str = None,
    ) -> dict: ...
    async def delete_webhook(self, webhook_id: int, webhook_token: str = None): ...
    async def execute_webhook(
        self,
        webhook_id: int,
        webhook_token: str,
        payload: dict,
        files: Optional[List[File]] = MISSING,
        wait: bool = False,
        thread_id: Optional[int] = None,
    ) -> Optional[dict]: ...
    async def execute_slack_webhook(
        self, webhook_id: int, webhook_token: str, payload: dict
    ) -> None: ...
    async def execute_github_webhook(
        self, webhook_id: int, webhook_token: str, payload: dict
    ) -> None: ...
    async def get_webhook_message(
        self, webhook_id: int, webhook_token: str, message_id: int
    ) -> dict: ...
    async def edit_webhook_message(
        self, webhook_id: int, webhook_token: str, message_id: int, data: dict
    ) -> dict: ...
    async def delete_webhook_message(
        self, webhook_id: int, webhook_token: str, message_id: int
    ) -> None: ...
    async def delete_original_webhook_message(
        self, webhook_id: int, webhook_token: str
    ) -> None: ...<|MERGE_RESOLUTION|>--- conflicted
+++ resolved
@@ -1,13 +1,8 @@
 from typing import List, Optional
 
-from ..models.attrs_utils import MISSING
 from ...api.cache import Cache
-<<<<<<< HEAD
-from ..models.misc import  File
-=======
 from ..models.attrs_utils import MISSING
 from ..models.misc import File
->>>>>>> 5f7d2337
 from .request import _Request
 
 class WebhookRequest:
