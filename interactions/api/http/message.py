--- conflicted
+++ resolved
@@ -3,15 +3,9 @@
 from aiohttp import MultipartWriter
 
 from ...api.cache import Cache
-<<<<<<< HEAD
 from ...utils.missing import MISSING
-from ..models.message import Embed, Message, MessageInteraction, Sticker
-from ..models.misc import File, Snowflake
-=======
-from ..models.attrs_utils import MISSING
 from ..models.message import Embed, Message, Sticker
 from ..models.misc import AllowedMentions, File, Snowflake
->>>>>>> 8b4546fd
 from .request import _Request
 from .route import Route
 
