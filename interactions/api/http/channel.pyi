--- conflicted
+++ resolved
@@ -62,8 +62,9 @@
         privacy_level: Optional[int] = None,
         reason: Optional[str] = None,
     ) -> dict: ...
-<<<<<<< HEAD
-    async def delete_stage_instance(self, channel_id: int, reason: Optional[str] = None) -> None: ...
+    async def delete_stage_instance(
+        self, channel_id: int, reason: Optional[str] = None
+    ) -> None: ...
     async def create_tag(
             self,
             channel_id: int,
@@ -79,9 +80,4 @@
             emoji_id: Optional[int] = None,
             emoji_name: Optional[str] = None,
     ) -> dict: ...
-    async def delete_tag(self, channel_id: int, tag_id: int) -> dict: ...
-=======
-    async def delete_stage_instance(
-        self, channel_id: int, reason: Optional[str] = None
-    ) -> None: ...
->>>>>>> 32ef6a57
+    async def delete_tag(self, channel_id: int, tag_id: int) -> dict: ...