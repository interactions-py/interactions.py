import asyncio
import traceback
from asyncio import AbstractEventLoop, Lock, get_event_loop, get_running_loop
from json import dumps
from logging import Logger
from sys import version_info
from typing import Any, ClassVar, Dict, List, Optional, Tuple, Union
from urllib.parse import quote

from aiohttp import ClientSession, FormData
from aiohttp import __version__ as http_version

import interactions.api.cache
from interactions.api.models.misc import MISSING
from interactions.base import __version__, get_logger

from ..api.cache import Cache, Item
from ..api.error import HTTPException
from ..api.models import (
    Channel,
    Embed,
    Emoji,
    Guild,
    GuildPreview,
    GuildTemplate,
    Invite,
    Member,
    Message,
    Role,
    Snowflake,
    StageInstance,
    User,
    WelcomeScreen,
)

log: Logger = get_logger("http")

__all__ = ("Route", "Request", "HTTPClient")
_session: ClientSession = ClientSession()


class Route:
    """
    A class representing how an HTTP route is structured.

    :ivar ClassVar[str] __api__: The HTTP route path.
    :ivar str method: The HTTP method.
    :ivar str path: The URL path.
    :ivar Optional[str] channel_id: The channel ID from the bucket if given.
    :ivar Optional[str] guild_id: The guild ID from the bucket if given.
    """

    __slots__ = ("__api__", "method", "path", "channel_id", "guild_id")
    __api__: ClassVar[str]
    method: str
    path: str
    channel_id: Optional[str]
    guild_id: Optional[str]

    def __init__(self, method: str, path: str, **kwargs) -> None:
        r"""
        :param method: The HTTP request method.
        :type method: str
        :param path: The path of the HTTP/URL.
        :type path: str
        :param \**kwargs?: Optional keyword-only arguments to pass as information in the route.
        :type \**kwargs: dict
        """
        self.__api__ = "https://discord.com/api/v9"
        self.method = method
        self.path = path.format(**kwargs)
        self.channel_id = kwargs.get("channel_id")
        self.guild_id = kwargs.get("guild_id")

    def get_bucket(self, shared_bucket: Optional[str] = None) -> str:
        """
        Returns the route's bucket. If shared_bucket is None, returns the path with major parameters.
        Otherwise, it relies on Discord's given bucket.

        :param shared_bucket: The bucket that Discord provides, if available.
        :type shared_bucket: Optional[str]

        :return: The route bucket.
        :rtype: str
        """
        return (
            f"{self.channel_id}:{self.guild_id}:{self.path}"
            if shared_bucket is None
            else f"{self.channel_id}:{self.guild_id}:{shared_bucket}"
        )

    @property
    def endpoint(self) -> str:
        """
        Returns the route's endpoint.

        :return: The route endpoint.
        :rtype: str
        """
        return f"{self.method}:{self.path}"


class Limiter:
    """
    A class representing a limitation for an HTTP request.

    :ivar Lock lock: The "lock" or controller of the request.
    :ivar float reset_after: The remaining time before the request can be ran.
    """

    lock: Lock
    reset_after: float

    def __init__(self, *, lock: Lock, reset_after: Optional[float] = MISSING) -> None:
        """
        :param lock: The asynchronous lock to control limits for.
        :type lock: Lock
        :param reset_after: The remaining time to run the limited lock on. Defaults to ``0``.
        :type reset_after: Optional[float]
        """
        self.lock = lock
        self.reset_after = 0 if reset_after is MISSING else reset_after

    async def __aenter__(self) -> "Limiter":
        await self.lock.acquire()
        return self

    async def __aexit__(self, exc_type, exc_val, exc_tb) -> None:
        return self.lock.release()

    def release_lock(self):
        # Releases the lock if its locked, overriding the traditional release() method.
        # Useful for per-route, not needed? for globals.

        # See #428.

        if self.lock.locked():
            self.lock.release()


class Request:
    """
    A class representing how HTTP requests are sent/read.

    :ivar str token: The current application token.
    :ivar AbstractEventLoop _loop: The current coroutine event loop.
    :ivar Dict[str, Limiter] ratelimits: The current per-route rate limiters from the API.
    :ivar Dict[str, str] buckets: The current endpoint to shared_bucket cache from the API.
    :ivar dict _headers: The current headers for an HTTP request.
    :ivar ClientSession _session: The current session for making requests.
    :ivar Limiter _global_lock: The global rate limiter.
    """

    __slots__ = (
        "token",
        "_loop",
        "ratelimits",
        "buckets",
        "_headers",
        "_session",
        "_global_lock",
    )
    token: str
    _loop: AbstractEventLoop
    ratelimits: Dict[str, Limiter]  # bucket: Limiter
    buckets: Dict[str, str]  # endpoint: shared_bucket
    _headers: dict
    _session: ClientSession
    _global_lock: Limiter

    def __init__(self, token: str) -> None:
        """
        :param token: The application token used for authorizing.
        :type token: str
        """
        self.token = token
        self._loop = get_event_loop() if version_info < (3, 10) else get_running_loop()
        self.ratelimits = {}
        self.buckets = {}
        self._headers = {
            "Authorization": f"Bot {self.token}",
            "User-Agent": f"DiscordBot (https://github.com/interactions-py/library {__version__}) "
            f"Python/{version_info[0]}.{version_info[1]} "
            f"aiohttp/{http_version}",
        }
        self._session = _session
        self._global_lock = (
            Limiter(lock=Lock(loop=self._loop)) if version_info < (3, 10) else Limiter(lock=Lock())
        )

    def _check_session(self) -> None:
        """Ensures that we have a valid connection session."""
        if self._session.closed:
            self._session = ClientSession()

    async def _check_lock(self) -> None:
        """Checks the global lock for its current state."""
        if self._global_lock.lock.locked():
            log.warning("The HTTP client is still globally locked, waiting for it to clear.")
            await self._global_lock.lock.acquire()
            self._global_lock.reset_after = 0

    async def request(self, route: Route, **kwargs) -> Optional[Any]:
        r"""
        Sends a request to the Discord API.

        :param route: The HTTP route to request.
        :type route: Route
        :param \**kwargs?: Optional keyword-only arguments to pass as information in the request.
        :type \**kwargs: dict
        :return: The contents of the request if any.
        :rtype: Optional[Any]
        """

        kwargs["headers"] = {**self._headers, **kwargs.get("headers", {})}
        kwargs["headers"]["Content-Type"] = "application/json"

        reason = kwargs.pop("reason", None)
        if reason:
            kwargs["headers"]["X-Audit-Log-Reason"] = quote(reason, safe="/ ")

        # Huge credit and thanks to LordOfPolls for the lock/retry logic.

        bucket = route.get_bucket(
            self.buckets.get(route.endpoint)
        )  # string returning path OR prioritised hash bucket metadata.

        # The idea is that its regulated by the priority of Discord's bucket header and not just self-computation.

        def release_lock(lock):
            if lock.locked():
                lock.release()

        if self.ratelimits.get(bucket):
            _limiter: Limiter = self.ratelimits.get(bucket)
            if _limiter.lock.locked():
                if (
                    _limiter.reset_after != 0
                ):  # Just saying 0 seconds isn't helpful, so this is suppressed.
                    log.warning(
                        f"The current bucket is still under a rate limit. Calling later in {_limiter.reset_after} seconds."
                    )
<<<<<<< HEAD
                self._loop.call_later(_limiter.reset_after, release_lock, _limiter.lock)
=======
                self._loop.call_later(_limiter.reset_after, _limiter.release_lock)
>>>>>>> 010ee373
            _limiter.reset_after = 0
        else:
            self.ratelimits[bucket] = (
                Limiter(lock=Lock(loop=self._loop))
                if version_info < (3, 10)
                else Limiter(lock=Lock())
            )
            _limiter: Limiter = self.ratelimits.get(bucket)

        await _limiter.lock.acquire()  # _limiter is the per shared bucket/route endpoint

        # Implement retry logic. The common seems to be 5, so this is hardcoded, for the most part.

        for tries in range(5):  # 3, 5? 5 seems to be common
            try:
                self._check_session()
                await self._check_lock()

                async with self._session.request(
                    route.method, route.__api__ + route.path, **kwargs
                ) as response:

                    data = await response.json(content_type=None)
                    reset_after: float = float(
                        response.headers.get("X-RateLimit-Reset-After", "0.0")
                    )
                    remaining: str = response.headers.get("X-RateLimit-Remaining")
                    _bucket: str = response.headers.get("X-RateLimit-Bucket")
                    is_global: bool = response.headers.get("X-RateLimit-Global", False)

                    log.debug(f"{route.method}: {route.__api__ + route.path}: {kwargs}")

                    if _bucket is not None:
                        self.buckets[route.endpoint] = _bucket
                        # real-time replacement/update/add if needed.

                    if isinstance(data, dict) and data.get("errors"):
                        log.debug(
                            f"RETURN {response.status}: {dumps(data, indent=4, sort_keys=True)}"
                        )
                        # This "redundant" debug line is for debug use and tracing back the error codes.

                        raise HTTPException(data["code"], message=data["message"])
                    elif remaining and not int(remaining):
                        if response.status == 429:
                            log.warning(
                                f"The HTTP client has encountered a per-route ratelimit. Locking down future requests for {reset_after} seconds."
                            )
                            _limiter.reset_after = reset_after
                            await asyncio.sleep(_limiter.reset_after)
                            continue
                        elif is_global:
                            log.warning(
                                f"The HTTP client has encountered a global ratelimit. Locking down future requests for {reset_after} seconds."
                            )
                            self._global_lock.reset_after = reset_after
                            self._loop.call_later(
                                self._global_lock.reset_after, self._global_lock.lock.release
                            )

                    log.debug(f"RETURN {response.status}: {dumps(data, indent=4, sort_keys=True)}")
<<<<<<< HEAD
                    if _limiter.lock.locked():
                        _limiter.lock.release()
=======

                    _limiter.release_lock()  # checks if its locked, then releases upon success.

>>>>>>> 010ee373
                    return data

            # These account for general/specific exceptions. (Windows...)
            except OSError as e:
                if tries < 4 and e.errno in (54, 10054):
                    await asyncio.sleep(2 * tries + 1)
                    continue
                try:
                    _limiter.lock.release()
                except RuntimeError:
                    pass
                raise

            # For generic exceptions we give a traceback for debug reasons.
            except Exception as e:
                try:
                    _limiter.lock.release()
                except RuntimeError:
                    pass
                log.error("".join(traceback.format_exception(type(e), e, e.__traceback__)))
                break

    async def close(self) -> None:
        """Closes the current session."""
        await self.session.close()


class HTTPClient:
    """
    The user-facing client of the Web API for individual endpoints.

    :ivar str token: The token of the application.
    :ivar Request _req: The requesting interface for endpoints.
    :ivar Cache cache: The referenced cache.
    """

    token: str
    _req: Request
    cache: Cache

    def __init__(self, token: str):
        self.token = token
        self._req = Request(self.token)
        self.cache = interactions.api.cache.ref_cache

        # An ideology is that this client does every single HTTP call, which reduces multiple ClientSessions in theory
        # because of how they are constructed/closed. This includes Gateway

    async def get_gateway(self) -> str:
        """This calls the Gateway endpoint and returns a v9 gateway link with JSON encoding."""

        url: Any = await self._req.request(
            Route("GET", "/gateway")
        )  # typehinting Any because pycharm yells
        return url["url"] + "?v=9&encoding=json"

    async def get_bot_gateway(self) -> Tuple[int, str]:
        """
        This calls the BOT Gateway endpoint.

        :return: A tuple denoting (shard, gateway_url), url from API v9 and JSON encoding
        """

        data: Any = await self._req.request(Route("GET", "/gateway/bot"))
        return data["shards"], data["url"] + "?v=9&encoding=json"

    async def login(self) -> Optional[dict]:
        """
        This 'logins' to the gateway, which makes it available to use any other endpoint.
        """

        return await self._req.request(
            Route("GET", "/users/@me")
        )  # Internally raises any Exception.

    async def logout(self) -> None:
        """This 'log outs' the session."""

        await self._req.request(Route("POST", "/auth/logout"))

    @property
    def req(self):
        return self._req

    # ---- Oauth2 endpoint

    async def get_current_bot_information(self) -> dict:
        """
        Returns the bot user application object without flags.
        """
        return await self._req.request(Route("GET", "/oauth2/applications/@me"))

    async def get_current_authorisation_information(self) -> dict:
        """
        Returns info about the current authorization of the bot user
        """
        return await self._req.request(Route("GET", "/oauth2/@me"))

    # ---- User endpoint

    async def get_self(self) -> dict:
        """
        An alias to `get_user`, but only gets the current bot user.

        :return: A partial User object of the current bot user in the form of a dictionary.
        """
        return await self.get_user()

    async def get_user(self, user_id: Optional[int] = None) -> dict:
        """
        Gets a user object for a given user ID.

        :param user_id: A user snowflake ID. If omitted, this defaults to the current bot user.
        :return: A partial User object in the form of a dictionary.
        """

        if user_id is None:
            user_id = "@me"

        request = await self._req.request(Route("GET", f"/users/{user_id}"))
        self.cache.users.add(Item(id=user_id, value=User(**request)))

        return request

    async def modify_self(self, payload: dict) -> dict:
        """
        Modify the bot user account settings.

        :param payload: The data to send.
        """
        return await self._req.request(Route("PATCH", "/users/@me"), json=payload)

    async def modify_self_nick_in_guild(self, guild_id: int, nickname: Optional[str]):
        """
        Changes a nickname of the current bot user in a guild.

        :param guild_id: Guild snowflake ID.
        :param nickname: The new nickname, if any.
        :return: Nothing needed to be yielded.
        """
        return await self._req.request(
            Route("PATCH", "/guilds/{guild_id}/members/@me/nick", guild_id=guild_id),
            json={"nick": nickname},
        )

    async def create_dm(self, recipient_id: int) -> dict:
        """
        Creates a new DM channel with a user.

        :param recipient_id: User snowflake ID.
        :return: Returns a dictionary representing a DM Channel object.
        """
        # only named recipient_id because of api mirroring

        request = await self._req.request(
            Route("POST", "/users/@me/channels"), json={"recipient_id": recipient_id}
        )
        self.cache.dms.add(Item(id=str(recipient_id), value=Channel(**request)))

        return request

    # Message endpoint

    async def send_message(
        self,
        channel_id: Union[int, Snowflake],
        content: str,
        tts: bool = False,
        embeds: Optional[List[Embed]] = None,
        nonce: Union[int, str] = None,
        allowed_mentions=None,  # don't know type
        message_reference: Optional[Message] = None,
    ):
        """
        A higher level implementation of :meth:`create_message()` that handles the payload dict internally.
        Does not integrate components into the function, and is a port from v3.0.0
        """
        payload = {}

        if content:
            payload["content"] = content

        if tts:
            payload["tts"] = True

        if embeds:
            payload["embeds"] = embeds

        if nonce:
            payload["nonce"] = nonce

        if allowed_mentions:
            payload["allowed_mentions"] = allowed_mentions

        if message_reference:
            payload["message_reference"] = message_reference

        # TODO: post-v4. add attachments to payload.

        if isinstance(channel_id, Snowflake):
            channel_id = int(channel_id)

        return await self.create_message(payload, channel_id)

    async def create_message(self, payload: dict, channel_id: int) -> dict:
        """
        Send a message to the specified channel.

        :param payload: Dictionary contents of a message. (i.e. message payload)
        :param channel_id: Channel snowflake ID.
        :return dict: Dictionary representing a message (?)
        """
        request = await self._req.request(
            Route("POST", "/channels/{channel_id}/messages", channel_id=channel_id), json=payload
        )
        if request.get("id"):
            self.cache.messages.add(Item(id=request["id"], value=Message(**request)))

        return request

    async def get_message(self, channel_id: int, message_id: int) -> Optional[dict]:
        """
        Get a specific message in the channel.

        :param channel_id: the channel this message belongs to
        :param message_id: the id of the message
        :return: message if it exists.
        """
        return await self._req.request(
            Route("GET", f"/channels/{channel_id}/messages/{message_id}")
        )

    async def delete_message(
        self, channel_id: int, message_id: int, reason: Optional[str] = None
    ) -> None:
        """
        Deletes a message from a specified channel.

        :param channel_id: Channel snowflake ID.
        :param message_id: Message snowflake ID.
        :param reason: Optional reason to show up in the audit log. Defaults to `None`.
        """
        r = Route(
            "DELETE",
            "/channels/{channel_id}/messages/{message_id}",
            channel_id=channel_id,
            message_id=message_id,
        )
        return await self._req.request(r, reason=reason)

    async def delete_messages(
        self, channel_id: int, message_ids: List[int], reason: Optional[str] = None
    ) -> None:
        """
        Deletes messages from a specified channel.

        :param channel_id: Channel snowflake ID.
        :param message_ids: An array of message snowflake IDs.
        :param reason: Optional reason to show up in the audit log. Defaults to `None`.
        """
        r = Route("POST", "/channels/{channel_id}/messages/bulk-delete", channel_id=channel_id)
        payload = {
            "messages": message_ids,
        }

        return await self._req.request(r, json=payload, reason=reason)

    async def edit_message(self, channel_id: int, message_id: int, payload: dict) -> dict:
        """
        Edits a message that already exists.

        :param channel_id: Channel snowflake ID.
        :param message_id: Message snowflake ID.
        :param payload: Any new data that needs to be changed.
        :type payload: dict
        :return: A message object with edited attributes.
        """
        return await self._req.request(
            Route(
                "PATCH",
                "/channels/{channel_id}/messages/{message_id}",
                channel_id=channel_id,
                message_id=message_id,
            ),
            json=payload,
        )

    async def pin_message(self, channel_id: int, message_id: int) -> None:
        """
        Pin a message to a channel.

        :param channel_id: Channel ID snowflake.
        :param message_id: Message ID snowflake.
        """
        return await self._req.request(Route("PUT", f"/channels/{channel_id}/pins/{message_id}"))

    async def unpin_message(self, channel_id: int, message_id: int) -> None:
        """
        Unpin a message to a channel.

        :param channel_id: Channel ID snowflake.
        :param message_id: Message ID snowflake.
        """
        return await self._req.request(Route("DELETE", f"/channels/{channel_id}/pins/{message_id}"))

    async def publish_message(self, channel_id: int, message_id: int) -> dict:
        """
        Publishes (API calls it crossposts) a message in a News channel to any that is followed by.

        :param channel_id: Channel the message is in
        :param message_id: The id of the message to publish
        :return: message object
        """
        return await self._req.request(
            Route("POST", f"/channels/{channel_id}/messages/{message_id}/crosspost")
        )

    # Guild endpoint

    async def get_self_guilds(self) -> list:
        """
        Gets all guild objects associated with the current bot user.

        :return a list of partial guild objects the current bot user is a part of.
        """
        request = await self._req.request(Route("GET", "/users/@me/guilds"))

        for guild in request:
            if guild.get("id"):
                self.cache.self_guilds.add(Item(id=guild["id"], value=Guild(**guild)))

        return request

    async def get_guild(self, guild_id: int):
        """
        Requests an individual guild from the API.

        :param guild_id: The guild snowflake ID associated.
        :return: The guild object associated, if any.
        """
        request = await self._req.request(Route("GET", "/guilds/{guild_id}", guild_id=guild_id))
        self.cache.guilds.add(Item(id=str(guild_id), value=Guild(**request)))

        return request

    async def get_guild_preview(self, guild_id: int) -> GuildPreview:
        """
        Get a guild's preview.

        :param guild_id: Guild ID snowflake.
        :return: Guild Preview object associated with the snowflake
        """
        return await self._req.request(Route("GET", f"/guilds/{guild_id}/preview"))

    async def modify_guild(
        self, guild_id: int, payload: dict, reason: Optional[str] = None
    ) -> dict:
        """
        Modifies a guild's attributes.

        :param guild_id: Guild ID snowflake.
        :param payload: The parameters to change.
        :param reason: Reason to send to the audit log, if given.
        :return: The modified guild object as a dictionary
        :rtype: dict
        """

        return await self._req.request(
            Route("PATCH", f"/guilds/{guild_id}"), json=payload, reason=reason
        )

    async def leave_guild(self, guild_id: int) -> None:
        """
        Leaves a guild.

        :param guild_id: The guild snowflake ID associated.
        :return: None
        """
        return await self._req.request(
            Route("DELETE", "/users/@me/guilds/{guild_id}", guild_id=guild_id)
        )

    async def delete_guild(self, guild_id: int) -> None:
        """
        Deletes a guild.

        :param guild_id: Guild ID snowflake.
        """
        return await self._req.request(Route("DELETE", f"/guilds/{guild_id}"))

    async def get_guild_widget(self, guild_id: int) -> dict:
        """
        Returns the widget for the guild.

        :param guild_id: Guild ID snowflake.
        :return: Guild Widget contents as a dict: {"enabled":bool, "channel_id": str}
        """
        return await self._req.request(Route("GET", f"/guilds/{guild_id}/widget.json"))

    async def get_guild_widget_settings(self, guild_id: int) -> dict:
        """
        Get guild widget settings.

        :param guild_id: Guild ID snowflake.
        :return: Guild Widget contents as a dict: {"enabled":bool, "channel_id": str}
        """
        return await self._req.request(Route("GET", f"/guilds/{guild_id}"))

    async def get_guild_widget_image(self, guild_id: int, style: Optional[str] = None) -> str:
        """
        Get an url representing a png image widget for the guild.

        ..note::
            See _<https://discord.com/developers/docs/resources/guild#get-guild-widget-image> for list of styles.

        :param guild_id: Guild ID snowflake.
        :param style: The style of widget required, if given.
        :return: A url pointing to this image
        """
        route = Route("GET", f"/guilds/{guild_id}/widget.png{f'?style={style}' if style else ''}")
        return route.path

    async def modify_guild_widget(self, guild_id: int, payload: dict) -> dict:
        """
        Modify a guild widget.

        :param guild_id: Guild ID snowflake.
        :param payload: Payload containing new widget attributes.
        :return: Updated widget attributes.
        """
        return await self._req.request(Route("PATCH", f"/guilds/{guild_id}/widget"), json=payload)

    async def get_guild_invites(self, guild_id: int) -> List[Invite]:
        """
        Retrieves a list of invite objects with their own metadata.

        :param guild_id: Guild ID snowflake.
        :return: A list of invite objects
        """
        return await self._req.request(Route("GET", f"/guilds/{guild_id}/invites"))

    async def get_guild_welcome_screen(self, guild_id: int) -> WelcomeScreen:
        """
        Retrieves from the API a welcome screen associated with the guild.

        :param guild_id: Guild ID snowflake.
        :return: Welcome Screen object
        """
        return await self._req.request(Route("GET", f"/guilds/{guild_id}/welcome-screen"))

    async def modify_guild_welcome_screen(
        self, guild_id: int, enabled: bool, welcome_channels: List[int], description: str
    ) -> WelcomeScreen:
        """
        Modify the guild's welcome screen.

        :param guild_id: Guild ID snowflake.
        :param enabled: Whether the welcome screen is enabled or not.
        :param welcome_channels: The new channels (by their ID) linked in the welcome screen and their display options
        :param description: The new server description to show in the welcome screen
        :return: Updated Welcome screen object.
        """
        return await self._req.request(
            Route("PATCH", f"/guilds/{guild_id}/welcome-screen"),
            json={
                "enabled": enabled,
                "welcome_channels": welcome_channels,
                "description": description,
            },
        )

    async def get_vanity_code(self, guild_id: int) -> dict:
        return await self._req.request(
            Route("GET", "/guilds/{guild_id}/vanity-url", guild_id=guild_id)
        )

    async def modify_vanity_code(
        self, guild_id: int, code: str, reason: Optional[str] = None
    ) -> None:
        payload: Dict[str, Any] = {"code": code}
        return await self._req.request(
            Route("PATCH", "/guilds/{guild_id}/vanity-url", guild_id=guild_id),
            json=payload,
            reason=reason,
        )

    async def get_guild_integrations(self, guild_id: int) -> List[dict]:
        """
        Gets a list of integration objects associated with the Guild from the API.

        :param guild_id: Guild ID snowflake.
        :return: An array of integration objects
        """
        return await self._req.request(Route("GET", f"/guilds/{guild_id}/integrations"))

    async def delete_guild_integration(self, guild_id: int, integration_id: int) -> None:
        """
        Deletes an integration from the guild.

        :param guild_id: Guild ID snowflake.
        :param integration_id: Integration ID snowflake.
        """
        return await self._req.request(
            Route("DELETE", f"/guilds/{guild_id}/integrations/{integration_id}")
        )

    async def modify_current_user_voice_state(
        self,
        guild_id: int,
        channel_id: int,
        suppress: Optional[bool] = None,
        request_to_speak_timestamp: Optional[str] = None,
    ) -> None:
        """
        Update the current user voice state.

        :param guild_id: Guild ID snowflake.
        :param channel_id: Voice channel ID snowflake.
        :param suppress: Toggle the user's suppress state, if given.
        :param request_to_speak_timestamp: Sets the user's request to speak, if given.
        """
        return await self._req.request(
            Route("PATCH", f"/guilds/{guild_id}/voice-states/@me"),
            json={
                k: v
                for k, v in {
                    "channel_id": channel_id,
                    "suppress": suppress,
                    "request_to_speak_timestamp": request_to_speak_timestamp,
                }.items()
                if v is not None
            },
        )

    async def modify_user_voice_state(
        self, guild_id: int, user_id: int, channel_id: int, suppress: Optional[bool] = None
    ) -> None:
        """
        Modify the voice state of a user.

        :param guild_id: Guild ID snowflake.
        :param user_id: User ID snowflake.
        :param channel_id: Voice channel ID snowflake.
        :param suppress: Toggles the user's suppress state, if given.
        """
        return await self._req.request(
            Route("PATCH", f"/guilds/{guild_id}/voice-states/{user_id}"),
            json={
                k: v
                for k, v in {"channel_id": channel_id, "suppress": suppress}.items()
                if v is not None
            },
        )

    async def create_guild_from_guild_template(
        self, template_code: str, name: str, icon: Optional[str] = None
    ) -> Guild:
        """
        Create a new guild based on a template.

        ..note::
            This endpoint can only be used by bots in less than 10 guilds.

        :param template_code: The code of the template to use.
        :param name: The name of the guild (2-100 characters)
        :param icon: Guild icon URI, if given.
        :return: The newly created guild object.
        """
        payload = {
            "name": name,
        }
        if icon:
            payload["icon"] = icon
        return await self._req.request(
            Route("POST", f"/guilds/templates/{template_code}", json=payload)
        )

    async def get_guild_templates(self, guild_id: int) -> List[GuildTemplate]:
        """
        Returns an array of guild templates.

        :param guild_id: Guild ID snowflake.
        :return: An array of guild templates
        """
        return await self._req.request(Route("GET", f"/guilds/{guild_id}/templates"))

    async def create_guild_template(
        self, guild_id: int, name: str, description: Optional[str] = None
    ) -> GuildTemplate:
        """
        Create a guild template for the guild.

        :param guild_id: Guild ID snowflake.
        :param name: The name of the template
        :param description: The description of the template, if given.
        :return: The created guild template
        """
        return await self._req.request(
            Route("POST", f"/guilds/{guild_id}/templates"),
            json={
                k: v for k, v in {"name": name, "description": description}.items() if v is not None
            },
        )

    async def sync_guild_template(self, guild_id: int, template_code: str) -> GuildTemplate:
        """
        Sync the template to the guild's current state.

        :param guild_id: Guild ID snowflake.
        :param template_code: The code for the template to sync
        :return: The updated guild template.
        """
        return await self._req.request(
            Route("PUT", f"/guilds/{guild_id}/templates/{template_code}")
        )

    async def modify_guild_template(
        self,
        guild_id: int,
        template_code: str,
        name: Optional[str] = None,
        description: Optional[str] = None,
    ) -> GuildTemplate:
        """
        Modify a guild template.

        :param guild_id: Guild ID snowflake.
        :param template_code: Template ID.
        :param name: The name of the template
        :param description: The description of the template
        :return: The updated guild template
        """
        return await self._req.request(
            Route("PATCH", f"/guilds/{guild_id}/templates/{template_code}"),
            json={
                k: v for k, v in {"name": name, "description": description}.items() if v is not None
            },
        )

    async def delete_guild_template(self, guild_id: int, template_code: str) -> GuildTemplate:
        """
        Delete the guild template.

        :param guild_id: Guild ID snowflake.
        :param template_code: Template ID.
        :return: The deleted template object
        """
        # According to Polls, this returns the object. Why, I don't know.
        return await self._req.request(
            Route("DELETE", f"/guilds/{guild_id}/templates/{template_code}")
        )

    async def get_all_channels(self, guild_id: int) -> List[dict]:
        """
        Requests from the API to get all channels in the guild.

        :param guild_id: Guild Snowflake ID
        :return: A list of channels.
        """
        request = await self._req.request(
            Route("GET", "/guilds/{guild_id}/channels", guild_id=guild_id)
        )

        for channel in request:
            if channel.get("id"):
                self.cache.channels.add(Item(id=channel["id"], value=Channel(**channel)))

        return request

    async def get_all_roles(self, guild_id: int) -> List[dict]:
        """
        Gets all roles from a Guild.

        :param guild_id: Guild ID snowflake
        :return: An array of Role objects as dictionaries.
        """
        request = await self._req.request(
            Route("GET", "/guilds/{guild_id}/roles", guild_id=guild_id)
        )

        for role in request:
            if role.get("id"):
                self.cache.roles.add(Item(id=role["id"], value=Role(**role)))

        return request

    async def create_guild_role(
        self, guild_id: int, data: dict, reason: Optional[str] = None
    ) -> Role:
        """
        Create a new role for the guild.

        :param guild_id: Guild ID snowflake.
        :param data: A dict containing metadata for the role.
        :param reason: The reason for this action, if given.
        :return: Role object
        """
        request = await self._req.request(
            Route("POST", f"/guilds/{guild_id}/roles"), json=data, reason=reason
        )
        if request.get("id"):
            self.cache.roles.add(Item(id=request["id"], value=Role(**request)))

        return request

    async def modify_guild_role_position(
        self, guild_id: int, role_id: int, position: int, reason: Optional[str] = None
    ) -> List[Role]:
        """
        Modify the position of a role in the guild.

        :param guild_id: Guild ID snowflake.
        :param role_id: Role ID snowflake.
        :param position: The new position of the associated role.
        :param reason: The reason for this action, if given.
        :return: List of guild roles with updated hierarchy.
        """
        return await self._req.request(
            Route("PATCH", f"/guilds/{guild_id}/roles"),
            json={"id": role_id, "position": position},
            reason=reason,
        )

    async def modify_guild_role(
        self, guild_id: int, role_id: int, data: dict, reason: Optional[str] = None
    ) -> Role:
        """
        Modify a given role for the guild.

        :param guild_id: Guild ID snowflake.
        :param role_id: Role ID snowflake.
        :param data: A dict containing updated metadata for the role.
        :param reason: The reason for this action, if given.
        :return: Updated role object.
        """
        return await self._req.request(
            Route("PATCH", f"/guilds/{guild_id}/roles/{role_id}"), json=data, reason=reason
        )

    async def delete_guild_role(self, guild_id: int, role_id: int, reason: str = None) -> None:
        """
        Delete a guild role.

        :param guild_id: Guild ID snowflake.
        :param role_id: Role ID snowflake.
        :param reason: The reason for this action, if any.
        """
        return await self._req.request(
            Route("DELETE", f"/guilds/{guild_id}/roles/{role_id}"), reason=reason
        )

    async def create_guild_kick(
        self, guild_id: int, user_id: int, reason: Optional[str] = None
    ) -> None:
        """
        Kicks a person from the guild.

        :param guild_id: Guild ID snowflake
        :param user_id: User ID snowflake
        :param reason: Optional Reason argument.
        """
        r = Route(
            "DELETE", "/guilds/{guild_id}/members/{user_id}", guild_id=guild_id, user_id=user_id
        )
        if reason:  # apparently, its an aiohttp thing?
            r.path += f"?reason={quote(reason)}"

        await self._req.request(r)

    async def create_guild_ban(
        self,
        guild_id: int,
        user_id: int,
        delete_message_days: Optional[int] = 0,
        reason: Optional[str] = None,
    ) -> None:
        """
        Bans a person from the guild, and optionally deletes previous messages sent by them.

        :param guild_id: Guild ID snowflake
        :param user_id: User ID snowflake
        :param delete_message_days: Number of days to delete messages, from 0 to 7. Defaults to 0
        :param reason: Optional reason to ban.
        """

        return await self._req.request(
            Route("PUT", f"/guilds/{guild_id}/bans/{user_id}"),
            json={"delete_message_days": delete_message_days},
            reason=reason,
        )

    async def remove_guild_ban(
        self, guild_id: int, user_id: int, reason: Optional[str] = None
    ) -> None:
        """
        Unbans someone using the API.

        :param guild_id: Guild ID snowflake
        :param user_id: User ID snowflake
        :param reason: Optional reason to unban.
        """

        return await self._req.request(
            Route("DELETE", f"/guilds/{guild_id}/bans/{user_id}"),
            json={},
            reason=reason,
        )

    async def get_guild_bans(self, guild_id: int) -> List[dict]:
        """
        Gets a list of banned users.

        :param guild_id: Guild ID snowflake.
        :return: A list of banned users.
        """
        return await self._req.request(Route("GET", f"/guilds/{guild_id}/bans"))

    async def get_user_ban(self, guild_id: int, user_id: int) -> Optional[dict]:
        """
        Gets an object pertaining to the user, if it exists. Returns a 404 if it doesn't.

        :param guild_id: Guild ID snowflake
        :param user_id: User ID snowflake.
        :return: Ban object if it exists.
        """
        return await self._req.request(Route("GET", f"/guilds/{guild_id}/bans/{user_id}"))

    async def add_guild_member(
        self,
        guild_id: int,
        user_id: int,
        access_token: str,
        nick: Optional[str] = None,
        roles: Optional[List[Role]] = None,
        mute: bool = None,
        deaf: bool = None,
    ) -> dict:
        """
        A low level method of adding a user to a guild with pre-defined attributes.

        :param guild_id: Guild ID snowflake.
        :param user_id: User ID snowflake.
        :param access_token: User access token.
        :param nick: User's nickname on join.
        :param roles: An array of roles that the user is assigned.
        :param mute: Whether the user is mute in voice channels.
        :param deaf: Whether the user is deafened in voice channels.
        :return: Guild member object as dictionary
        """
        request = await self._req.request(
            Route("PUT", f"/guilds/{guild_id}/members/{user_id}"),
            json={
                k: v
                for k, v in {
                    "access_token": access_token,
                    "nick": nick,
                    "roles": roles,
                    "mute": mute,
                    "deaf": deaf,
                }.items()
                if v is not None
            },
        )

        self.cache.members.add(Item(id=str(user_id), value=Member(**request)))

        return request

    async def remove_guild_member(
        self, guild_id: int, user_id: int, reason: Optional[str] = None
    ) -> None:
        """
        A low level method of removing a member from a guild. This is different from banning them.

        :param guild_id: Guild ID snowflake.
        :param user_id: User ID snowflake.
        :param reason: Reason to send to audit log, if any.
        """
        return await self._req.request(
            Route("DELETE", f"/guilds/{guild_id}/members/{user_id}"), reason=reason
        )

    async def get_guild_prune_count(
        self, guild_id: int, days: int = 7, include_roles: Optional[List[int]] = None
    ) -> dict:
        """
        Retrieves a dict from an API that results in how many members would be pruned given the amount of days.

        :param guild_id: Guild ID snowflake.
        :param days:  Number of days to count. Defaults to ``7``.
        :param include_roles: Role IDs to include, if given.
        :return: A dict denoting `{"pruned": int}`
        """
        payload = {"days": days}
        if include_roles:
            payload["include_roles"] = ", ".join(
                str(x) for x in include_roles
            )  # would still iterate

        return await self._req.request(Route("GET", f"/guilds/{guild_id}/prune"), params=payload)

    # Guild (Member) endpoint

    async def get_member(self, guild_id: int, member_id: int) -> Optional[Member]:
        """
        Uses the API to fetch a member from a guild.

        :param guild_id: Guild ID snowflake.
        :param member_id: Member ID snowflake.
        :return: A member object, if any.
        """
        return await self._req.request(
            Route(
                "GET",
                "/guilds/{guild_id}/members/{member_id}",
                guild_id=guild_id,
                member_id=member_id,
            )
        )

    async def get_list_of_members(
        self, guild_id: int, limit: int = 1, after: Optional[int] = None
    ) -> List[Member]:
        """
        Lists the members of a guild.

        :param guild_id: Guild ID snowflake
        :param limit: How many members to get from the API. Max is 1000. Defaults to 1.
        :param after: Get Member IDs after this snowflake. Defaults to None.
        :return: An array of Member objects.
        """
        payload = {"limit": limit}
        if after:
            payload["after"] = after

        return await self._req.request(Route("GET", f"/guilds/{guild_id}/members"), params=payload)

    async def search_guild_members(self, guild_id: int, query: str, limit: int = 1) -> List[Member]:
        """
        Search a guild for members whose username or nickname starts with provided string.

        :param guild_id: Guild ID snowflake.
        :param query: The string to search for
        :param limit: The number of members to return. Defaults to 1.
        """

        return await self._req.request(
            Route("GET", f"/guilds/{guild_id}/members/search"),
            params={"query": query, "limit": limit},
        )

    async def add_member_role(
        self, guild_id: int, user_id: int, role_id: int, reason: Optional[str] = None
    ) -> None:
        """
        Adds a role to a guild member.

        :param guild_id: The ID of the guild
        :param user_id: The ID of the user
        :param role_id: The ID of the role to add
        :param reason: The reason for this action. Defaults to None.
        """
        return await self._req.request(
            Route(
                "PUT",
                "/guilds/{guild_id}/members/{user_id}/roles/{role_id}",
                guild_id=guild_id,
                user_id=user_id,
                role_id=role_id,
            ),
            reason=reason,
        )

    async def remove_member_role(
        self, guild_id: int, user_id: int, role_id: int, reason: Optional[str] = None
    ) -> None:
        """
        Removes a role to a guild member.

        :param guild_id: The ID of the guild
        :param user_id: The ID of the user
        :param role_id: The ID of the role to add
        :param reason: The reason for this action. Defaults to None.
        """
        return await self._req.request(
            Route(
                "DELETE",
                "/guilds/{guild_id}/members/{user_id}/roles/{role_id}",
                guild_id=guild_id,
                user_id=user_id,
                role_id=role_id,
            ),
            reason=reason,
        )

    async def modify_member(
        self, user_id: int, guild_id: int, payload: dict, reason: Optional[str] = None
    ):
        """
        Edits a member.
        This can nick them, change their roles, mute/deafen (and its contrary), and moving them across channels and/or disconnect them.

        :param user_id: Member ID snowflake.
        :param guild_id: Guild ID snowflake.
        :param payload: Payload representing parameters (nick, roles, mute, deaf, channel_id)
        :param reason: The reason for this action. Defaults to None.
        :return: Modified member object.
        """

        return await self._req.request(
            Route(
                "PATCH", "/guilds/{guild_id}/members/{user_id}", guild_id=guild_id, user_id=user_id
            ),
            json=payload,
            reason=reason,
        )

    # Channel endpoint.

    async def get_channel(self, channel_id: int) -> dict:
        """
        Gets a channel by ID. If the channel is a thread, it also includes thread members (and other thread attributes).

        :param channel_id: Channel ID snowflake.
        :return: Dictionary of the channel object.
        """
        request = await self._req.request(Route("GET", f"/channels/{channel_id}"))
        self.cache.channels.add(Item(id=str(channel_id), value=Channel(**request)))

        return request

    async def delete_channel(self, channel_id: int) -> None:
        """
        Deletes a channel.

        :param channel_id: Channel ID snowflake
        """
        return await self._req.request(
            Route("DELETE", "/channels/{channel_id}", channel_id=channel_id)
        )

    async def get_channel_messages(
        self,
        channel_id: int,
        limit: int = 50,
        around: Optional[int] = None,
        before: Optional[int] = None,
        after: Optional[int] = None,
    ) -> List[Message]:
        """
        Get messages from a channel.

        ..note::
            around, before, and after arguments are mutually exclusive.

        :param channel_id: Channel ID snowflake.
        :param limit: How many messages to get. Defaults to 50, the max is 100.
        :param around: Get messages around this snowflake ID.
        :param before: Get messages before this snowflake ID.
        :param after: Get messages after this snowflake ID.
        :return: An array of Message objects.
        """
        params: Dict[str, Union[int, str]] = {"limit": limit}

        params_used = 0

        if before:
            params_used += 1
            params["before"] = before
        if after:
            params_used += 1
            params["after"] = after
        if around:
            params_used += 1
            params["around"] = around

        if params_used > 1:
            raise ValueError(
                "`before`, `after` and `around` are mutually exclusive. Please pass only one of them."
            )

        request = await self._req.request(
            Route("GET", f"/channels/{channel_id}/messages"), params=params
        )

        for message in request:
            if message.get("id"):
                self.cache.messages.add(Item(id=message["id"], value=Message(**message)))

        return request

    async def create_channel(
        self, guild_id: int, payload: dict, reason: Optional[str] = None
    ) -> dict:
        """
        Creates a channel within a guild.

        ..note::
            This does not handle payload in this method. Tread carefully.

        :param guild_id: Guild ID snowflake.
        :param payload: Payload data.
        :param reason: Reason to show in audit log, if needed.
        :return: Channel object as dictionary.
        """
        request = await self._req.request(
            Route("POST", f"/guilds/{guild_id}/channels"), json=payload, reason=reason
        )
        if request.get("id"):
            self.cache.channels.add(Item(id=request["id"], value=Channel(**request)))

        return request

    async def move_channel(
        self,
        guild_id: int,
        channel_id: int,
        new_pos: int,
        parent_id: Optional[int],
        lock_perms: bool = False,
        reason: Optional[str] = None,
    ):
        """
        Moves a channel to a new position.

        :param guild_id: Guild ID snowflake.
        :param channel_id: Channel ID snowflake.
        :param new_pos: The new channel position.
        :param parent_id: The category parent ID, if needed.
        :param lock_perms: Sync permissions with the parent associated with parent_id. Defaults to False.
        :param reason: Reason to display to the audit log, if any.
        :return: ?
        """
        payload = {"id": channel_id, "position": new_pos, "lock_permissions": lock_perms}
        if parent_id:
            payload["parent_id"] = parent_id

        return await self._req.request(
            Route("PATCH", f"/guilds/{guild_id}/channels"), json=payload, reason=reason
        )

    async def modify_channel(
        self, channel_id: int, data: dict, reason: Optional[str] = None
    ) -> Channel:
        """
        Update a channel's settings.

        :param channel_id: Channel ID snowflake.
        :param data: Data representing updated settings.
        :param reason: Reason, if any.
        :return: Channel with updated attributes, if successful.
        """
        return await self._req.request(
            Route("PATCH", f"/channels/{channel_id}"), json=data, reason=reason
        )

    async def get_channel_invites(self, channel_id: int) -> List[Invite]:
        """
        Get the invites for the channel.

        :param channel_id: Channel ID snowflake.
        :return: List of invite objects
        """
        return await self._req.request(Route("GET", f"/channels/{channel_id}/invites"))

    async def create_channel_invite(
        self, channel_id: int, data: dict, reason: Optional[str] = None
    ) -> Invite:
        """
        Creates an invite for the given channel.

        ..note::
            This method does not handle payload. It just sends it.

        :param channel_id: Channel ID snowflake.
        :param data: Data representing the payload/invite attributes.
        :param reason: Reason to show in the audit log, if any.
        :return: An invite object.
        """
        return await self._req.request(
            Route("POST", f"/channels/{channel_id}/invites"), json=data, reason=reason
        )

    async def delete_invite(self, invite_code: str, reason: Optional[str] = None) -> dict:
        """
        Delete an invite.

        :param invite_code: The code of the invite to delete
        :param reason: Reason to show in the audit log, if any.
        :return: The deleted invite object
        """
        return await self._req.request(Route("DELETE", f"/invites/{invite_code}"), reason=reason)

    async def edit_channel_permission(
        self,
        channel_id: int,
        overwrite_id: int,
        allow: str,
        deny: str,
        perm_type: int,
        reason: Optional[str] = None,
    ) -> None:
        """
        Edits the channel's permission overwrites for a user or role in a given channel.

        :param channel_id: Channel ID snowflake.
        :param overwrite_id: The ID of the overridden object.
        :param allow: the bitwise value of all allowed permissions
        :param deny: the bitwise value of all disallowed permissions
        :param perm_type: 0 for a role or 1 for a member
        :param reason: Reason to display in the Audit Log, if given.
        """
        return await self._req.request(
            Route("PUT", f"/channels/{channel_id}/permissions/{overwrite_id}"),
            json={"allow": allow, "deny": deny, "type": perm_type},
            reason=reason,
        )

    async def delete_channel_permission(
        self, channel_id: int, overwrite_id: int, reason: Optional[str] = None
    ) -> None:
        """
        Deletes a channel permission overwrite for a user or role in a channel.

        :param channel_id: Channel ID snowflake.
        :param overwrite_id: The ID of the overridden object.
        :param reason: Reason to display in the Audit Log, if given.
        """
        return await self._req.request(
            Route("DELETE", f"/channels/{channel_id}/{overwrite_id}"), reason=reason
        )

    async def trigger_typing(self, channel_id: int) -> None:
        """
        Posts "... is typing" in a given channel.

        ..note:
            By default, this lib doesn't use this endpoint, however, this is listed for third-party implementation.

        :param channel_id: Channel ID snowflake.
        """
        return await self._req.request(Route("POST", f"/channels/{channel_id}/typing"))

    async def get_pinned_messages(self, channel_id: int) -> List[Message]:
        """
        Get all pinned messages from a channel.

        :param channel_id: Channel ID snowflake.
        :return: A list of pinned message objects.
        """
        return await self._req.request(Route("GET", f"/channels/{channel_id}/pins"))

    async def create_stage_instance(
        self, channel_id: int, topic: str, privacy_level: int = 1, reason: Optional[str] = None
    ) -> StageInstance:
        """
        Create a new stage instance.

        :param channel_id: Channel ID snowflake.
        :param topic: The topic of the stage instance. Limited to 1-120 characters.
        :param privacy_level: The privacy_level of the stage instance (defaults to guild-only "1").
        :param reason: The reason for the creating the stage instance, if any.
        :return: The new stage instance
        """
        return await self._req.request(
            Route("POST", "/stage-instances"),
            json={
                "channel_id": channel_id,
                "topic": topic,
                "privacy_level": privacy_level,
            },
            reason=reason,
        )

    async def get_stage_instance(self, channel_id: int) -> StageInstance:
        """
        Get the stage instance associated with a given channel, if it exists.

        :param channel_id: Channel ID snowflake.
        :return: A stage instance.
        """
        return await self._req.request(Route("GET", f"/stage-instances/{channel_id}"))

    async def modify_stage_instance(
        self,
        channel_id: int,
        topic: Optional[str] = None,
        privacy_level: Optional[int] = None,
        reason: Optional[str] = None,
    ) -> StageInstance:
        """
        Update the fields of a given stage instance.

        :param channel_id: Channel ID snowflake.
        :param topic: The new topic of the stage instance, if given. Limited to 1-120 characters.
        :param privacy_level: The new privacy_level of the stage instance.
        :param reason: The reason for the creating the stage instance, if any.
        :return: The updated stage instance.
        """
        return await self._req.request(
            Route("PATCH", f"/stage-instances/{channel_id}"),
            json={
                k: v
                for k, v in {"topic": topic, "privacy_level": privacy_level}.items()
                if v is not None
            },
            reason=reason,
        )

    async def delete_stage_instance(self, channel_id: int, reason: Optional[str] = None) -> None:
        """
        Delete a stage instance.

        :param channel_id: Channel ID snowflake.
        :param reason: The reason for the creating the stage instance, if any.
        """
        return await self._req.request(
            Route("DELETE", f"/stage-instances/{channel_id}"), reason=reason
        )

    # Thread endpoint

    async def join_thread(self, thread_id: int) -> None:
        """
        Have the bot user join a thread.

        :param thread_id: The thread to join.
        """
        return await self._req.request(Route("PUT", f"/channels/{thread_id}/thread-members/@me"))

    async def leave_thread(self, thread_id: int) -> None:
        """
        Have the bot user leave a thread.

        :param thread_id: The thread to leave.
        """
        return await self._req.request(Route("DELETE", f"/channels/{thread_id}/thread-members/@me"))

    async def add_member_to_thread(self, thread_id: int, user_id: int) -> None:
        """
        Add another user to a thread.

        :param thread_id: The ID of the thread
        :param user_id: The ID of the user to add
        """
        return await self._req.request(
            Route("PUT", f"/channels/{thread_id}/thread-members/{user_id}")
        )

    async def remove_member_from_thread(self, thread_id: int, user_id: int) -> None:
        """
        Remove another user from a thread.

        :param thread_id: The ID of the thread
        :param user_id: The ID of the user to remove
        """
        return await self._req.request(
            Route("DELETE", f"/channels/{thread_id}/thread-members/{user_id}")
        )

    async def get_member_from_thread(self, thread_id: int, user_id: int) -> dict:
        """
        Get a member from a thread.

        :param thread_id: The ID of the thread
        :param user_id: The ID of the user to find
        :return: A thread member object, if they're in the thread.
        """
        # Returns 404 if they don't
        return await self._req.request(
            Route("GET", f"/channels/{thread_id}/thread-members/{user_id}")
        )

    async def list_thread_members(self, thread_id: int) -> List[dict]:
        """
        Get a list of members in the thread.

        :param thread_id: the id of the thread
        :return: a list of thread member objects
        """
        return await self._req.request(Route("GET", f"/channels/{thread_id}/thread-members"))

    async def list_public_archived_threads(
        self, channel_id: int, limit: int = None, before: Optional[int] = None
    ) -> List[dict]:
        """
        Get a list of archived public threads in a given channel.

        :param channel_id: The channel to get threads from
        :param limit: Optional limit of threads to
        :param before: Get threads before this Thread snowflake ID
        :return: a list of threads
        """
        payload = {}
        if limit:
            payload["limit"] = limit
        if before:
            payload["before"] = before
        return await self._req.request(
            Route("GET", f"/channels/{channel_id}/threads/archived/public"), json=payload
        )

    async def list_private_archived_threads(
        self, channel_id: int, limit: int = None, before: Optional[int] = None
    ) -> List[dict]:
        """
        Get a list of archived private threads in a channel.

        :param channel_id: The channel to get threads from
        :param limit: Optional limit of threads to
        :param before: Get threads before this Thread snowflake ID
        :return: a list of threads
        """
        payload = {}
        if limit:
            payload["limit"] = limit
        if before:
            payload["before"] = before
        return await self._req.request(
            Route("GET", f"/channels/{channel_id}/threads/archived/private"), json=payload
        )

    async def list_joined_private_archived_threads(
        self, channel_id: int, limit: int = None, before: Optional[int] = None
    ) -> List[dict]:
        """
        Get a list of archived private threads in a channel that the bot has joined.

        :param channel_id: The channel to get threads from
        :param limit: Optional limit of threads to
        :param before: Get threads before this snowflake ID
        :return: a list of threads
        """
        payload = {}
        if limit:
            payload["limit"] = limit
        if before:
            payload["before"] = before
        return await self._req.request(
            Route("GET", f"/channels/{channel_id}/users/@me/threads/archived/private"), json=payload
        )

    async def list_active_threads(self, guild_id: int) -> List[dict]:
        """
        List active threads within a guild.

        :param guild_id: the guild id to get threads from
        :return: A list of active threads
        """
        return await self._req.request(Route("GET", f"/guilds/{guild_id}/threads/active"))

    async def create_thread(
        self,
        channel_id: int,
        name: str,
        thread_type: int = None,
        auto_archive_duration: Optional[int] = None,
        invitable: Optional[bool] = None,
        message_id: Optional[int] = None,
        reason: Optional[str] = None,
    ) -> dict:
        """
        From a given channel, create a Thread with an optional message to start with..

        :param channel_id: The ID of the channel to create this thread in
        :param name: The name of the thread
        :param auto_archive_duration: duration in minutes to automatically archive the thread after recent activity,
            can be set to: 60, 1440, 4320, 10080
        :param thread_type: The type of thread, defaults to public. ignored if creating thread from a message
        :param invitable: Boolean to display if the Thread is open to join or private.
        :param message_id: An optional message to create a thread from.
        :param reason: An optional reason for the audit log
        :return: The created thread
        """
        payload = {"name": name}
        if auto_archive_duration:
            payload["auto_archive_duration"] = auto_archive_duration
        if message_id:
            request = await self._req.request(
                Route("POST", f"/channels/{channel_id}/messages/{message_id}/threads"),
                json=payload,
                reason=reason,
            )
            if request.get("id"):
                self.cache.channels.add(Item(id=request["id"], value=request))
            return request

        payload["type"] = thread_type
        payload["invitable"] = invitable
        request = await self._req.request(
            Route("POST", f"/channels/{channel_id}/threads"), json=payload, reason=reason
        )
        if request.get("id"):
            self.cache.channels.add(Item(id=request["id"], value=request))

        return request

    # Reaction endpoint

    async def create_reaction(self, channel_id: int, message_id: int, emoji: str) -> None:
        """
        Create a reaction for a message.

        :param channel_id: Channel snowflake ID.
        :param message_id: Message snowflake ID.
        :param emoji: The emoji to use (format: `name:id`)
        """
        return await self._req.request(
            Route(
                "PUT",
                "/channels/{channel_id}/messages/{message_id}/reactions/{emoji}/@me",
                channel_id=channel_id,
                message_id=message_id,
                emoji=emoji,
            )
        )

    async def remove_self_reaction(self, channel_id: int, message_id: int, emoji: str) -> None:
        """
        Remove bot user's reaction from a message.

        :param channel_id: Channel snowflake ID.
        :param message_id: Message snowflake ID.
        :param emoji: The emoji to remove (format: `name:id`)
        """
        return await self._req.request(
            Route(
                "DELETE",
                "/channels/{channel_id}/messages/{message_id}/reactions/{emoji}/@me",
                channel_id=channel_id,
                message_id=message_id,
                emoji=emoji,
            )
        )

    async def remove_user_reaction(
        self, channel_id: int, message_id: int, emoji: str, user_id: int
    ) -> None:
        """
        Remove user's reaction from a message.

        :param channel_id: The channel this is taking place in
        :param message_id: The message to remove the reaction on.
        :param emoji: The emoji to remove. (format: `name:id`)
        :param user_id: The user to remove reaction of.
        """
        return await self._req.request(
            Route(
                "DELETE",
                "/channels/{channel_id}/messages/{message_id}/reactions/{emoji}/{user_id}",
                channel_id=channel_id,
                message_id=message_id,
                emoji=emoji,
                user_id=user_id,
            )
        )

    async def remove_all_reactions(self, channel_id: int, message_id: int) -> None:
        """
        Remove all reactions from a message.

        :param channel_id: The channel this is taking place in.
        :param message_id: The message to clear reactions from.
        """
        return await self._req.request(
            Route(
                "DELETE",
                "/channels/{channel_id}/messages/{message_id}/reactions",
                channel_id=channel_id,
                message_id=message_id,
            )
        )

    async def remove_all_reactions_of_emoji(
        self, channel_id: int, message_id: int, emoji: str
    ) -> None:
        """
        Remove all reactions of a certain emoji from a message.

        :param channel_id: Channel snowflake ID.
        :param message_id: Message snowflake ID.
        :param emoji: The emoji to remove (format: `name:id`)
        """
        return await self._req.request(
            Route(
                "DELETE",
                "/channels/{channel_id}/messages/{message_id}/reactions/{emoji}",
                channel_id=channel_id,
                message_id=message_id,
                emoji=emoji,
            )
        )

    async def get_reactions_of_emoji(
        self, channel_id: int, message_id: int, emoji: str
    ) -> List[User]:
        """
        Gets the users who reacted to the emoji.

        :param channel_id: Channel snowflake ID.
        :param message_id: Message snowflake ID.
        :param emoji: The emoji to get (format: `name:id`)
        :return A list of users who sent that emoji.
        """
        return await self._req.request(
            Route(
                "GET",
                "/channels/{channel_id}/messages/{message_id}/reactions/{emoji}",
                channel_id=channel_id,
                message_id=message_id,
                emoji=emoji,
            )
        )

    # Sticker endpoint

    async def get_sticker(self, sticker_id: int) -> dict:
        """
        Get a specific sticker.

        :param sticker_id: The id of the sticker
        :return: Sticker or None
        """
        return await self._req.request(Route("GET", f"/stickers/{sticker_id}"))

    async def list_nitro_sticker_packs(self) -> list:
        """
        Gets the list of sticker packs available to Nitro subscribers.

        :return: List of sticker packs
        """
        return await self._req.request(Route("GET", "/sticker-packs"))

    async def list_guild_stickers(self, guild_id: int) -> List[dict]:
        """
        Get the stickers for a guild.

        :param guild_id: The guild to get stickers from
        :return: List of Stickers or None
        """
        return await self._req.request(Route("GET", f"/guild/{guild_id}/stickers"))

    async def get_guild_sticker(self, guild_id: int, sticker_id: int) -> dict:
        """
        Get a sticker from a guild.

        :param guild_id: The guild to get stickers from
        :param sticker_id: The sticker to get from the guild
        :return: Sticker or None
        """
        return await self._req.request(Route("GET", f"/guild/{guild_id}/stickers/{sticker_id}"))

    async def create_guild_sticker(
        self, payload: FormData, guild_id: int, reason: Optional[str] = None
    ):
        """
        Create a new sticker for the guild. Requires the MANAGE_EMOJIS_AND_STICKERS permission.

        :param payload: the payload to send.
        :param guild_id: The guild to create sticker at.
        :param reason: The reason for this action.
        :return: The new sticker data on success.
        """
        return await self._req.request(
            Route("POST", f"/guild/{guild_id}/stickers"), json=payload, reason=reason
        )

    async def modify_guild_sticker(
        self, payload: dict, guild_id: int, sticker_id: int, reason: Optional[str] = None
    ):
        """
        Modify the given sticker. Requires the MANAGE_EMOJIS_AND_STICKERS permission.

        :param payload: the payload to send.
        :param guild_id: The guild of the target sticker.
        :param sticker_id:  The sticker to modify.
        :param reason: The reason for this action.
        :return: The updated sticker data on success.
        """
        return await self._req.request(
            Route("PATCH", f"/guild/{guild_id}/stickers/{sticker_id}"), json=payload, reason=reason
        )

    async def delete_guild_sticker(
        self, guild_id: int, sticker_id: int, reason: Optional[str] = None
    ) -> None:
        """
        Delete the given sticker. Requires the MANAGE_EMOJIS_AND_STICKERS permission.

        :param guild_id: The guild of the target sticker.
        :param sticker_id:  The sticker to delete.
        :param reason: The reason for this action.
        :return: Returns 204 No Content on success.
        """
        return await self._req.request(
            Route("DELETE", f"/guild/{guild_id}/stickers/{sticker_id}"), reason=reason
        )

    # Interaction endpoint (Application commands) **

    # TODO: Merge single and batch variants ?

    async def get_application_command(
        self, application_id: Union[int, Snowflake], guild_id: Optional[int] = None
    ) -> List[dict]:
        """
        Get all application commands from an application.

        :param application_id: Application ID snowflake
        :param guild_id: Guild to get commands from, if specified. Defaults to global (None)
        :return: A list of Application commands.
        """
        application_id = int(application_id)

        if guild_id in (None, "None"):
            return await self._req.request(Route("GET", f"/applications/{application_id}/commands"))
        else:
            return await self._req.request(
                Route("GET", f"/applications/{application_id}/guilds/{guild_id}/commands")
            )

    async def create_application_command(
        self, application_id: Union[int, Snowflake], data: dict, guild_id: Optional[int] = None
    ):
        """
        Registers to the Discord API an application command.

        :param application_id: Application ID snowflake
        :param data: The dictionary that contains the command (name, description, etc)
        :param guild_id: Guild ID snowflake to put them in, if applicable.
        :return: An application command object.
        """

        application_id = int(application_id)

        url = (
            f"/applications/{application_id}/commands"
            if guild_id in (None, "None")
            else f"/applications/{application_id}/guilds/{guild_id}/commands"
        )

        return await self._req.request(Route("POST", url), json=data)

    async def overwrite_application_command(
        self, application_id: int, data: List[dict], guild_id: Optional[int] = None
    ) -> List[dict]:
        """
        Overwrites application command(s) from a scope to the new, updated commands.

        ..note:
            This applies to all forms of application commands (slash and context menus)

        :param application_id: Application ID snowflake
        :param data: The dictionary that contains the command (name, description, etc)
        :param guild_id: Guild ID snowflake to put them in, if applicable.
        :return: An array of application command objects.
        """
        url = (
            f"/applications/{application_id}/commands"
            if not guild_id
            else f"/applications/{application_id}/guilds/{guild_id}/commands"
        )

        return await self._req.request(Route("PUT", url), json=data)

    async def edit_application_command(
        self,
        application_id: Union[int, Snowflake],
        data: dict,
        command_id: Union[int, Snowflake],
        guild_id: Optional[int] = None,
    ) -> dict:
        """
        Edits an application command.

        :param application_id: Application ID snowflake.
        :param data: A dictionary containing updated attributes
        :param command_id: The application command ID snowflake
        :param guild_id: Guild ID snowflake, if given. Defaults to None/global.
        :return: The updated application command object.
        """
        application_id, command_id = int(application_id), int(command_id)
        r = (
            Route(
                "PATCH",
                "/applications/{application_id}/commands/{command_id}",
                application_id=application_id,
                command_id=command_id,
            )
            if guild_id in (None, "None")
            else Route(
                "PATCH",
                "/applications/{application_id}/guilds/{guild_id}/commands/{command_id}",
                application_id=application_id,
                command_id=command_id,
                guild_id=guild_id,
            )
        )
        return await self._req.request(r, json=data)

    async def delete_application_command(
        self, application_id: Union[int, Snowflake], command_id: int, guild_id: Optional[int] = None
    ) -> None:
        """
        Deletes an application command.

        :param application_id: Application ID snowflake.
        :param command_id: Application command ID snowflake.
        :param guild_id: Guild ID snowflake, if declared. Defaults to None (Global).
        """

        application_id = int(application_id)

        r = (
            Route(
                "DELETE",
                "/applications/{application_id}/guilds/{guild_id}/commands/{command_id}",
                application_id=application_id,
                command_id=command_id,
                guild_id=guild_id,
            )
            if guild_id not in (None, "None")
            else Route(
                "DELETE",
                "/applications/{application_id}/commands/{command_id}",
                application_id=application_id,
                command_id=command_id,
            )
        )
        return await self._req.request(r)

    async def edit_application_command_permissions(
        self, application_id: int, guild_id: int, command_id: int, data: List[dict]
    ) -> dict:
        """
        Edits permissions for an application command.

        :param application_id: Application ID snowflake
        :param guild_id: Guild ID snowflake
        :param command_id: Application command ID snowflake
        :param data: Permission data.
        :return: Returns an updated Application Guild permission object.
        """

        return await self._req.request(
            Route(
                "PUT",
                f"/applications/{application_id}/guilds/{guild_id}/commands/{command_id}/permissions",
            ),
            json=data,
        )

    async def batch_edit_application_command_permissions(
        self, application_id: int, guild_id: int, data: List[dict]
    ) -> List[dict]:
        """
        Edits permissions for all Application Commands in a guild.

        :param application_id: Application ID snowflake
        :param guild_id: Guild ID snowflake
        :param data: An array of permission dictionaries.
        :return: An updated array of application array permissions.
        """
        return await self._req.request(
            Route("PUT", f"/applications/{application_id}/guilds/{guild_id}/commands/permissions"),
            json=data,
        )

    async def get_application_command_permissions(
        self, application_id: int, guild_id: int, command_id: int
    ) -> dict:
        """
        Gets, from the Discord API, permissions from a specific Guild application command.

        :param application_id: Application ID snowflake
        :param guild_id: Guild ID snowflake
        :param command_id: Application Command ID snowflake
        :return: a Guild Application Command permissions object
        """
        return await self._req.request(
            Route(
                "GET",
                f"/applications/{application_id}/guilds/{guild_id}/commands/{command_id}/permissions",
            )
        )

    async def get_all_application_command_permissions(
        self, application_id: int, guild_id: int
    ) -> List[dict]:
        """
        Gets, from the Discord API, permissions from all Application commands at that Guild.

        :param application_id: Application ID snowflake
        :param guild_id: Guild ID snowflake
        :return: An array of Guild Application Command permissions
        """
        return await self._req.request(
            Route("GET", f"/applications/{application_id}/guilds/{guild_id}/commands/permissions")
        )

    async def create_interaction_response(
        self, token: str, application_id: int, data: dict
    ) -> None:
        """
        Posts initial response to an interaction, but you need to add the token.

        :param token: Token.
        :param application_id: Application ID snowflake
        :param data: The data to send.
        """
        return await self._req.request(
            Route("POST", f"/interactions/{application_id}/{token}/callback"), json=data
        )

    # This is still Interactions, but this also applies to webhooks
    # i.e. overlay
    async def get_original_interaction_response(
        self, token: str, application_id: str, message_id: int = "@original"
    ) -> dict:
        """
        Gets an existing interaction message.

        :param token: token
        :param application_id: Application ID snowflake.
        :param message_id: Message ID snowflake. Defaults to `@original` which represents the initial response msg.
        :return: Message data.
        """
        # ^ again, I don't know if python will let me
        return await self._req.request(
            Route("GET", f"/webhooks/{application_id}/{token}/messages/{message_id}")
        )

    async def edit_interaction_response(
        self, data: dict, token: str, application_id: str, message_id: str = "@original"
    ) -> dict:
        """
        Edits an existing interaction message, but token needs to be manually called.

        :param data: A dictionary containing the new response.
        :param token: the token of the interaction
        :param application_id: Application ID snowflake.
        :param message_id: Message ID snowflake. Defaults to `@original` which represents the initial response msg.
        :return: Updated message data.
        """
        # ^ again, I don't know if python will let me
        return await self._req.request(
            Route("PATCH", f"/webhooks/{application_id}/{token}/messages/{message_id}"),
            json=data,
        )

    async def delete_interaction_response(
        self, token: str, application_id: str, message_id: int = "original"
    ) -> None:
        """
        Deletes an existing interaction message.

        :param token: the token of the interaction
        :param application_id: Application ID snowflake.
        :param message_id: Message ID snowflake. Defaults to `@original` which represents the initial response msg.
        """

        # This is, basically, a helper method for the thing,
        # because interactions are webhooks

        await self.delete_webhook_message(
            webhook_id=int(application_id), webhook_token=token, message_id=message_id
        )

    async def _post_followup(self, data: dict, token: str, application_id: str) -> None:
        """
        Send a followup to an interaction.

        :param data: the payload to send
        :param application_id: the id of the application
        :param token: the token of the interaction
        """

        return await self._req.request(
            Route("POST", f"/webhooks/{application_id}/{token}"), json=data
        )

    # Webhook endpoints.
    # TODO: Not sure why, but there's no webhook models? Will rectify later.
    # Also, todo: figure out what avatar is

    async def create_webhook(self, channel_id: int, name: str, avatar: Any = None) -> dict:
        """
        Create a new webhook.

        :param channel_id: Channel ID snowflake.
        :param name: Name of the webhook (1-80 characters)
        :param avatar: The image for the default webhook avatar, if given.

        :return Webhook object
        """
        return await self._req.request(
            Route("POST", f"/channels/{channel_id}/webhooks"), json={"name": name, "avatar": avatar}
        )

    async def get_channel_webhooks(self, channel_id: int) -> List[dict]:
        """
        Return a list of channel webhook objects.

        :param channel_id: Channel ID snowflake.
        :return:List of webhook objects
        """
        return await self._req.request(Route("GET", f"/channels/{channel_id}/webhooks"))

    async def get_guild_webhooks(self, guild_id: int) -> List[dict]:
        """
        Return a list of guild webhook objects.

        :param guild_id: Guild ID snowflake

        :return: List of webhook objects
        """
        return await self._req.request(Route("GET", f"/guilds/{guild_id}/webhooks"))

    async def get_webhook(self, webhook_id: int, webhook_token: str = None) -> dict:
        """
        Return the new webhook object for the given id.

        :param webhook_id: Webhook ID snowflake.
        :param webhook_token: Webhook Token, if given.

        :return:Webhook object
        """
        endpoint = f"/webhooks/{webhook_id}{f'/{webhook_token}' if webhook_token else ''}"

        return await self._req.request(Route("GET", endpoint))

    async def modify_webhook(
        self,
        webhook_id: int,
        name: str,
        avatar: Any,
        channel_id: int,
        webhook_token: str = None,
    ) -> dict:
        """
        Modify a webhook.

        :param webhook_id: Webhook ID snowflake
        :param name: the default name of the webhook
        :param avatar: image for the default webhook avatar
        :param channel_id: Channel ID snowflake of new destination
        :param webhook_token: The token for the webhook, if given.

        :return: Modified webhook object.
        """
        endpoint = f"/webhooks/{webhook_id}{f'/{webhook_token}' if webhook_token else ''}"

        return await self._req.request(
            Route("PATCH", endpoint),
            json={"name": name, "avatar": avatar, "channel_id": channel_id},
        )

    async def delete_webhook(self, webhook_id: int, webhook_token: str = None):
        """
        Delete a webhook.

        :param webhook_id: Webhook ID snowflake.
        :param webhook_token: The token for the webhook, if given.
        """

        endpoint = f"/webhooks/{webhook_id}{f'/{webhook_token}' if webhook_token else ''}"

        return await self._req.request(Route("DELETE", endpoint))

    async def execute_webhook(
        self,
        webhook_id: int,
        webhook_token: str,
        payload: dict,
        wait: bool = False,
        thread_id: Optional[int] = None,
    ) -> Optional[Message]:
        """
        Sends a message as a webhook.

        :param webhook_id: Webhook ID snowflake.
        :param webhook_token: The token for the webhook.
        :param payload: Payload consisting of the message.
        :param wait: A bool that signifies waiting for server confirmation of a send before responding.
        :param thread_id: Optional, sends a message to the specified thread.
        :return: The message sent, if wait=True, else None.
        """

        return await self._req.request(
            Route("POST", f"/webhooks/{webhook_id}/{webhook_token}"),
            params={"wait": wait, "thread_id": thread_id},
            json=payload,
        )

    async def execute_slack_webhook(
        self, webhook_id: int, webhook_token: str, payload: dict
    ) -> None:
        """
        Sends a message to a Slack-compatible webhook.

        :param webhook_id: Webhook ID snowflake.
        :param webhook_token: The token for the webhook.
        :param payload: Payload consisting of the message.

        :return: ?

        .. note::
            Payload structure is different than Discord's. See `here <https://api.slack.com/messaging/webhooks>_` for more details.
        """

        return await self._req.request(
            Route("POST", f"/webhooks/{webhook_id}/{webhook_token}/slack"), json=payload
        )

    async def execute_github_webhook(
        self, webhook_id: int, webhook_token: str, payload: dict
    ) -> None:
        """
        Sends a message to a Github-compatible webhook.

        :param webhook_id: Webhook ID snowflake.
        :param webhook_token: The token for the webhook.
        :param payload: Payload consisting of the message.

        :return: ?

        .. note::
            Payload structure is different than Discord's. See `here <https://discord.com/developers/docs/resources/webhook#execute-githubcompatible-webhook>_` for more details.
        """

        return await self._req.request(
            Route("POST", f"/webhooks/{webhook_id}/{webhook_token}/slack"), json=payload
        )

    async def get_webhook_message(
        self, webhook_id: int, webhook_token: str, message_id: int
    ) -> Message:
        """
        Retrieves a message sent from a Webhook.

        :param webhook_id: Webhook ID snowflake.
        :param webhook_token: Webhook token.
        :param message_id: Message ID snowflake,
        :return: A Message object.
        """

        return await self._req.request(
            Route("GET", f"/webhooks/{webhook_id}/{webhook_token}/messages/{message_id}")
        )

    async def edit_webhook_message(
        self, webhook_id: int, webhook_token: str, message_id: int, data: dict
    ) -> Message:
        """
        Edits a message sent from a Webhook.

        :param webhook_id: Webhook ID snowflake.
        :param webhook_token: Webhook token.
        :param message_id: Message ID snowflake.
        :param data: A payload consisting of new message attributes.
        :return: An updated message object.
        """

        return await self._req.request(
            Route("PATCH", f"/webhooks/{webhook_id}/{webhook_token}/messages/{message_id}"),
            json=data,
        )

    async def delete_webhook_message(
        self, webhook_id: int, webhook_token: str, message_id: int
    ) -> None:
        """
        Deletes a message object.

        :param webhook_id: Webhook ID snowflake.
        :param webhook_token: Webhook token.
        :param message_id: Message ID snowflake.
        """

        return await self._req.request(
            Route("DELETE", f"/webhooks/{webhook_id}/{webhook_token}/messages/{message_id}")
        )

    async def delete_original_webhook_message(self, webhook_id: int, webhook_token: str) -> None:
        """
        Deletes the original message object sent.

        :param webhook_id: Webhook ID snowflake.
        :param webhook_token: Webhook token.
        """

        return await self._req.request(
            Route("DELETE", f"/webhooks/{webhook_id}/{webhook_token}/messages/@original")
        )

    # Emoji endpoints, a subset of guild but it should get its own thing...

    async def get_all_emoji(self, guild_id: int) -> List[Emoji]:
        """
        Gets all emojis from a guild.

        :param guild_id: Guild ID snowflake.
        :return: A list of emojis.
        """
        return await self._req.request(Route("GET", f"/guilds/{guild_id}/emojis"))

    async def get_guild_emoji(self, guild_id: int, emoji_id: int) -> Emoji:
        """
        Gets an emote from a guild.

        :param guild_id: Guild ID snowflake.
        :param emoji_id: Emoji ID snowflake.
        :return: Emoji object
        """
        return await self._req.request(Route("GET", f"/guilds/{guild_id}/emojis/{emoji_id}"))

    async def create_guild_emoji(
        self, guild_id: int, data: dict, reason: Optional[str] = None
    ) -> Emoji:
        """
        Creates an emoji.

        :param guild_id: Guild ID snowflake.
        :param data: Emoji parameters.
        :param reason: Optionally, give a reason.
        :return: An emoji object with the included parameters.
        """
        return await self._req.request(
            Route("POST", f"/guilds/{guild_id}/emojis"), json=data, reason=reason
        )

    async def modify_guild_emoji(
        self, guild_id: int, emoji_id: int, data: dict, reason: Optional[str] = None
    ) -> Emoji:
        """
        Modifies an emoji.

        :param guild_id: Guild ID snowflake.
        :param emoji_id: Emoji ID snowflake
        :param data: Emoji parameters with updated attributes
        :param reason: Optionally, give a reason.
        :return: An emoji object with updated attributes.
        """
        return await self._req.request(
            Route("PATCH", f"/guilds/{guild_id}/emojis/{emoji_id}"), json=data, reason=reason
        )

    async def delete_guild_emoji(
        self, guild_id: int, emoji_id: int, reason: Optional[str] = None
    ) -> None:
        """
        Deletes an emoji.

        :param guild_id: Guild ID snowflake.
        :param emoji_id: Emoji ID snowflake
        :param reason: Optionally, give a reason.
        """
        await self._req.request(
            Route("DELETE", f"/guilds/{guild_id}/emojis/{emoji_id}"), reason=reason
        )

    # Guild Scheduled Events endpoints

    async def create_scheduled_event(self, guild_id: Snowflake, data: dict) -> dict:
        """
        Creates a scheduled event.

        :param guild_id: Guild ID snowflake.
        :param data: The dictionary containing the parameters and values to edit the associated event.
        :return A dictionary containing the new guild scheduled event object on success.
        """
        guild_id = int(guild_id)
        valid_keys = (
            "channel_id",
            "name",
            "privacy_level",
            "scheduled_start_time",
            "scheduled_end_time",
            "entity_metadata",
            "description",
            "entity_type",
        )
        payload = {k: v for k, v in data.items() if k in valid_keys}

        return await self._req.request(
            Route("POST", "guilds/{guild_id}/scheduled-events/", guild_id=int(guild_id)),
            json=payload,
        )

    async def get_scheduled_event(
        self, guild_id: Snowflake, guild_scheduled_event_id: Snowflake, with_user_count: bool
    ) -> dict:
        """
        Gets a guild scheduled event.

        :param guild_id: Guild ID snowflake.
        :param guild_scheduled_event_id: Guild Scheduled Event ID snowflake.
        :param with_user_count: A boolean to include number of users subscribed to the associated event, if given.
        :return A dictionary containing the guild scheduled event object on success.
        """
        guild_id, event_id = int(guild_id), int(guild_scheduled_event_id)
        params = {}
        if with_user_count:
            params["with_user_count"] = with_user_count

        return await self._req.request(
            Route(
                "GET",
                "/guilds/{guild_id}/scheduled-events/{event_id}",
                guild_id=guild_id,
                event_id=event_id,
            ),
            params=params,
        )

    async def get_scheduled_events(self, guild_id: Snowflake, with_user_count: bool) -> List[dict]:
        """
        Gets all guild scheduled events in a guild.

        :param guild_id: Guild ID snowflake.
        :param with_user_count: A boolean to include number of users subscribed to the associated event, if given.
        :return A List of a dictionary containing the guild scheduled event objects on success.
        """
        guild_id = int(guild_id)
        params = {}
        if with_user_count:
            params["with_user_count"] = with_user_count

        return await self._req.request(
            Route("GET", "/guilds/{guild_id}/scheduled-events", guild_id=guild_id), params=params
        )

    async def modify_scheduled_event(
        self, guild_id: Snowflake, guild_scheduled_event_id: Snowflake, data: dict
    ) -> dict:
        """
        Modifies a scheduled event.

        :param guild_id: Guild ID snowflake.
        :param guild_scheduled_event_id: Guild Scheduled Event ID snowflake.
        :param data: The dictionary containing the parameters and values to edit the associated event.
        :return A dictionary containing the updated guild scheduled event object on success.
        """
        guild_id, event_id = int(guild_id), int(guild_scheduled_event_id)
        valid_keys = (
            "channel_id",
            "name",
            "privacy_level",
            "scheduled_start_time",
            "scheduled_end_time",
            "entity_metadata",
            "description",
            "entity_type",
        )
        payload = {k: v for k, v in data.items() if k in valid_keys}
        return await self._req.request(
            Route(
                "PATCH",
                "/guilds/{guild_id}/scheduled-events/{event_id}",
                guild_id=guild_id,
                event_id=event_id,
            ),
            json=payload,
        )

    async def delete_scheduled_event(
        self, guild_id: Snowflake, guild_scheduled_event_id: Snowflake
    ) -> None:
        """
        Deletes a guild scheduled event.

        :param guild_id: Guild ID snowflake.
        :param guild_scheduled_event_id: Guild Scheduled Event ID snowflake.
        :return Nothing on success.
        """
        guild_id, event_id = int(guild_id), int(guild_scheduled_event_id)

        return await self._req.request(
            Route(
                "DELETE",
                "/guilds/{guild_id}/scheduled-events/{event_id}",
                guild_id=guild_id,
                event_id=event_id,
            )
        )

    async def get_scheduled_event_users(
        self,
        guild_id: Snowflake,
        guild_scheduled_event_id: Snowflake,
        limit: int = 100,
        with_member: bool = False,
        before: Snowflake = None,
        after: Snowflake = None,
    ) -> dict:
        """
        Get the registered users of a scheduled event.

        :param guild_id: Guild ID snowflake.
        :param guild_scheduled_event_id: Guild Scheduled Event snowflake.
        :param limit: Limit of how many users to pull from the event. Defaults to 100.
        :param with_member: Include guild member data if it exists. Defaults to False.
        :param before: Considers only users before given user ID snowflake. Defaults to None.
        :param after: Considers only users after given user ID snowflake. Defaults to None.
        :return: Returns a list of guild scheduled event user objects on success.
        """
        guild_id, event_id = int(guild_id), int(guild_scheduled_event_id)
        params = {
            "limit": limit,
            "with_member": with_member,
        }
        if before:
            params["before"] = int(before)
        if after:
            params["after"] = int(after)

        return await self._req.request(
            Route(
                "GET",
                "/guilds/{guild_id}/scheduled-events/{event_id}/users",
                guild_id=guild_id,
                event_id=event_id,
            ),
            params=params,
        )<|MERGE_RESOLUTION|>--- conflicted
+++ resolved
@@ -227,10 +227,6 @@
 
         # The idea is that its regulated by the priority of Discord's bucket header and not just self-computation.
 
-        def release_lock(lock):
-            if lock.locked():
-                lock.release()
-
         if self.ratelimits.get(bucket):
             _limiter: Limiter = self.ratelimits.get(bucket)
             if _limiter.lock.locked():
@@ -240,11 +236,7 @@
                     log.warning(
                         f"The current bucket is still under a rate limit. Calling later in {_limiter.reset_after} seconds."
                     )
-<<<<<<< HEAD
-                self._loop.call_later(_limiter.reset_after, release_lock, _limiter.lock)
-=======
                 self._loop.call_later(_limiter.reset_after, _limiter.release_lock)
->>>>>>> 010ee373
             _limiter.reset_after = 0
         else:
             self.ratelimits[bucket] = (
@@ -306,14 +298,9 @@
                             )
 
                     log.debug(f"RETURN {response.status}: {dumps(data, indent=4, sort_keys=True)}")
-<<<<<<< HEAD
-                    if _limiter.lock.locked():
-                        _limiter.lock.release()
-=======
 
                     _limiter.release_lock()  # checks if its locked, then releases upon success.
 
->>>>>>> 010ee373
                     return data
 
             # These account for general/specific exceptions. (Windows...)
