import asyncio
import traceback
from asyncio import AbstractEventLoop, Lock, get_event_loop, get_running_loop
from json import dumps
from logging import Logger
from sys import version_info
from typing import Any, ClassVar, Dict, List, Optional, Tuple, Union
from urllib.parse import quote

from aiohttp import ClientSession, FormData
from aiohttp import __version__ as http_version

import interactions.api.cache
<<<<<<< HEAD
from interactions.base import __version__, get_logger
=======
from interactions.models.misc import MISSING
>>>>>>> c7e68a86

from ..api.cache import Cache, Item
from ..api.error import HTTPException
from ..api.models import (
    Channel,
    Embed,
    Emoji,
    Guild,
    GuildPreview,
    GuildTemplate,
    Invite,
    Member,
    Message,
    Role,
    Snowflake,
    StageInstance,
    User,
    WelcomeScreen,
)

log: Logger = get_logger("http")

__all__ = ("Route", "Request", "HTTPClient")
_session: ClientSession = ClientSession()


class Route:
    """
    A class representing how an HTTP route is structured.

    :ivar ClassVar[str] __api__: The HTTP route path.
    :ivar str method: The HTTP method.
    :ivar str path: The URL path.
    :ivar Optional[str] channel_id: The channel ID from the bucket if given.
    :ivar Optional[str] guild_id: The guild ID from the bucket if given.
    """

    __slots__ = ("__api__", "method", "path", "channel_id", "guild_id")
    __api__: ClassVar[str]
    method: str
    path: str
    channel_id: Optional[str]
    guild_id: Optional[str]

    def __init__(self, method: str, path: str, **kwargs) -> None:
        r"""
        :param method: The HTTP request method.
        :type method: str
        :param path: The path of the HTTP/URL.
        :type path: str
        :param \**kwargs?: Optional keyword-only arguments to pass as information in the route.
        :type \**kwargs: dict
        """
        self.__api__ = "https://discord.com/api/v9"
        self.method = method
        self.path = path.format(**kwargs)
        self.channel_id = kwargs.get("channel_id")
        self.guild_id = kwargs.get("guild_id")

    @property
    def bucket(self) -> str:
        """
        Returns the route's bucket.

        :return: The route bucket.
        :rtype: str
        """
        return f"{self.channel_id}:{self.guild_id}:{self.path}"

    @property
    def hashbucket(self) -> str:
        """
        Returns the route's full bucket, reproducible for paeudo-hashing.
        This contains both bucket properties, but also the METHOD attribute.
        Note, that this does NOT contain the hash.

        :return: The route bucket.
        :rtype: str
        """

        return f"{self.method}::{self.bucket}"


class Limiter:
    """
    A class representing a limitation for an HTTP request.

    :ivar Lock lock: The "lock" or controller of the request.
    :ivar List[str] hashes: The known hashes of the request.
    :ivar float reset_after: The remaining time before the request can be ran.
    """

    lock: Lock
    hashes: List[str]
    reset_after: float

    def __init__(self, *, lock: Lock, reset_after: Optional[float] = MISSING) -> None:
        """
        :param lock: The asynchronous lock to control limits for.
        :type lock: Lock
        :param reset_after: The remaining time to run the limited lock on. Defaults to ``0``.
        :type reset_after: Optional[float]
        """
        self.lock = lock
        self.reset_after = 0 if reset_after is MISSING else reset_after
        self.hashes = []

    async def __aenter__(self) -> "Limiter":
        await self.lock.acquire()
        return self

    async def __aexit__(self, exc_type, exc_val, exc_tb) -> None:
        return self.lock.release()


class Request:
    """
    A class representing how HTTP requests are sent/read.

    :ivar str token: The current application token.
    :ivar AbstractEventLoop _loop: The current coroutine event loop.
    :ivar Dict[Route, Limiter] ratelimits: The current per-route rate limiters from the API.
    :ivar dict _headers: The current headers for an HTTP request.
    :ivar ClientSession _session: The current session for making requests.
    :ivar Limiter _global_lock: The global rate limiter.
    """

    __slots__ = (
        "token",
        "_loop",
        "ratelimits",
        "_headers",
        "_session",
        "_global_lock",
    )
    token: str
    _loop: AbstractEventLoop
    ratelimits: Dict[str, Limiter]  # hashbucket: Limiter
    _headers: dict
    _session: ClientSession
    _global_lock: Limiter

    def __init__(self, token: str) -> None:
        """
        :param token: The application token used for authorizing.
        :type token: str
        """
        self.token = token
        self._loop = get_event_loop() if version_info < (3, 10) else get_running_loop()
        self.ratelimits = {}
        self._headers = {
            "Authorization": f"Bot {self.token}",
            "User-Agent": f"DiscordBot (https://github.com/goverfl0w/interactions.py {__version__} "
            f"Python/{version_info[0]}.{version_info[1]} "
            f"aiohttp/{http_version}",
        }
        self._session = _session
        self._global_lock = Limiter(lock=Lock(loop=self._loop))

    def _check_session(self) -> None:
        """Ensures that we have a valid connection session."""
        if self._session.closed:
            self._session = ClientSession()

    async def _check_lock(self) -> None:
        """Checks the global lock for its current state."""
        if self._global_lock.lock.locked():
            log.warning("The HTTP client is still globally locked, waiting for it to clear.")
            await self._global_lock.lock.acquire()
            self._global_lock.reset_after = 0

    async def request(self, route: Route, **kwargs) -> Optional[Any]:
        r"""
        Sends a request to the Discord API.

        :param route: The HTTP route to request.
        :type route: Route
        :param \**kwargs?: Optional keyword-only arguments to pass as information in the request.
        :type \**kwargs: dict
        :return: The contents of the request if any.
        :rtype: Optional[Any]
        """

        kwargs["headers"] = {**self._headers, **kwargs.get("headers", {})}
        kwargs["headers"]["Content-Type"] = "application/json"

        reason = kwargs.pop("reason", None)
        if reason:
            kwargs["headers"]["X-Audit-Log-Reason"] = quote(reason, safe="/ ")

        # Huge credit and thanks to LordOfPolls for the lock/retry logic.

        # This section generates the bucket through the hashbucket attr,
        # which essentially contains path, method, and major params.

        if self.ratelimits.get(route.hashbucket):
            bucket: Limiter = self.ratelimits.get(route.hashbucket)
            if bucket.lock.locked():
                log.warning(
                    f"The current bucket is still under a rate limit. Calling later in {bucket.reset_after} seconds."
                )
                self._loop.call_later(bucket.reset_after, bucket.lock.release)
            bucket.reset_after = 0
        else:
            self.ratelimits.update({route.hashbucket: Limiter(lock=Lock(loop=self._loop))})
            bucket: Limiter = self.ratelimits.get(route.hashbucket)

        await bucket.lock.acquire()

        # Implement retry logic. The common seems to be 5, so this is hardcoded, for the most part.

        for tries in range(5):  # 3, 5? 5 seems to be common
            try:
                self._check_session()
                await self._check_lock()

                async with self._session.request(
                    route.method, route.__api__ + route.path, **kwargs
                ) as response:

                    data = await response.json(content_type=None)
                    reset_after: float = float(
                        response.headers.get("X-RateLimit-Reset-After", "0.0")
                    )
                    remaining: str = response.headers.get("X-RateLimit-Remaining")
                    _bucket: str = response.headers.get("X-RateLimit-Bucket")
                    is_global: bool = response.headers.get("X-RateLimit-Global", False)

                    log.debug(f"{route.method}: {route.__api__ + route.path}: {kwargs}")

                    if _bucket not in bucket.hashes:
                        bucket.hashes.append(_bucket)

                    if isinstance(data, dict) and data.get("errors"):
                        raise HTTPException(data["code"], message=data["message"])
                    elif remaining and not int(remaining):
                        if response.status == 429:
                            log.warning(
                                f"The HTTP client has encountered a per-route ratelimit. Locking down future requests for {reset_after} seconds."
                            )
                            bucket.reset_after = reset_after
                            await asyncio.sleep(bucket.reset_after)
                            continue
                        elif is_global:
                            log.warning(
                                f"The HTTP client has encountered a global ratelimit. Locking down future requests for {reset_after} seconds."
                            )
                            self._global_lock.reset_after = reset_after
                            self._loop.call_later(
                                self._global_lock.reset_after, self._global_lock.lock.release
                            )

                    log.debug(f"RETURN {response.status}: {dumps(data, indent=4, sort_keys=True)}")
                    return data

            # These account for general/specific exceptions. (Windows...)
            except OSError as e:
                if tries < 4 and e.errno in (54, 10054):
                    await asyncio.sleep(2 * tries + 1)
                    continue
                try:
                    bucket.lock.release()
                except RuntimeError:
                    pass
                raise

            # For generic exceptions we give a traceback for debug reasons.
            except Exception as e:
                try:
                    bucket.lock.release()
                except RuntimeError:
                    pass
                log.error("".join(traceback.format_exception(type(e), e, e.__traceback__)))
                break

        if bucket.lock.locked():
            bucket.lock.release()

    async def close(self) -> None:
        """Closes the current session."""
        await self.session.close()


class HTTPClient:
    """
    The user-facing client of the Web API for individual endpoints.

    :ivar str token: The token of the application.
    :ivar Request _req: The requesting interface for endpoints.
    :ivar Cache cache: The referenced cache.
    """

    token: str
    _req: Request
    cache: Cache

    def __init__(self, token: str):
        self.token = token
        self._req = Request(self.token)
        self.cache = interactions.api.cache.ref_cache

        # An ideology is that this client does every single HTTP call, which reduces multiple ClientSessions in theory
        # because of how they are constructed/closed. This includes Gateway

    async def get_gateway(self) -> str:
        """This calls the Gateway endpoint and returns a v9 gateway link with JSON encoding."""

        url: Any = await self._req.request(
            Route("GET", "/gateway")
        )  # typehinting Any because pycharm yells
        return url["url"] + "?v=9&encoding=json"

    async def get_bot_gateway(self) -> Tuple[int, str]:
        """
        This calls the BOT Gateway endpoint.

        :return: A tuple denoting (shard, gateway_url), url from API v9 and JSON encoding
        """

        data: Any = await self._req.request(Route("GET", "/gateway/bot"))
        return data["shards"], data["url"] + "?v=9&encoding=json"

    async def login(self) -> Optional[dict]:
        """
        This 'logins' to the gateway, which makes it available to use any other endpoint.
        """

        return await self._req.request(
            Route("GET", "/users/@me")
        )  # Internally raises any Exception.

    async def logout(self) -> None:
        """This 'log outs' the session."""

        await self._req.request(Route("POST", "/auth/logout"))

    @property
    def req(self):
        return self._req

    # ---- Oauth2 endpoint

    async def get_current_bot_information(self) -> dict:
        """
        Returns the bot user application object without flags.
        """
        return await self._req.request(Route("GET", "/oauth2/applications/@me"))

    async def get_current_authorisation_information(self) -> dict:
        """
        Returns info about the current authorization of the bot user
        """
        return await self._req.request(Route("GET", "/oauth2/@me"))

    # ---- User endpoint

    async def get_self(self) -> dict:
        """
        An alias to `get_user`, but only gets the current bot user.

        :return: A partial User object of the current bot user in the form of a dictionary.
        """
        return await self.get_user()

    async def get_user(self, user_id: Optional[int] = None) -> dict:
        """
        Gets a user object for a given user ID.

        :param user_id: A user snowflake ID. If omitted, this defaults to the current bot user.
        :return: A partial User object in the form of a dictionary.
        """

        if user_id is None:
            user_id = "@me"

        request = await self._req.request(Route("GET", f"/users/{user_id}"))
        self.cache.users.add(Item(id=user_id, value=User(**request)))

        return request

    async def modify_self(self, payload: dict) -> dict:
        """
        Modify the bot user account settings.

        :param payload: The data to send.
        """
        return await self._req.request(Route("PATCH", "/users/@me"), json=payload)

    async def modify_self_nick_in_guild(self, guild_id: int, nickname: Optional[str]):
        """
        Changes a nickname of the current bot user in a guild.

        :param guild_id: Guild snowflake ID.
        :param nickname: The new nickname, if any.
        :return: Nothing needed to be yielded.
        """
        return await self._req.request(
            Route("PATCH", "/guilds/{guild_id}/members/@me/nick", guild_id=guild_id),
            json={"nick": nickname},
        )

    async def create_dm(self, recipient_id: int) -> dict:
        """
        Creates a new DM channel with a user.

        :param recipient_id: User snowflake ID.
        :return: Returns a dictionary representing a DM Channel object.
        """
        # only named recipient_id because of api mirroring

        request = await self._req.request(
            Route("POST", "/users/@me/channels"), json={"recipient_id": recipient_id}
        )
        self.cache.dms.add(Item(id=str(recipient_id), value=Channel(**request)))

        return request

    # Message endpoint

    async def send_message(
        self,
        channel_id: Union[int, Snowflake],
        content: str,
        tts: bool = False,
        embeds: Optional[List[Embed]] = None,
        nonce: Union[int, str] = None,
        allowed_mentions=None,  # don't know type
        message_reference: Optional[Message] = None,
    ):
        """
        A higher level implementation of :meth:`create_message()` that handles the payload dict internally.
        Does not integrate components into the function, and is a port from v3.0.0
        """
        payload = {}

        if content:
            payload["content"] = content

        if tts:
            payload["tts"] = True

        if embeds:
            payload["embeds"] = embeds

        if nonce:
            payload["nonce"] = nonce

        if allowed_mentions:
            payload["allowed_mentions"] = allowed_mentions

        if message_reference:
            payload["message_reference"] = message_reference

        # TODO: post-v4. add attachments to payload.

        if isinstance(channel_id, Snowflake):
            channel_id = int(channel_id)

        return await self.create_message(payload, channel_id)

    async def create_message(self, payload: dict, channel_id: int) -> dict:
        """
        Send a message to the specified channel.

        :param payload: Dictionary contents of a message. (i.e. message payload)
        :param channel_id: Channel snowflake ID.
        :return dict: Dictionary representing a message (?)
        """
        request = await self._req.request(
            Route("POST", "/channels/{channel_id}/messages", channel_id=channel_id), json=payload
        )
        if request.get("id"):
            self.cache.messages.add(Item(id=request["id"], value=Message(**request)))

        return request

    async def get_message(self, channel_id: int, message_id: int) -> Optional[dict]:
        """
        Get a specific message in the channel.

        :param channel_id: the channel this message belongs to
        :param message_id: the id of the message
        :return: message if it exists.
        """
        return await self._req.request(
            Route("GET", f"/channels/{channel_id}/messages/{message_id}")
        )

    async def delete_message(
        self, channel_id: int, message_id: int, reason: Optional[str] = None
    ) -> None:
        """
        Deletes a message from a specified channel.

        :param channel_id: Channel snowflake ID.
        :param message_id: Message snowflake ID.
        :param reason: Optional reason to show up in the audit log. Defaults to `None`.
        """
        r = Route(
            "DELETE",
            "/channels/{channel_id}/messages/{message_id}",
            channel_id=channel_id,
            message_id=message_id,
        )
        return await self._req.request(r, reason=reason)

    async def delete_messages(
        self, channel_id: int, message_ids: List[int], reason: Optional[str] = None
    ) -> None:
        """
        Deletes messages from a specified channel.

        :param channel_id: Channel snowflake ID.
        :param message_ids: An array of message snowflake IDs.
        :param reason: Optional reason to show up in the audit log. Defaults to `None`.
        """
        r = Route("POST", "/channels/{channel_id}/messages/bulk-delete", channel_id=channel_id)
        payload = {
            "messages": message_ids,
        }

        return await self._req.request(r, json=payload, reason=reason)

    async def edit_message(self, channel_id: int, message_id: int, payload: dict) -> dict:
        """
        Edits a message that already exists.

        :param channel_id: Channel snowflake ID.
        :param message_id: Message snowflake ID.
        :param payload: Any new data that needs to be changed.
        :type payload: dict
        :return: A message object with edited attributes.
        """
        return await self._req.request(
            Route(
                "PATCH",
                "/channels/{channel_id}/messages/{message_id}",
                channel_id=channel_id,
                message_id=message_id,
            ),
            json=payload,
        )

    async def pin_message(self, channel_id: int, message_id: int) -> None:
        """
        Pin a message to a channel.

        :param channel_id: Channel ID snowflake.
        :param message_id: Message ID snowflake.
        """
        return await self._req.request(Route("PUT", f"/channels/{channel_id}/pins/{message_id}"))

    async def unpin_message(self, channel_id: int, message_id: int) -> None:
        """
        Unpin a message to a channel.

        :param channel_id: Channel ID snowflake.
        :param message_id: Message ID snowflake.
        """
        return await self._req.request(Route("DELETE", f"/channels/{channel_id}/pins/{message_id}"))

    async def publish_message(self, channel_id: int, message_id: int) -> dict:
        """
        Publishes (API calls it crossposts) a message in a News channel to any that is followed by.

        :param channel_id: Channel the message is in
        :param message_id: The id of the message to publish
        :return: message object
        """
        return await self._req.request(
            Route("POST", f"/channels/{channel_id}/messages/{message_id}/crosspost")
        )

    # Guild endpoint

    async def get_self_guilds(self) -> list:
        """
        Gets all guild objects associated with the current bot user.

        :return a list of partial guild objects the current bot user is a part of.
        """
        request = await self._req.request(Route("GET", "/users/@me/guilds"))

        for guild in request:
            if guild.get("id"):
                self.cache.self_guilds.add(Item(id=guild["id"], value=Guild(**guild)))

        return request

    async def get_guild(self, guild_id: int):
        """
        Requests an individual guild from the API.

        :param guild_id: The guild snowflake ID associated.
        :return: The guild object associated, if any.
        """
        request = await self._req.request(Route("GET", "/guilds/{guild_id}", guild_id=guild_id))
        self.cache.guilds.add(Item(id=str(guild_id), value=Guild(**request)))

        return request

    async def get_guild_preview(self, guild_id: int) -> GuildPreview:
        """
        Get a guild's preview.

        :param guild_id: Guild ID snowflake.
        :return: Guild Preview object associated with the snowflake
        """
        return await self._req.request(Route("GET", f"/guilds/{guild_id}/preview"))

    async def modify_guild(
        self, guild_id: int, payload: dict, reason: Optional[str] = None
    ) -> dict:
        """
        Modifies a guild's attributes.

        :param guild_id: Guild ID snowflake.
        :param payload: The parameters to change.
        :param reason: Reason to send to the audit log, if given.
        :return: The modified guild object as a dictionary
        :rtype: dict
        """

        return await self._req.request(
            Route("PATCH", f"/guilds/{guild_id}"), json=payload, reason=reason
        )

    async def leave_guild(self, guild_id: int) -> None:
        """
        Leaves a guild.

        :param guild_id: The guild snowflake ID associated.
        :return: None
        """
        return await self._req.request(
            Route("DELETE", "/users/@me/guilds/{guild_id}", guild_id=guild_id)
        )

    async def delete_guild(self, guild_id: int) -> None:
        """
        Deletes a guild.

        :param guild_id: Guild ID snowflake.
        """
        return await self._req.request(Route("DELETE", f"/guilds/{guild_id}"))

    async def get_guild_widget(self, guild_id: int) -> dict:
        """
        Returns the widget for the guild.

        :param guild_id: Guild ID snowflake.
        :return: Guild Widget contents as a dict: {"enabled":bool, "channel_id": str}
        """
        return await self._req.request(Route("GET", f"/guilds/{guild_id}/widget.json"))

    async def get_guild_widget_settings(self, guild_id: int) -> dict:
        """
        Get guild widget settings.

        :param guild_id: Guild ID snowflake.
        :return: Guild Widget contents as a dict: {"enabled":bool, "channel_id": str}
        """
        return await self._req.request(Route("GET", f"/guilds/{guild_id}"))

    async def get_guild_widget_image(self, guild_id: int, style: Optional[str] = None) -> str:
        """
        Get an url representing a png image widget for the guild.

        ..note::
            See _<https://discord.com/developers/docs/resources/guild#get-guild-widget-image> for list of styles.

        :param guild_id: Guild ID snowflake.
        :param style: The style of widget required, if given.
        :return: A url pointing to this image
        """
        route = Route("GET", f"/guilds/{guild_id}/widget.png{f'?style={style}' if style else ''}")
        return route.path

    async def modify_guild_widget(self, guild_id: int, payload: dict) -> dict:
        """
        Modify a guild widget.

        :param guild_id: Guild ID snowflake.
        :param payload: Payload containing new widget attributes.
        :return: Updated widget attributes.
        """
        return await self._req.request(Route("PATCH", f"/guilds/{guild_id}/widget"), json=payload)

    async def get_guild_invites(self, guild_id: int) -> List[Invite]:
        """
        Retrieves a list of invite objects with their own metadata.

        :param guild_id: Guild ID snowflake.
        :return: A list of invite objects
        """
        return await self._req.request(Route("GET", f"/guilds/{guild_id}/invites"))

    async def get_guild_welcome_screen(self, guild_id: int) -> WelcomeScreen:
        """
        Retrieves from the API a welcome screen associated with the guild.

        :param guild_id: Guild ID snowflake.
        :return: Welcome Screen object
        """
        return await self._req.request(Route("GET", f"/guilds/{guild_id}/welcome-screen"))

    async def modify_guild_welcome_screen(
        self, guild_id: int, enabled: bool, welcome_channels: List[int], description: str
    ) -> WelcomeScreen:
        """
        Modify the guild's welcome screen.

        :param guild_id: Guild ID snowflake.
        :param enabled: Whether the welcome screen is enabled or not.
        :param welcome_channels: The new channels (by their ID) linked in the welcome screen and their display options
        :param description: The new server description to show in the welcome screen
        :return: Updated Welcome screen object.
        """
        return await self._req.request(
            Route("PATCH", f"/guilds/{guild_id}/welcome-screen"),
            json={
                "enabled": enabled,
                "welcome_channels": welcome_channels,
                "description": description,
            },
        )

    async def get_vanity_code(self, guild_id: int) -> dict:
        return await self._req.request(
            Route("GET", "/guilds/{guild_id}/vanity-url", guild_id=guild_id)
        )

    async def modify_vanity_code(
        self, guild_id: int, code: str, reason: Optional[str] = None
    ) -> None:
        payload: Dict[str, Any] = {"code": code}
        return await self._req.request(
            Route("PATCH", "/guilds/{guild_id}/vanity-url", guild_id=guild_id),
            json=payload,
            reason=reason,
        )

    async def get_guild_integrations(self, guild_id: int) -> List[dict]:
        """
        Gets a list of integration objects associated with the Guild from the API.

        :param guild_id: Guild ID snowflake.
        :return: An array of integration objects
        """
        return await self._req.request(Route("GET", f"/guilds/{guild_id}/integrations"))

    async def delete_guild_integration(self, guild_id: int, integration_id: int) -> None:
        """
        Deletes an integration from the guild.

        :param guild_id: Guild ID snowflake.
        :param integration_id: Integration ID snowflake.
        """
        return await self._req.request(
            Route("DELETE", f"/guilds/{guild_id}/integrations/{integration_id}")
        )

    async def modify_current_user_voice_state(
        self,
        guild_id: int,
        channel_id: int,
        suppress: Optional[bool] = None,
        request_to_speak_timestamp: Optional[str] = None,
    ) -> None:
        """
        Update the current user voice state.

        :param guild_id: Guild ID snowflake.
        :param channel_id: Voice channel ID snowflake.
        :param suppress: Toggle the user's suppress state, if given.
        :param request_to_speak_timestamp: Sets the user's request to speak, if given.
        """
        return await self._req.request(
            Route("PATCH", f"/guilds/{guild_id}/voice-states/@me"),
            json={
                k: v
                for k, v in {
                    "channel_id": channel_id,
                    "suppress": suppress,
                    "request_to_speak_timestamp": request_to_speak_timestamp,
                }.items()
                if v is not None
            },
        )

    async def modify_user_voice_state(
        self, guild_id: int, user_id: int, channel_id: int, suppress: Optional[bool] = None
    ) -> None:
        """
        Modify the voice state of a user.

        :param guild_id: Guild ID snowflake.
        :param user_id: User ID snowflake.
        :param channel_id: Voice channel ID snowflake.
        :param suppress: Toggles the user's suppress state, if given.
        """
        return await self._req.request(
            Route("PATCH", f"/guilds/{guild_id}/voice-states/{user_id}"),
            json={
                k: v
                for k, v in {"channel_id": channel_id, "suppress": suppress}.items()
                if v is not None
            },
        )

    async def create_guild_from_guild_template(
        self, template_code: str, name: str, icon: Optional[str] = None
    ) -> Guild:
        """
        Create a new guild based on a template.

        ..note::
            This endpoint can only be used by bots in less than 10 guilds.

        :param template_code: The code of the template to use.
        :param name: The name of the guild (2-100 characters)
        :param icon: Guild icon URI, if given.
        :return: The newly created guild object.
        """
        payload = {
            "name": name,
        }
        if icon:
            payload["icon"] = icon
        return await self._req.request(
            Route("POST", f"/guilds/templates/{template_code}", json=payload)
        )

    async def get_guild_templates(self, guild_id: int) -> List[GuildTemplate]:
        """
        Returns an array of guild templates.

        :param guild_id: Guild ID snowflake.
        :return: An array of guild templates
        """
        return await self._req.request(Route("GET", f"/guilds/{guild_id}/templates"))

    async def create_guild_template(
        self, guild_id: int, name: str, description: Optional[str] = None
    ) -> GuildTemplate:
        """
        Create a guild template for the guild.

        :param guild_id: Guild ID snowflake.
        :param name: The name of the template
        :param description: The description of the template, if given.
        :return: The created guild template
        """
        return await self._req.request(
            Route("POST", f"/guilds/{guild_id}/templates"),
            json={
                k: v for k, v in {"name": name, "description": description}.items() if v is not None
            },
        )

    async def sync_guild_template(self, guild_id: int, template_code: str) -> GuildTemplate:
        """
        Sync the template to the guild's current state.

        :param guild_id: Guild ID snowflake.
        :param template_code: The code for the template to sync
        :return: The updated guild template.
        """
        return await self._req.request(
            Route("PUT", f"/guilds/{guild_id}/templates/{template_code}")
        )

    async def modify_guild_template(
        self,
        guild_id: int,
        template_code: str,
        name: Optional[str] = None,
        description: Optional[str] = None,
    ) -> GuildTemplate:
        """
        Modify a guild template.

        :param guild_id: Guild ID snowflake.
        :param template_code: Template ID.
        :param name: The name of the template
        :param description: The description of the template
        :return: The updated guild template
        """
        return await self._req.request(
            Route("PATCH", f"/guilds/{guild_id}/templates/{template_code}"),
            json={
                k: v for k, v in {"name": name, "description": description}.items() if v is not None
            },
        )

    async def delete_guild_template(self, guild_id: int, template_code: str) -> GuildTemplate:
        """
        Delete the guild template.

        :param guild_id: Guild ID snowflake.
        :param template_code: Template ID.
        :return: The deleted template object
        """
        # According to Polls, this returns the object. Why, I don't know.
        return await self._req.request(
            Route("DELETE", f"/guilds/{guild_id}/templates/{template_code}")
        )

    async def get_all_channels(self, guild_id: int) -> List[dict]:
        """
        Requests from the API to get all channels in the guild.

        :param guild_id: Guild Snowflake ID
        :return: A list of channels.
        """
        request = await self._req.request(
            Route("GET", "/guilds/{guild_id}/channels", guild_id=guild_id)
        )

        for channel in request:
            if channel.get("id"):
                self.cache.channels.add(Item(id=channel["id"], value=Channel(**channel)))

        return request

    async def get_all_roles(self, guild_id: int) -> List[dict]:
        """
        Gets all roles from a Guild.

        :param guild_id: Guild ID snowflake
        :return: An array of Role objects as dictionaries.
        """
        request = await self._req.request(
            Route("GET", "/guilds/{guild_id}/roles", guild_id=guild_id)
        )

        for role in request:
            if role.get("id"):
                self.cache.roles.add(Item(id=role["id"], value=Role(**role)))

        return request

    async def create_guild_role(
        self, guild_id: int, data: dict, reason: Optional[str] = None
    ) -> Role:
        """
        Create a new role for the guild.

        :param guild_id: Guild ID snowflake.
        :param data: A dict containing metadata for the role.
        :param reason: The reason for this action, if given.
        :return: Role object
        """
        request = await self._req.request(
            Route("POST", f"/guilds/{guild_id}/roles"), json=data, reason=reason
        )
        if request.get("id"):
            self.cache.roles.add(Item(id=request["id"], value=Role(**request)))

        return request

    async def modify_guild_role_position(
        self, guild_id: int, role_id: int, position: int, reason: Optional[str] = None
    ) -> List[Role]:
        """
        Modify the position of a role in the guild.

        :param guild_id: Guild ID snowflake.
        :param role_id: Role ID snowflake.
        :param position: The new position of the associated role.
        :param reason: The reason for this action, if given.
        :return: List of guild roles with updated hierarchy.
        """
        return await self._req.request(
            Route("PATCH", f"/guilds/{guild_id}/roles"),
            json={"id": role_id, "position": position},
            reason=reason,
        )

    async def modify_guild_role(
        self, guild_id: int, role_id: int, data: dict, reason: Optional[str] = None
    ) -> Role:
        """
        Modify a given role for the guild.

        :param guild_id: Guild ID snowflake.
        :param role_id: Role ID snowflake.
        :param data: A dict containing updated metadata for the role.
        :param reason: The reason for this action, if given.
        :return: Updated role object.
        """
        return await self._req.request(
            Route("PATCH", f"/guilds/{guild_id}/roles/{role_id}"), json=data, reason=reason
        )

    async def delete_guild_role(self, guild_id: int, role_id: int, reason: str = None) -> None:
        """
        Delete a guild role.

        :param guild_id: Guild ID snowflake.
        :param role_id: Role ID snowflake.
        :param reason: The reason for this action, if any.
        """
        return await self._req.request(
            Route("DELETE", f"/guilds/{guild_id}/roles/{role_id}"), reason=reason
        )

    async def create_guild_kick(
        self, guild_id: int, user_id: int, reason: Optional[str] = None
    ) -> None:
        """
        Kicks a person from the guild.

        :param guild_id: Guild ID snowflake
        :param user_id: User ID snowflake
        :param reason: Optional Reason argument.
        """
        r = Route(
            "DELETE", "/guilds/{guild_id}/members/{user_id}", guild_id=guild_id, user_id=user_id
        )
        if reason:  # apparently, its an aiohttp thing?
            r.path += f"?reason={quote(reason)}"

        await self._req.request(r)

    async def create_guild_ban(
        self,
        guild_id: int,
        user_id: int,
        delete_message_days: Optional[int] = 0,
        reason: Optional[str] = None,
    ) -> None:
        """
        Bans a person from the guild, and optionally deletes previous messages sent by them.

        :param guild_id: Guild ID snowflake
        :param user_id: User ID snowflake
        :param delete_message_days: Number of days to delete messages, from 0 to 7. Defaults to 0
        :param reason: Optional reason to ban.
        """

        return await self._req.request(
            Route("PUT", f"/guilds/{guild_id}/bans/{user_id}"),
            json={"delete_message_days": delete_message_days},
            reason=reason,
        )

    async def remove_guild_ban(
        self, guild_id: int, user_id: int, reason: Optional[str] = None
    ) -> None:
        """
        Unbans someone using the API.

        :param guild_id: Guild ID snowflake
        :param user_id: User ID snowflake
        :param reason: Optional reason to unban.
        """

        return await self._req.request(
            Route("DELETE", f"/guilds/{guild_id}/bans/{user_id}"),
            json={},
            reason=reason,
        )

    async def get_guild_bans(self, guild_id: int) -> List[dict]:
        """
        Gets a list of banned users.

        :param guild_id: Guild ID snowflake.
        :return: A list of banned users.
        """
        return await self._req.request(Route("GET", f"/guilds/{guild_id}/bans"))

    async def get_user_ban(self, guild_id: int, user_id: int) -> Optional[dict]:
        """
        Gets an object pertaining to the user, if it exists. Returns a 404 if it doesn't.

        :param guild_id: Guild ID snowflake
        :param user_id: User ID snowflake.
        :return: Ban object if it exists.
        """
        return await self._req.request(Route("GET", f"/guilds/{guild_id}/bans/{user_id}"))

    async def add_guild_member(
        self,
        guild_id: int,
        user_id: int,
        access_token: str,
        nick: Optional[str] = None,
        roles: Optional[List[Role]] = None,
        mute: bool = None,
        deaf: bool = None,
    ) -> dict:
        """
        A low level method of adding a user to a guild with pre-defined attributes.

        :param guild_id: Guild ID snowflake.
        :param user_id: User ID snowflake.
        :param access_token: User access token.
        :param nick: User's nickname on join.
        :param roles: An array of roles that the user is assigned.
        :param mute: Whether the user is mute in voice channels.
        :param deaf: Whether the user is deafened in voice channels.
        :return: Guild member object as dictionary
        """
        request = await self._req.request(
            Route("PUT", f"/guilds/{guild_id}/members/{user_id}"),
            json={
                k: v
                for k, v in {
                    "access_token": access_token,
                    "nick": nick,
                    "roles": roles,
                    "mute": mute,
                    "deaf": deaf,
                }.items()
                if v is not None
            },
        )

        self.cache.members.add(Item(id=str(user_id), value=Member(**request)))

        return request

    async def remove_guild_member(
        self, guild_id: int, user_id: int, reason: Optional[str] = None
    ) -> None:
        """
        A low level method of removing a member from a guild. This is different from banning them.

        :param guild_id: Guild ID snowflake.
        :param user_id: User ID snowflake.
        :param reason: Reason to send to audit log, if any.
        """
        return await self._req.request(
            Route("DELETE", f"/guilds/{guild_id}/members/{user_id}"), reason=reason
        )

    async def get_guild_prune_count(
        self, guild_id: int, days: int = 7, include_roles: Optional[List[int]] = None
    ) -> dict:
        """
        Retrieves a dict from an API that results in how many members would be pruned given the amount of days.

        :param guild_id: Guild ID snowflake.
        :param days:  Number of days to count. Defaults to ``7``.
        :param include_roles: Role IDs to include, if given.
        :return: A dict denoting `{"pruned": int}`
        """
        payload = {"days": days}
        if include_roles:
            payload["include_roles"] = ", ".join(
                str(x) for x in include_roles
            )  # would still iterate

        return await self._req.request(Route("GET", f"/guilds/{guild_id}/prune"), params=payload)

    # Guild (Member) endpoint

    async def get_member(self, guild_id: int, member_id: int) -> Optional[Member]:
        """
        Uses the API to fetch a member from a guild.

        :param guild_id: Guild ID snowflake.
        :param member_id: Member ID snowflake.
        :return: A member object, if any.
        """
        return await self._req.request(
            Route(
                "GET",
                "/guilds/{guild_id}/members/{member_id}",
                guild_id=guild_id,
                member_id=member_id,
            )
        )

    async def get_list_of_members(
        self, guild_id: int, limit: int = 1, after: Optional[int] = None
    ) -> List[Member]:
        """
        Lists the members of a guild.

        :param guild_id: Guild ID snowflake
        :param limit: How many members to get from the API. Max is 1000. Defaults to 1.
        :param after: Get Member IDs after this snowflake. Defaults to None.
        :return: An array of Member objects.
        """
        payload = {"limit": limit}
        if after:
            payload["after"] = after

        return await self._req.request(Route("GET", f"/guilds/{guild_id}/members"), params=payload)

    async def search_guild_members(self, guild_id: int, query: str, limit: int = 1) -> List[Member]:
        """
        Search a guild for members whose username or nickname starts with provided string.

        :param guild_id: Guild ID snowflake.
        :param query: The string to search for
        :param limit: The number of members to return. Defaults to 1.
        """

        return await self._req.request(
            Route("GET", f"/guilds/{guild_id}/members/search"),
            params={"query": query, "limit": limit},
        )

    async def add_member_role(
        self, guild_id: int, user_id: int, role_id: int, reason: Optional[str] = None
    ) -> None:
        """
        Adds a role to a guild member.

        :param guild_id: The ID of the guild
        :param user_id: The ID of the user
        :param role_id: The ID of the role to add
        :param reason: The reason for this action. Defaults to None.
        """
        return await self._req.request(
            Route(
                "PUT",
                "/guilds/{guild_id}/members/{user_id}/roles/{role_id}",
                guild_id=guild_id,
                user_id=user_id,
                role_id=role_id,
            ),
            reason=reason,
        )

    async def remove_member_role(
        self, guild_id: int, user_id: int, role_id: int, reason: Optional[str] = None
    ) -> None:
        """
        Removes a role to a guild member.

        :param guild_id: The ID of the guild
        :param user_id: The ID of the user
        :param role_id: The ID of the role to add
        :param reason: The reason for this action. Defaults to None.
        """
        return await self._req.request(
            Route(
                "DELETE",
                "/guilds/{guild_id}/members/{user_id}/roles/{role_id}",
                guild_id=guild_id,
                user_id=user_id,
                role_id=role_id,
            ),
            reason=reason,
        )

    async def modify_member(
        self, user_id: int, guild_id: int, payload: dict, reason: Optional[str] = None
    ):
        """
        Edits a member.
        This can nick them, change their roles, mute/deafen (and its contrary), and moving them across channels and/or disconnect them.

        :param user_id: Member ID snowflake.
        :param guild_id: Guild ID snowflake.
        :param payload: Payload representing parameters (nick, roles, mute, deaf, channel_id)
        :param reason: The reason for this action. Defaults to None.
        :return: Modified member object.
        """

        return await self._req.request(
            Route(
                "PATCH", "/guilds/{guild_id}/members/{user_id}", guild_id=guild_id, user_id=user_id
            ),
            json=payload,
            reason=reason,
        )

    # Channel endpoint.

    async def get_channel(self, channel_id: int) -> dict:
        """
        Gets a channel by ID. If the channel is a thread, it also includes thread members (and other thread attributes).

        :param channel_id: Channel ID snowflake.
        :return: Dictionary of the channel object.
        """
        request = await self._req.request(Route("GET", f"/channels/{channel_id}"))
        self.cache.channels.add(Item(id=str(channel_id), value=Channel(**request)))

        return request

    async def delete_channel(self, channel_id: int) -> None:
        """
        Deletes a channel.

        :param channel_id: Channel ID snowflake
        """
        return await self._req.request(
            Route("DELETE", "/channels/{channel_id}", channel_id=channel_id)
        )

    async def get_channel_messages(
        self,
        channel_id: int,
        limit: int = 50,
        around: Optional[int] = None,
        before: Optional[int] = None,
        after: Optional[int] = None,
    ) -> List[Message]:
        """
        Get messages from a channel.

        ..note::
            around, before, and after arguments are mutually exclusive.

        :param channel_id: Channel ID snowflake.
        :param limit: How many messages to get. Defaults to 50, the max is 100.
        :param around: Get messages around this snowflake ID.
        :param before: Get messages before this snowflake ID.
        :param after: Get messages after this snowflake ID.
        :return: An array of Message objects.
        """
        params: Dict[str, Union[int, str]] = {"limit": limit}

        params_used = 0

        if before:
            params_used += 1
            params["before"] = before
        if after:
            params_used += 1
            params["after"] = after
        if around:
            params_used += 1
            params["around"] = around

        if params_used > 1:
            raise ValueError(
                "`before`, `after` and `around` are mutually exclusive. Please pass only one of them."
            )

        request = await self._req.request(
            Route("GET", f"/channels/{channel_id}/messages"), params=params
        )

        for message in request:
            if message.get("id"):
                self.cache.messages.add(Item(id=message["id"], value=Message(**message)))

        return request

    async def create_channel(
        self, guild_id: int, payload: dict, reason: Optional[str] = None
    ) -> dict:
        """
        Creates a channel within a guild.

        ..note::
            This does not handle payload in this method. Tread carefully.

        :param guild_id: Guild ID snowflake.
        :param payload: Payload data.
        :param reason: Reason to show in audit log, if needed.
        :return: Channel object as dictionary.
        """
        request = await self._req.request(
            Route("POST", f"/guilds/{guild_id}/channels"), json=payload, reason=reason
        )
        if request.get("id"):
            self.cache.channels.add(Item(id=request["id"], value=Channel(**request)))

        return request

    async def move_channel(
        self,
        guild_id: int,
        channel_id: int,
        new_pos: int,
        parent_id: Optional[int],
        lock_perms: bool = False,
        reason: Optional[str] = None,
    ):
        """
        Moves a channel to a new position.

        :param guild_id: Guild ID snowflake.
        :param channel_id: Channel ID snowflake.
        :param new_pos: The new channel position.
        :param parent_id: The category parent ID, if needed.
        :param lock_perms: Sync permissions with the parent associated with parent_id. Defaults to False.
        :param reason: Reason to display to the audit log, if any.
        :return: ?
        """
        payload = {"id": channel_id, "position": new_pos, "lock_permissions": lock_perms}
        if parent_id:
            payload["parent_id"] = parent_id

        return await self._req.request(
            Route("PATCH", f"/guilds/{guild_id}/channels"), json=payload, reason=reason
        )

    async def modify_channel(
        self, channel_id: int, data: dict, reason: Optional[str] = None
    ) -> Channel:
        """
        Update a channel's settings.

        :param channel_id: Channel ID snowflake.
        :param data: Data representing updated settings.
        :param reason: Reason, if any.
        :return: Channel with updated attributes, if successful.
        """
        return await self._req.request(
            Route("PATCH", f"/channels/{channel_id}"), json=data, reason=reason
        )

    async def get_channel_invites(self, channel_id: int) -> List[Invite]:
        """
        Get the invites for the channel.

        :param channel_id: Channel ID snowflake.
        :return: List of invite objects
        """
        return await self._req.request(Route("GET", f"/channels/{channel_id}/invites"))

    async def create_channel_invite(
        self, channel_id: int, data: dict, reason: Optional[str] = None
    ) -> Invite:
        """
        Creates an invite for the given channel.

        ..note::
            This method does not handle payload. It just sends it.

        :param channel_id: Channel ID snowflake.
        :param data: Data representing the payload/invite attributes.
        :param reason: Reason to show in the audit log, if any.
        :return: An invite object.
        """
        return await self._req.request(
            Route("POST", f"/channels/{channel_id}/invites"), json=data, reason=reason
        )

    async def delete_invite(self, invite_code: str, reason: Optional[str] = None) -> dict:
        """
        Delete an invite.

        :param invite_code: The code of the invite to delete
        :param reason: Reason to show in the audit log, if any.
        :return: The deleted invite object
        """
        return await self._req.request(Route("DELETE", f"/invites/{invite_code}"), reason=reason)

    async def edit_channel_permission(
        self,
        channel_id: int,
        overwrite_id: int,
        allow: str,
        deny: str,
        perm_type: int,
        reason: Optional[str] = None,
    ) -> None:
        """
        Edits the channel's permission overwrites for a user or role in a given channel.

        :param channel_id: Channel ID snowflake.
        :param overwrite_id: The ID of the overridden object.
        :param allow: the bitwise value of all allowed permissions
        :param deny: the bitwise value of all disallowed permissions
        :param perm_type: 0 for a role or 1 for a member
        :param reason: Reason to display in the Audit Log, if given.
        """
        return await self._req.request(
            Route("PUT", f"/channels/{channel_id}/permissions/{overwrite_id}"),
            json={"allow": allow, "deny": deny, "type": perm_type},
            reason=reason,
        )

    async def delete_channel_permission(
        self, channel_id: int, overwrite_id: int, reason: Optional[str] = None
    ) -> None:
        """
        Deletes a channel permission overwrite for a user or role in a channel.

        :param channel_id: Channel ID snowflake.
        :param overwrite_id: The ID of the overridden object.
        :param reason: Reason to display in the Audit Log, if given.
        """
        return await self._req.request(
            Route("DELETE", f"/channels/{channel_id}/{overwrite_id}"), reason=reason
        )

    async def trigger_typing(self, channel_id: int) -> None:
        """
        Posts "... is typing" in a given channel.

        ..note:
            By default, this lib doesn't use this endpoint, however, this is listed for third-party implementation.

        :param channel_id: Channel ID snowflake.
        """
        return await self._req.request(Route("POST", f"/channels/{channel_id}/typing"))

    async def get_pinned_messages(self, channel_id: int) -> List[Message]:
        """
        Get all pinned messages from a channel.

        :param channel_id: Channel ID snowflake.
        :return: A list of pinned message objects.
        """
        return await self._req.request(Route("GET", f"/channels/{channel_id}/pins"))

    async def create_stage_instance(
        self, channel_id: int, topic: str, privacy_level: int = 1, reason: Optional[str] = None
    ) -> StageInstance:
        """
        Create a new stage instance.

        :param channel_id: Channel ID snowflake.
        :param topic: The topic of the stage instance. Limited to 1-120 characters.
        :param privacy_level: The privacy_level of the stage instance (defaults to guild-only "1").
        :param reason: The reason for the creating the stage instance, if any.
        :return: The new stage instance
        """
        return await self._req.request(
            Route("POST", "/stage-instances"),
            json={
                "channel_id": channel_id,
                "topic": topic,
                "privacy_level": privacy_level,
            },
            reason=reason,
        )

    async def get_stage_instance(self, channel_id: int) -> StageInstance:
        """
        Get the stage instance associated with a given channel, if it exists.

        :param channel_id: Channel ID snowflake.
        :return: A stage instance.
        """
        return await self._req.request(Route("GET", f"/stage-instances/{channel_id}"))

    async def modify_stage_instance(
        self,
        channel_id: int,
        topic: Optional[str] = None,
        privacy_level: Optional[int] = None,
        reason: Optional[str] = None,
    ) -> StageInstance:
        """
        Update the fields of a given stage instance.

        :param channel_id: Channel ID snowflake.
        :param topic: The new topic of the stage instance, if given. Limited to 1-120 characters.
        :param privacy_level: The new privacy_level of the stage instance.
        :param reason: The reason for the creating the stage instance, if any.
        :return: The updated stage instance.
        """
        return await self._req.request(
            Route("PATCH", f"/stage-instances/{channel_id}"),
            json={
                k: v
                for k, v in {"topic": topic, "privacy_level": privacy_level}.items()
                if v is not None
            },
            reason=reason,
        )

    async def delete_stage_instance(self, channel_id: int, reason: Optional[str] = None) -> None:
        """
        Delete a stage instance.

        :param channel_id: Channel ID snowflake.
        :param reason: The reason for the creating the stage instance, if any.
        """
        return await self._req.request(
            Route("DELETE", f"/stage-instances/{channel_id}"), reason=reason
        )

    # Thread endpoint

    async def join_thread(self, thread_id: int) -> None:
        """
        Have the bot user join a thread.

        :param thread_id: The thread to join.
        """
        return await self._req.request(Route("PUT", f"/channels/{thread_id}/thread-members/@me"))

    async def leave_thread(self, thread_id: int) -> None:
        """
        Have the bot user leave a thread.

        :param thread_id: The thread to leave.
        """
        return await self._req.request(Route("DELETE", f"/channels/{thread_id}/thread-members/@me"))

    async def add_member_to_thread(self, thread_id: int, user_id: int) -> None:
        """
        Add another user to a thread.

        :param thread_id: The ID of the thread
        :param user_id: The ID of the user to add
        """
        return await self._req.request(
            Route("PUT", f"/channels/{thread_id}/thread-members/{user_id}")
        )

    async def remove_member_from_thread(self, thread_id: int, user_id: int) -> None:
        """
        Remove another user from a thread.

        :param thread_id: The ID of the thread
        :param user_id: The ID of the user to remove
        """
        return await self._req.request(
            Route("DELETE", f"/channels/{thread_id}/thread-members/{user_id}")
        )

    async def get_member_from_thread(self, thread_id: int, user_id: int) -> dict:
        """
        Get a member from a thread.

        :param thread_id: The ID of the thread
        :param user_id: The ID of the user to find
        :return: A thread member object, if they're in the thread.
        """
        # Returns 404 if they don't
        return await self._req.request(
            Route("GET", f"/channels/{thread_id}/thread-members/{user_id}")
        )

    async def list_thread_members(self, thread_id: int) -> List[dict]:
        """
        Get a list of members in the thread.

        :param thread_id: the id of the thread
        :return: a list of thread member objects
        """
        return await self._req.request(Route("GET", f"/channels/{thread_id}/thread-members"))

    async def list_public_archived_threads(
        self, channel_id: int, limit: int = None, before: Optional[int] = None
    ) -> List[dict]:
        """
        Get a list of archived public threads in a given channel.

        :param channel_id: The channel to get threads from
        :param limit: Optional limit of threads to
        :param before: Get threads before this Thread snowflake ID
        :return: a list of threads
        """
        payload = {}
        if limit:
            payload["limit"] = limit
        if before:
            payload["before"] = before
        return await self._req.request(
            Route("GET", f"/channels/{channel_id}/threads/archived/public"), json=payload
        )

    async def list_private_archived_threads(
        self, channel_id: int, limit: int = None, before: Optional[int] = None
    ) -> List[dict]:
        """
        Get a list of archived private threads in a channel.

        :param channel_id: The channel to get threads from
        :param limit: Optional limit of threads to
        :param before: Get threads before this Thread snowflake ID
        :return: a list of threads
        """
        payload = {}
        if limit:
            payload["limit"] = limit
        if before:
            payload["before"] = before
        return await self._req.request(
            Route("GET", f"/channels/{channel_id}/threads/archived/private"), json=payload
        )

    async def list_joined_private_archived_threads(
        self, channel_id: int, limit: int = None, before: Optional[int] = None
    ) -> List[dict]:
        """
        Get a list of archived private threads in a channel that the bot has joined.

        :param channel_id: The channel to get threads from
        :param limit: Optional limit of threads to
        :param before: Get threads before this snowflake ID
        :return: a list of threads
        """
        payload = {}
        if limit:
            payload["limit"] = limit
        if before:
            payload["before"] = before
        return await self._req.request(
            Route("GET", f"/channels/{channel_id}/users/@me/threads/archived/private"), json=payload
        )

    async def list_active_threads(self, guild_id: int) -> List[dict]:
        """
        List active threads within a guild.

        :param guild_id: the guild id to get threads from
        :return: A list of active threads
        """
        return await self._req.request(Route("GET", f"/guilds/{guild_id}/threads/active"))

    async def create_thread(
        self,
        channel_id: int,
        name: str,
        thread_type: int = None,
        auto_archive_duration: Optional[int] = None,
        invitable: Optional[bool] = None,
        message_id: Optional[int] = None,
        reason: Optional[str] = None,
    ) -> dict:
        """
        From a given channel, create a Thread with an optional message to start with..

        :param channel_id: The ID of the channel to create this thread in
        :param name: The name of the thread
        :param auto_archive_duration: duration in minutes to automatically archive the thread after recent activity,
            can be set to: 60, 1440, 4320, 10080
        :param thread_type: The type of thread, defaults to public. ignored if creating thread from a message
        :param invitable: Boolean to display if the Thread is open to join or private.
        :param message_id: An optional message to create a thread from.
        :param reason: An optional reason for the audit log
        :return: The created thread
        """
        payload = {"name": name}
        if auto_archive_duration:
            payload["auto_archive_duration"] = auto_archive_duration
        if message_id:
            request = await self._req.request(
                Route("POST", f"/channels/{channel_id}/messages/{message_id}/threads"),
                json=payload,
                reason=reason,
            )
            if request.get("id"):
                self.cache.channels.add(Item(id=request["id"], value=request))
            return request

        payload["type"] = thread_type
        payload["invitable"] = invitable
        request = await self._req.request(
            Route("POST", f"/channels/{channel_id}/threads"), json=payload, reason=reason
        )
        if request.get("id"):
            self.cache.channels.add(Item(id=request["id"], value=request))

        return request

    # Reaction endpoint

    async def create_reaction(self, channel_id: int, message_id: int, emoji: str) -> None:
        """
        Create a reaction for a message.

        :param channel_id: Channel snowflake ID.
        :param message_id: Message snowflake ID.
        :param emoji: The emoji to use (format: `name:id`)
        """
        return await self._req.request(
            Route(
                "PUT",
                "/channels/{channel_id}/messages/{message_id}/reactions/{emoji}/@me",
                channel_id=channel_id,
                message_id=message_id,
                emoji=emoji,
            )
        )

    async def remove_self_reaction(self, channel_id: int, message_id: int, emoji: str) -> None:
        """
        Remove bot user's reaction from a message.

        :param channel_id: Channel snowflake ID.
        :param message_id: Message snowflake ID.
        :param emoji: The emoji to remove (format: `name:id`)
        """
        return await self._req.request(
            Route(
                "DELETE",
                "/channels/{channel_id}/messages/{message_id}/reactions/{emoji}/@me",
                channel_id=channel_id,
                message_id=message_id,
                emoji=emoji,
            )
        )

    async def remove_user_reaction(
        self, channel_id: int, message_id: int, emoji: str, user_id: int
    ) -> None:
        """
        Remove user's reaction from a message.

        :param channel_id: The channel this is taking place in
        :param message_id: The message to remove the reaction on.
        :param emoji: The emoji to remove. (format: `name:id`)
        :param user_id: The user to remove reaction of.
        """
        return await self._req.request(
            Route(
                "DELETE",
                "/channels/{channel_id}/messages/{message_id}/reactions/{emoji}/{user_id}",
                channel_id=channel_id,
                message_id=message_id,
                emoji=emoji,
                user_id=user_id,
            )
        )

    async def remove_all_reactions(self, channel_id: int, message_id: int) -> None:
        """
        Remove all reactions from a message.

        :param channel_id: The channel this is taking place in.
        :param message_id: The message to clear reactions from.
        """
        return await self._req.request(
            Route(
                "DELETE",
                "/channels/{channel_id}/messages/{message_id}/reactions",
                channel_id=channel_id,
                message_id=message_id,
            )
        )

    async def remove_all_reactions_of_emoji(
        self, channel_id: int, message_id: int, emoji: str
    ) -> None:
        """
        Remove all reactions of a certain emoji from a message.

        :param channel_id: Channel snowflake ID.
        :param message_id: Message snowflake ID.
        :param emoji: The emoji to remove (format: `name:id`)
        """
        return await self._req.request(
            Route(
                "DELETE",
                "/channels/{channel_id}/messages/{message_id}/reactions/{emoji}",
                channel_id=channel_id,
                message_id=message_id,
                emoji=emoji,
            )
        )

    async def get_reactions_of_emoji(
        self, channel_id: int, message_id: int, emoji: str
    ) -> List[User]:
        """
        Gets the users who reacted to the emoji.

        :param channel_id: Channel snowflake ID.
        :param message_id: Message snowflake ID.
        :param emoji: The emoji to get (format: `name:id`)
        :return A list of users who sent that emoji.
        """
        return await self._req.request(
            Route(
                "GET",
                "/channels/{channel_id}/messages/{message_id}/reactions/{emoji}",
                channel_id=channel_id,
                message_id=message_id,
                emoji=emoji,
            )
        )

    # Sticker endpoint

    async def get_sticker(self, sticker_id: int) -> dict:
        """
        Get a specific sticker.

        :param sticker_id: The id of the sticker
        :return: Sticker or None
        """
        return await self._req.request(Route("GET", f"/stickers/{sticker_id}"))

    async def list_nitro_sticker_packs(self) -> list:
        """
        Gets the list of sticker packs available to Nitro subscribers.

        :return: List of sticker packs
        """
        return await self._req.request(Route("GET", "/sticker-packs"))

    async def list_guild_stickers(self, guild_id: int) -> List[dict]:
        """
        Get the stickers for a guild.

        :param guild_id: The guild to get stickers from
        :return: List of Stickers or None
        """
        return await self._req.request(Route("GET", f"/guild/{guild_id}/stickers"))

    async def get_guild_sticker(self, guild_id: int, sticker_id: int) -> dict:
        """
        Get a sticker from a guild.

        :param guild_id: The guild to get stickers from
        :param sticker_id: The sticker to get from the guild
        :return: Sticker or None
        """
        return await self._req.request(Route("GET", f"/guild/{guild_id}/stickers/{sticker_id}"))

    async def create_guild_sticker(
        self, payload: FormData, guild_id: int, reason: Optional[str] = None
    ):
        """
        Create a new sticker for the guild. Requires the MANAGE_EMOJIS_AND_STICKERS permission.

        :param payload: the payload to send.
        :param guild_id: The guild to create sticker at.
        :param reason: The reason for this action.
        :return: The new sticker data on success.
        """
        return await self._req.request(
            Route("POST", f"/guild/{guild_id}/stickers"), json=payload, reason=reason
        )

    async def modify_guild_sticker(
        self, payload: dict, guild_id: int, sticker_id: int, reason: Optional[str] = None
    ):
        """
        Modify the given sticker. Requires the MANAGE_EMOJIS_AND_STICKERS permission.

        :param payload: the payload to send.
        :param guild_id: The guild of the target sticker.
        :param sticker_id:  The sticker to modify.
        :param reason: The reason for this action.
        :return: The updated sticker data on success.
        """
        return await self._req.request(
            Route("PATCH", f"/guild/{guild_id}/stickers/{sticker_id}"), json=payload, reason=reason
        )

    async def delete_guild_sticker(
        self, guild_id: int, sticker_id: int, reason: Optional[str] = None
    ) -> None:
        """
        Delete the given sticker. Requires the MANAGE_EMOJIS_AND_STICKERS permission.

        :param guild_id: The guild of the target sticker.
        :param sticker_id:  The sticker to delete.
        :param reason: The reason for this action.
        :return: Returns 204 No Content on success.
        """
        return await self._req.request(
            Route("DELETE", f"/guild/{guild_id}/stickers/{sticker_id}"), reason=reason
        )

    # Interaction endpoint (Application commands) **

    # TODO: Merge single and batch variants ?

    async def get_application_command(
        self, application_id: Union[int, Snowflake], guild_id: Optional[int] = None
    ) -> List[dict]:
        """
        Get all application commands from an application.

        :param application_id: Application ID snowflake
        :param guild_id: Guild to get commands from, if specified. Defaults to global (None)
        :return: A list of Application commands.
        """
        application_id = int(application_id)

        if guild_id in (None, "None"):
            return await self._req.request(Route("GET", f"/applications/{application_id}/commands"))
        else:
            return await self._req.request(
                Route("GET", f"/applications/{application_id}/guilds/{guild_id}/commands")
            )

    async def create_application_command(
        self, application_id: Union[int, Snowflake], data: dict, guild_id: Optional[int] = None
    ):
        """
        Registers to the Discord API an application command.

        :param application_id: Application ID snowflake
        :param data: The dictionary that contains the command (name, description, etc)
        :param guild_id: Guild ID snowflake to put them in, if applicable.
        :return: An application command object.
        """

        application_id = int(application_id)

        url = (
            f"/applications/{application_id}/commands"
            if guild_id in (None, "None")
            else f"/applications/{application_id}/guilds/{guild_id}/commands"
        )

        return await self._req.request(Route("POST", url), json=data)

    async def overwrite_application_command(
        self, application_id: int, data: List[dict], guild_id: Optional[int] = None
    ) -> List[dict]:
        """
        Overwrites application command(s) from a scope to the new, updated commands.

        ..note:
            This applies to all forms of application commands (slash and context menus)

        :param application_id: Application ID snowflake
        :param data: The dictionary that contains the command (name, description, etc)
        :param guild_id: Guild ID snowflake to put them in, if applicable.
        :return: An array of application command objects.
        """
        url = (
            f"/applications/{application_id}/commands"
            if not guild_id
            else f"/applications/{application_id}/guilds/{guild_id}/commands"
        )

        return await self._req.request(Route("PUT", url), json=data)

    async def edit_application_command(
        self,
        application_id: Union[int, Snowflake],
        data: dict,
        command_id: Union[int, Snowflake],
        guild_id: Optional[int] = None,
    ) -> dict:
        """
        Edits an application command.

        :param application_id: Application ID snowflake.
        :param data: A dictionary containing updated attributes
        :param command_id: The application command ID snowflake
        :param guild_id: Guild ID snowflake, if given. Defaults to None/global.
        :return: The updated application command object.
        """
        application_id, command_id = int(application_id), int(command_id)
        r = (
            Route(
                "PATCH",
                "/applications/{application_id}/commands/{command_id}",
                application_id=application_id,
                command_id=command_id,
            )
            if guild_id in (None, "None")
            else Route(
                "PATCH",
                "/applications/{application_id}/guilds/{guild_id}/commands/{command_id}",
                application_id=application_id,
                command_id=command_id,
                guild_id=guild_id,
            )
        )
        return await self._req.request(r, json=data)

    async def delete_application_command(
        self, application_id: Union[int, Snowflake], command_id: int, guild_id: Optional[int] = None
    ) -> None:
        """
        Deletes an application command.

        :param application_id: Application ID snowflake.
        :param command_id: Application command ID snowflake.
        :param guild_id: Guild ID snowflake, if declared. Defaults to None (Global).
        """

        application_id = int(application_id)

        r = (
            Route(
                "DELETE",
                "/applications/{application_id}/guilds/{guild_id}/commands/{command_id}",
                application_id=application_id,
                command_id=command_id,
                guild_id=guild_id,
            )
            if guild_id not in (None, "None")
            else Route(
                "DELETE",
                "/applications/{application_id}/commands/{command_id}",
                application_id=application_id,
                command_id=command_id,
            )
        )
        return await self._req.request(r)

    async def edit_application_command_permissions(
        self, application_id: int, guild_id: int, command_id: int, data: List[dict]
    ) -> dict:
        """
        Edits permissions for an application command.

        :param application_id: Application ID snowflake
        :param guild_id: Guild ID snowflake
        :param command_id: Application command ID snowflake
        :param data: Permission data.
        :return: Returns an updated Application Guild permission object.
        """

        return await self._req.request(
            Route(
                "PUT",
                f"/applications/{application_id}/guilds/{guild_id}/commands/{command_id}/permissions",
            ),
            json=data,
        )

    async def batch_edit_application_command_permissions(
        self, application_id: int, guild_id: int, data: List[dict]
    ) -> List[dict]:
        """
        Edits permissions for all Application Commands in a guild.

        :param application_id: Application ID snowflake
        :param guild_id: Guild ID snowflake
        :param data: An array of permission dictionaries.
        :return: An updated array of application array permissions.
        """
        return await self._req.request(
            Route("PUT", f"/applications/{application_id}/guilds/{guild_id}/commands/permissions"),
            json=data,
        )

    async def get_application_command_permissions(
        self, application_id: int, guild_id: int, command_id: int
    ) -> dict:
        """
        Gets, from the Discord API, permissions from a specific Guild application command.

        :param application_id: Application ID snowflake
        :param guild_id: Guild ID snowflake
        :param command_id: Application Command ID snowflake
        :return: a Guild Application Command permissions object
        """
        return await self._req.request(
            Route(
                "GET",
                f"/applications/{application_id}/guilds/{guild_id}/commands/{command_id}/permissions",
            )
        )

    async def get_all_application_command_permissions(
        self, application_id: int, guild_id: int
    ) -> List[dict]:
        """
        Gets, from the Discord API, permissions from all Application commands at that Guild.

        :param application_id: Application ID snowflake
        :param guild_id: Guild ID snowflake
        :return: An array of Guild Application Command permissions
        """
        return await self._req.request(
            Route("GET", f"/applications/{application_id}/guilds/{guild_id}/commands/permissions")
        )

    async def create_interaction_response(
        self, token: str, application_id: int, data: dict
    ) -> None:
        """
        Posts initial response to an interaction, but you need to add the token.

        :param token: Token.
        :param application_id: Application ID snowflake
        :param data: The data to send.
        """
        return await self._req.request(
            Route("POST", f"/interactions/{application_id}/{token}/callback"), json=data
        )

    # This is still Interactions, but this also applies to webhooks
    # i.e. overlay
    async def get_original_interaction_response(
        self, token: str, application_id: str, message_id: int = "@original"
    ) -> dict:
        """
        Gets an existing interaction message.

        :param token: token
        :param application_id: Application ID snowflake.
        :param message_id: Message ID snowflake. Defaults to `@original` which represents the initial response msg.
        :return: Message data.
        """
        # ^ again, I don't know if python will let me
        return await self._req.request(
            Route("GET", f"/webhooks/{application_id}/{token}/messages/{message_id}")
        )

    async def edit_interaction_response(
        self, data: dict, token: str, application_id: str, message_id: str = "@original"
    ) -> dict:
        """
        Edits an existing interaction message, but token needs to be manually called.

        :param data: A dictionary containing the new response.
        :param token: the token of the interaction
        :param application_id: Application ID snowflake.
        :param message_id: Message ID snowflake. Defaults to `@original` which represents the initial response msg.
        :return: Updated message data.
        """
        # ^ again, I don't know if python will let me
        return await self._req.request(
            Route("PATCH", f"/webhooks/{application_id}/{token}/messages/{message_id}"),
            json=data,
        )

    async def delete_interaction_response(
        self, token: str, application_id: str, message_id: int = "original"
    ) -> None:
        """
        Deletes an existing interaction message.

        :param token: the token of the interaction
        :param application_id: Application ID snowflake.
        :param message_id: Message ID snowflake. Defaults to `@original` which represents the initial response msg.
        """

        # This is, basically, a helper method for the thing,
        # because interactions are webhooks

        await self.delete_webhook_message(
            webhook_id=int(application_id), webhook_token=token, message_id=message_id
        )

    async def _post_followup(self, data: dict, token: str, application_id: str) -> None:
        """
        Send a followup to an interaction.

        :param data: the payload to send
        :param application_id: the id of the application
        :param token: the token of the interaction
        """

        return await self._req.request(
            Route("POST", f"/webhooks/{application_id}/{token}"), json=data
        )

    # Webhook endpoints.
    # TODO: Not sure why, but there's no webhook models? Will rectify later.
    # Also, todo: figure out what avatar is

    async def create_webhook(self, channel_id: int, name: str, avatar: Any = None) -> dict:
        """
        Create a new webhook.

        :param channel_id: Channel ID snowflake.
        :param name: Name of the webhook (1-80 characters)
        :param avatar: The image for the default webhook avatar, if given.

        :return Webhook object
        """
        return await self._req.request(
            Route("POST", f"/channels/{channel_id}/webhooks"), json={"name": name, "avatar": avatar}
        )

    async def get_channel_webhooks(self, channel_id: int) -> List[dict]:
        """
        Return a list of channel webhook objects.

        :param channel_id: Channel ID snowflake.
        :return:List of webhook objects
        """
        return await self._req.request(Route("GET", f"/channels/{channel_id}/webhooks"))

    async def get_guild_webhooks(self, guild_id: int) -> List[dict]:
        """
        Return a list of guild webhook objects.

        :param guild_id: Guild ID snowflake

        :return: List of webhook objects
        """
        return await self._req.request(Route("GET", f"/guilds/{guild_id}/webhooks"))

    async def get_webhook(self, webhook_id: int, webhook_token: str = None) -> dict:
        """
        Return the new webhook object for the given id.

        :param webhook_id: Webhook ID snowflake.
        :param webhook_token: Webhook Token, if given.

        :return:Webhook object
        """
        endpoint = f"/webhooks/{webhook_id}{f'/{webhook_token}' if webhook_token else ''}"

        return await self._req.request(Route("GET", endpoint))

    async def modify_webhook(
        self,
        webhook_id: int,
        name: str,
        avatar: Any,
        channel_id: int,
        webhook_token: str = None,
    ) -> dict:
        """
        Modify a webhook.

        :param webhook_id: Webhook ID snowflake
        :param name: the default name of the webhook
        :param avatar: image for the default webhook avatar
        :param channel_id: Channel ID snowflake of new destination
        :param webhook_token: The token for the webhook, if given.

        :return: Modified webhook object.
        """
        endpoint = f"/webhooks/{webhook_id}{f'/{webhook_token}' if webhook_token else ''}"

        return await self._req.request(
            Route("PATCH", endpoint),
            json={"name": name, "avatar": avatar, "channel_id": channel_id},
        )

    async def delete_webhook(self, webhook_id: int, webhook_token: str = None):
        """
        Delete a webhook.

        :param webhook_id: Webhook ID snowflake.
        :param webhook_token: The token for the webhook, if given.
        """

        endpoint = f"/webhooks/{webhook_id}{f'/{webhook_token}' if webhook_token else ''}"

        return await self._req.request(Route("DELETE", endpoint))

    async def execute_webhook(
        self,
        webhook_id: int,
        webhook_token: str,
        payload: dict,
        wait: bool = False,
        thread_id: Optional[int] = None,
    ) -> Optional[Message]:
        """
        Sends a message as a webhook.

        :param webhook_id: Webhook ID snowflake.
        :param webhook_token: The token for the webhook.
        :param payload: Payload consisting of the message.
        :param wait: A bool that signifies waiting for server confirmation of a send before responding.
        :param thread_id: Optional, sends a message to the specified thread.
        :return: The message sent, if wait=True, else None.
        """

        return await self._req.request(
            Route("POST", f"/webhooks/{webhook_id}/{webhook_token}"),
            params={"wait": wait, "thread_id": thread_id},
            json=payload,
        )

    async def execute_slack_webhook(
        self, webhook_id: int, webhook_token: str, payload: dict
    ) -> None:
        """
        Sends a message to a Slack-compatible webhook.

        :param webhook_id: Webhook ID snowflake.
        :param webhook_token: The token for the webhook.
        :param payload: Payload consisting of the message.

        :return: ?

        .. note::
            Payload structure is different than Discord's. See `here <https://api.slack.com/messaging/webhooks>_` for more details.
        """

        return await self._req.request(
            Route("POST", f"/webhooks/{webhook_id}/{webhook_token}/slack"), json=payload
        )

    async def execute_github_webhook(
        self, webhook_id: int, webhook_token: str, payload: dict
    ) -> None:
        """
        Sends a message to a Github-compatible webhook.

        :param webhook_id: Webhook ID snowflake.
        :param webhook_token: The token for the webhook.
        :param payload: Payload consisting of the message.

        :return: ?

        .. note::
            Payload structure is different than Discord's. See `here <https://discord.com/developers/docs/resources/webhook#execute-githubcompatible-webhook>_` for more details.
        """

        return await self._req.request(
            Route("POST", f"/webhooks/{webhook_id}/{webhook_token}/slack"), json=payload
        )

    async def get_webhook_message(
        self, webhook_id: int, webhook_token: str, message_id: int
    ) -> Message:
        """
        Retrieves a message sent from a Webhook.

        :param webhook_id: Webhook ID snowflake.
        :param webhook_token: Webhook token.
        :param message_id: Message ID snowflake,
        :return: A Message object.
        """

        return await self._req.request(
            Route("GET", f"/webhooks/{webhook_id}/{webhook_token}/messages/{message_id}")
        )

    async def edit_webhook_message(
        self, webhook_id: int, webhook_token: str, message_id: int, data: dict
    ) -> Message:
        """
        Edits a message sent from a Webhook.

        :param webhook_id: Webhook ID snowflake.
        :param webhook_token: Webhook token.
        :param message_id: Message ID snowflake.
        :param data: A payload consisting of new message attributes.
        :return: An updated message object.
        """

        return await self._req.request(
            Route("PATCH", f"/webhooks/{webhook_id}/{webhook_token}/messages/{message_id}"),
            json=data,
        )

    async def delete_webhook_message(
        self, webhook_id: int, webhook_token: str, message_id: int
    ) -> None:
        """
        Deletes a message object.

        :param webhook_id: Webhook ID snowflake.
        :param webhook_token: Webhook token.
        :param message_id: Message ID snowflake.
        """

        return await self._req.request(
            Route("DELETE", f"/webhooks/{webhook_id}/{webhook_token}/messages/{message_id}")
        )

    async def delete_original_webhook_message(self, webhook_id: int, webhook_token: str) -> None:
        """
        Deletes the original message object sent.

        :param webhook_id: Webhook ID snowflake.
        :param webhook_token: Webhook token.
        """

        return await self._req.request(
            Route("DELETE", f"/webhooks/{webhook_id}/{webhook_token}/messages/@original")
        )

    # Emoji endpoints, a subset of guild but it should get its own thing...

    async def get_all_emoji(self, guild_id: int) -> List[Emoji]:
        """
        Gets all emojis from a guild.

        :param guild_id: Guild ID snowflake.
        :return: A list of emojis.
        """
        return await self._req.request(Route("GET", f"/guilds/{guild_id}/emojis"))

    async def get_guild_emoji(self, guild_id: int, emoji_id: int) -> Emoji:
        """
        Gets an emote from a guild.

        :param guild_id: Guild ID snowflake.
        :param emoji_id: Emoji ID snowflake.
        :return: Emoji object
        """
        return await self._req.request(Route("GET", f"/guilds/{guild_id}/emojis/{emoji_id}"))

    async def create_guild_emoji(
        self, guild_id: int, data: dict, reason: Optional[str] = None
    ) -> Emoji:
        """
        Creates an emoji.

        :param guild_id: Guild ID snowflake.
        :param data: Emoji parameters.
        :param reason: Optionally, give a reason.
        :return: An emoji object with the included parameters.
        """
        return await self._req.request(
            Route("POST", f"/guilds/{guild_id}/emojis"), json=data, reason=reason
        )

    async def modify_guild_emoji(
        self, guild_id: int, emoji_id: int, data: dict, reason: Optional[str] = None
    ) -> Emoji:
        """
        Modifies an emoji.

        :param guild_id: Guild ID snowflake.
        :param emoji_id: Emoji ID snowflake
        :param data: Emoji parameters with updated attributes
        :param reason: Optionally, give a reason.
        :return: An emoji object with updated attributes.
        """
        return await self._req.request(
            Route("PATCH", f"/guilds/{guild_id}/emojis/{emoji_id}"), json=data, reason=reason
        )

    async def delete_guild_emoji(
        self, guild_id: int, emoji_id: int, reason: Optional[str] = None
    ) -> None:
        """
        Deletes an emoji.

        :param guild_id: Guild ID snowflake.
        :param emoji_id: Emoji ID snowflake
        :param reason: Optionally, give a reason.
        """
        await self._req.request(
            Route("DELETE", f"/guilds/{guild_id}/emojis/{emoji_id}"), reason=reason
        )

    # Guild Scheduled Events endpoints

    async def create_scheduled_event(self, guild_id: Snowflake, data: dict) -> dict:
        """
        Creates a scheduled event.

        :param guild_id: Guild ID snowflake.
        :param data: The dictionary containing the parameters and values to edit the associated event.
        :return A dictionary containing the new guild scheduled event object on success.
        """
        guild_id = int(guild_id)
        valid_keys = (
            "channel_id",
            "name",
            "privacy_level",
            "scheduled_start_time",
            "scheduled_end_time",
            "entity_metadata",
            "description",
            "entity_type",
        )
        payload = {k: v for k, v in data.items() if k in valid_keys}

        return await self._req.request(
            Route("POST", "guilds/{guild_id}/scheduled-events/", guild_id=int(guild_id)),
            json=payload,
        )

    async def get_scheduled_event(
        self, guild_id: Snowflake, guild_scheduled_event_id: Snowflake, with_user_count: bool
    ) -> dict:
        """
        Gets a guild scheduled event.

        :param guild_id: Guild ID snowflake.
        :param guild_scheduled_event_id: Guild Scheduled Event ID snowflake.
        :param with_user_count: A boolean to include number of users subscribed to the associated event, if given.
        :return A dictionary containing the guild scheduled event object on success.
        """
        guild_id, event_id = int(guild_id), int(guild_scheduled_event_id)
        params = {}
        if with_user_count:
            params["with_user_count"] = with_user_count

        return await self._req.request(
            Route(
                "GET",
                "/guilds/{guild_id}/scheduled-events/{event_id}",
                guild_id=guild_id,
                event_id=event_id,
            ),
            params=params,
        )

    async def get_scheduled_events(self, guild_id: Snowflake, with_user_count: bool) -> List[dict]:
        """
        Gets all guild scheduled events in a guild.

        :param guild_id: Guild ID snowflake.
        :param with_user_count: A boolean to include number of users subscribed to the associated event, if given.
        :return A List of a dictionary containing the guild scheduled event objects on success.
        """
        guild_id = int(guild_id)
        params = {}
        if with_user_count:
            params["with_user_count"] = with_user_count

        return await self._req.request(
            Route("GET", "/guilds/{guild_id}/scheduled-events", guild_id=guild_id), params=params
        )

    async def modify_scheduled_event(
        self, guild_id: Snowflake, guild_scheduled_event_id: Snowflake, data: dict
    ) -> dict:
        """
        Modifies a scheduled event.

        :param guild_id: Guild ID snowflake.
        :param guild_scheduled_event_id: Guild Scheduled Event ID snowflake.
        :param data: The dictionary containing the parameters and values to edit the associated event.
        :return A dictionary containing the updated guild scheduled event object on success.
        """
        guild_id, event_id = int(guild_id), int(guild_scheduled_event_id)
        valid_keys = (
            "channel_id",
            "name",
            "privacy_level",
            "scheduled_start_time",
            "scheduled_end_time",
            "entity_metadata",
            "description",
            "entity_type",
        )
        payload = {k: v for k, v in data.items() if k in valid_keys}
        return await self._req.request(
            Route(
                "PATCH",
                "/guilds/{guild_id}/scheduled-events/{event_id}",
                guild_id=guild_id,
                event_id=event_id,
            ),
            json=payload,
        )

    async def delete_scheduled_event(
        self, guild_id: Snowflake, guild_scheduled_event_id: Snowflake
    ) -> None:
        """
        Deletes a guild scheduled event.

        :param guild_id: Guild ID snowflake.
        :param guild_scheduled_event_id: Guild Scheduled Event ID snowflake.
        :return Nothing on success.
        """
        guild_id, event_id = int(guild_id), int(guild_scheduled_event_id)

        return await self._req.request(
            Route(
                "DELETE",
                "/guilds/{guild_id}/scheduled-events/{event_id}",
                guild_id=guild_id,
                event_id=event_id,
            )
        )

    async def get_scheduled_event_users(
        self,
        guild_id: Snowflake,
        guild_scheduled_event_id: Snowflake,
        limit: int = 100,
        with_member: bool = False,
        before: Snowflake = None,
        after: Snowflake = None,
    ) -> dict:
        """
        Get the registered users of a scheduled event.

        :param guild_id: Guild ID snowflake.
        :param guild_scheduled_event_id: Guild Scheduled Event snowflake.
        :param limit: Limit of how many users to pull from the event. Defaults to 100.
        :param with_member: Include guild member data if it exists. Defaults to False.
        :param before: Considers only users before given user ID snowflake. Defaults to None.
        :param after: Considers only users after given user ID snowflake. Defaults to None.
        :return: Returns a list of guild scheduled event user objects on success.
        """
        guild_id, event_id = int(guild_id), int(guild_scheduled_event_id)
        params = {
            "limit": limit,
            "with_member": with_member,
        }
        if before:
            params["before"] = int(before)
        if after:
            params["after"] = int(after)

        return await self._req.request(
            Route(
                "GET",
                "/guilds/{guild_id}/scheduled-events/{event_id}/users",
                guild_id=guild_id,
                event_id=event_id,
            ),
            params=params,
        )<|MERGE_RESOLUTION|>--- conflicted
+++ resolved
@@ -11,11 +11,9 @@
 from aiohttp import __version__ as http_version
 
 import interactions.api.cache
-<<<<<<< HEAD
+
 from interactions.base import __version__, get_logger
-=======
 from interactions.models.misc import MISSING
->>>>>>> c7e68a86
 
 from ..api.cache import Cache, Item
 from ..api.error import HTTPException
