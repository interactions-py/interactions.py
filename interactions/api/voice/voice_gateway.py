import asyncio
import random
import socket
import struct
import threading
import time
from enum import IntEnum
from threading import Event
from typing import TYPE_CHECKING

import select
from aiohttp import WSMsgType

import interactions.api.events.internal as events
from interactions.api.gateway.websocket import WebsocketClient
from interactions.api.voice.encryption import Encryption
from interactions.client.const import MISSING
from interactions.client.errors import VoiceWebSocketClosed
from interactions.client.utils.input_utils import FastJson
from interactions.models.internal.listener import Listener

if TYPE_CHECKING:
    from interactions.api.gateway.gateway import GatewayClient

__all__ = ("VoiceGateway",)


class OP(IntEnum):
    IDENTIFY = 0
    SELECT_PROTOCOL = 1
    READY = 2
    HEARTBEAT = 3
    SESSION_DESCRIPTION = 4
    SPEAKING = 5
    HEARTBEAT_ACK = 6
    RESUME = 7
    HELLO = 8
    RESUMED = 9
    CLIENT_DISCONNECT = 13


class HandshakeTracker:
    def __init__(self, voice_gateway: "VoiceGateway"):
        self.active = False
        self.voice_gateway: "VoiceGateway" = voice_gateway

    def __enter__(self):
        if self.active:
            raise RuntimeError("Cannot enter a handshake context while another handshake is in progress")
        self.active = True
        self.voice_gateway._received_server_update.clear()
        self.voice_gateway._received_state_update.clear()
        self.voice_gateway.ready.clear()

    def __exit__(self, exc_type, exc_val, exc_tb):
        self.active = False
        self.voice_gateway._received_server_update.clear()
        self.voice_gateway._received_state_update.clear()

    @property
    def handshaking(self) -> bool:
        return self.active


class VoiceGateway(WebsocketClient):
    guild_id: str
    heartbeat_interval: int
    session_id: str
    token: str
    encryptor: Encryption

    ssrc: int
    me_ip: str
    me_port: int
    voice_ip: str
    voice_port: int
    voice_modes: list[str]
    selected_mode: str
    socket: socket.socket
    ready: Event

    def __init__(self, state, voice_state: dict, voice_server: dict) -> None:
        super().__init__(state)

        self._voice_server_update = asyncio.Event()
        self.ws_url = f"wss://{voice_server['endpoint']}?v=4"
        self.session_id = voice_state["session_id"]
        self.token = voice_server["token"]
        self.secret: str | None = None
        self.guild_id = voice_server["guild_id"]
        self.channel_id = voice_state["channel_id"]

        self.sock_sequence = 0
        self.timestamp = 0
        self.ready = Event()
        self.user_ssrc_map = {}
        self.cond = None

        self._udp_ka = threading.Thread(target=self._udp_keep_alive, daemon=True)

        self.client_gateway: "GatewayClient" = self.state.client.get_guild_websocket(self.guild_id)

        self.on_voice_state_update = Listener.create("on_raw_voice_state_update")(self._on_voice_state_update)
        self.on_voice_server_update = Listener.create("on_raw_voice_server_update")(self._on_voice_server_update)
        self.state.client.add_listener(self.on_voice_server_update)
        self.state.client.add_listener(self.on_voice_state_update)

        self._received_server_update = asyncio.Event()
        self._received_state_update = asyncio.Event()
        self._handshake = HandshakeTracker(self)

    async def cleanup(self) -> None:
        if self._udp_ka.is_alive():
            self._udp_ka.join()
        self._udp_ka = None
        self.state.client.listeners["raw_voice_server_update"].remove(self.on_voice_server_update)
        self.state.client.listeners["raw_voice_state_update"].remove(self.on_voice_state_update)
        self.logger.debug(f"{self.guild_id}:: Successfully removed listeners")

    async def __aexit__(self, exc_type, exc_val, exc_tb):
        await super().__aexit__(exc_type, exc_val, exc_tb)
        await self.cleanup()

    @property
    def connected(self) -> bool:
        return self.ready.is_set()

    async def wait_until_ready(self) -> None:
        await asyncio.to_thread(self.ready.wait)

    async def _on_voice_server_update(self, event: events.RawGatewayEvent) -> None:
        data = event.data

        if data["guild_id"] != self.guild_id:
            return
        if self._received_server_update.is_set():
            return

        self.ws_url = f"wss://{data['endpoint']}?v=4"
        self.token = data["token"]
        self.guild_id = data["guild_id"]

        if not self._handshake.handshaking:
            self.logger.debug(f"{self.guild_id}:: Received voice server update, but not handshaking")
            await self.ws.close()

        self._received_server_update.set()

    async def _on_voice_state_update(
        self,
        event: events.RawGatewayEvent,
    ) -> None:
        data = event.data

        if data["guild_id"] != self.guild_id:
            return

        self.session_id = data["session_id"]

        if channel_id := data["channel_id"]:
            if int(channel_id) == self.channel_id:
                return
            await self.state.client.fetch_channel(channel_id)
            self.logger.debug(f"{self.guild_id}:: Client forcefully moved from {self.channel_id} to {channel_id}")
            self.channel_id = int(channel_id)
        else:
            self.logger.debug(f"{self.guild_id}:: Disconnected from voice {self.channel_id}")
            self.close()

    async def run(self) -> None:
        """Start receiving events from the websocket."""
        while True:
            if self._stopping is None:
                self._stopping = asyncio.create_task(self._close_gateway.wait())
            receiving = asyncio.create_task(self.receive())
            done, _ = await asyncio.wait({self._stopping, receiving}, return_when=asyncio.FIRST_COMPLETED)

            if receiving in done:
                # Note that we check for a received message first, because if both completed at
                # the same time, we don't want to discard that message.
                msg = await receiving
            else:
                # This has to be the stopping task, which we join into the current task (even
                # though that doesn't give any meaningful value in the return).
                await self._stopping
                receiving.cancel()
                return

            op = msg.get("op")
            data = msg.get("d")
            if seq := msg.get("s"):
                self.sequence = seq

            # This may try to reconnect the connection so it is best to wait
            # for it to complete before receiving more - that way there's less
            # possible race conditions to consider.
            await self.dispatch_opcode(data, op)

<<<<<<< HEAD
    async def receive(self, force=False) -> dict:
=======
    async def receive(self, force=False) -> str:  # noqa: C901
>>>>>>> d4a411cc
        buffer = bytearray()

        while True:
            if not force:
                await self._closed.wait()

            resp = await self.ws.receive()

            if resp.type in (WSMsgType.CLOSED, WSMsgType.CLOSING, WSMsgType.CLOSE, WSMsgType.ERROR):
                close_info_log = f"{self.guild_id}:: Voice websocket closed with code {resp.data}"
                if resp.data in (1000, 4015):
                    self.logger.info(close_info_log)
                    raise VoiceWebSocketClosed(resp.data)
                if resp.data == 4014:
                    self.logger.info(f"{self.guild_id}:: Forcefully disconnected from voice")
                    await self.wait_for_reconnect()
                    continue
                self.logger.info(close_info_log)
                await self.client_gateway.voice_state_update(self.guild_id, None)
                try:
                    await self.reconnect()
                except Exception:
                    self.logger.exception(f"{self.guild_id}:: Failed to reconnect to voice")
                    continue

            if resp.data is None:
                continue

            if isinstance(resp.data, bytes):
                buffer.extend(resp.data)

                if len(resp.data) < 4 or resp.data[-4:] != b"\x00\x00\xff\xff":
                    # message isn't complete yet, wait
                    continue

                msg = self._zlib.decompress(buffer)
                msg = msg.decode("utf-8")
            else:
                msg = resp.data

            try:
                msg = FastJson.loads(msg)
            except Exception as e:
                self.logger.error(e)

            return msg

    async def dispatch_opcode(self, data, op) -> None:
        match op:
            case OP.HEARTBEAT_ACK:
                self._latency.append(time.perf_counter() - self._last_heartbeat)

                if self._last_heartbeat != 0 and self._latency[-1] >= 15:
                    self.logger.warning(
                        f"High Latency! Voice heartbeat took {self._latency[-1]:.1f}s to be acknowledged!"
                    )
                else:
                    self.logger.debug(f"❤ Heartbeat acknowledged after {self._latency[-1]:.5f} seconds")

                return self._acknowledged.set()

            case OP.READY:
                self.logger.debug("Discord send VC Ready! Establishing a socket connection...")
                self.voice_ip = data["ip"]
                self.voice_port = data["port"]
                self.ssrc = data["ssrc"]
                self.voice_modes = [mode for mode in data["modes"] if mode in Encryption.SUPPORTED]

                if not self.voice_modes:
                    self.logger.critical("NO VOICE ENCRYPTION MODES SHARED WITH GATEWAY!")

                await self.establish_voice_socket()

            case OP.SESSION_DESCRIPTION:
                self.logger.info(f"Voice connection established; using {data['mode']}")
                self.selected_mode = data["mode"]
                self.secret = data["secret_key"]
                self.encryptor = Encryption(self.secret)
                self.ready.set()
                if self.cond:
                    with self.cond:
                        self.cond.notify()
                if self._udp_ka is None or not self._udp_ka.is_alive():
                    self._udp_ka = threading.Thread(target=self._udp_keep_alive, daemon=True)
                    self._udp_ka.start()
            case OP.SPEAKING:
                self.user_ssrc_map[data["ssrc"]] = {"user_id": int(data["user_id"]), "speaking": data["speaking"]}
            case OP.CLIENT_DISCONNECT:
                self.logger.debug(
                    f"User {data['user_id']} has disconnected from voice, ssrc ({self.user_ssrc_map.pop(data['user_id'], MISSING)}) invalidated"
                )

            case _:
                return self.logger.debug(f"Unhandled OPCODE: {op} = {data = }")

    async def reconnect(self, *args, **kwargs) -> None:
        async with self._race_lock:
            self.ready.clear()

            for i in range(5):
                with self._handshake:
                    tasks = [
                        self._received_state_update.wait(),
                        self._received_state_update.wait(),
                    ]
                    await self.client_gateway.voice_state_update(self.guild_id, self.channel_id)

                    try:
                        await asyncio.wait(tasks, timeout=5, return_when=asyncio.ALL_COMPLETED)
                    except asyncio.TimeoutError:
                        await self.client_gateway.voice_state_update(self.guild_id, None)
                        raise

                try:
                    await self._connect_websocket()
                    break
                except Exception:
                    self.logger.exception("Failed to reconnect to voice gateway")
                    await asyncio.sleep(2**i)
                    await self.client_gateway.voice_state_update(self.guild_id, None)
                    continue

            self.logger.debug("Reconnected to voice gateway")

    async def wait_for_reconnect(self) -> bool:
        with self._handshake:
            try:
                await asyncio.wait_for(self._received_server_update.wait(), timeout=5)
            except asyncio.TimeoutError:
                await self.disconnect(force=True)
                return False

        try:
            await self._connect_websocket()
        except Exception:
            return False
        return True

    async def _resume_connection(self) -> None:
        if self.ws is None:
            raise RuntimeError

        payload = {
            "op": OP.RESUME,
            "d": {"server_id": self.guild_id, "session_id": self.session_id, "token": self.token},
        }
        await self.ws.send_json(payload)

    async def disconnect(self, *, force: bool = False):
        if not force and not self.connected:
            return

        self._close_gateway.set()
        self._kill_bee_gees.set()

        try:
            if self.ws:
                await self.ws.close(code=1000)

            await self.client_gateway.voice_state_update(self.guild_id, None)
        finally:
            if self.socket:
                self.socket.close()

    def _udp_keep_alive(self) -> None:
        keep_alive = b"\xc9\x00\x00\x00\x00\x00\x00\x00\x00"

        self.logger.debug("Starting UDP Keep Alive")
        try:
            while not self._kill_bee_gees.is_set() and self.ready.is_set() and not self._close_gateway.is_set():
                if not self.socket._closed and not self.ws.closed:
                    try:
                        _, writable, _ = select.select([], [self.socket], [], 0)
                        while not writable:
                            _, writable, _ = select.select([], [self.socket], [], 0)

                        # discord will never respond to this, but it helps maintain the hole punch
                        self.send_to_socket(keep_alive)

                        time.sleep(5)
                    except socket.error as e:
                        self.logger.warning(f"Ending Keep Alive due to {e}")
                        return
                    except Exception as e:
                        self.logger.debug("Keep Alive Error: ", exc_info=e)
        except AttributeError as e:
            self.logger.error("UDP Keep Alive has been closed", exc_info=e)
        self.logger.debug("Ending UDP Keep Alive")

    def send_to_socket(self, data: bytes, *, log=True) -> None:
        self.socket.sendto(data, (self.voice_ip, self.voice_port))
        if log:
            self.logger.debug(f"{self.guild_id}:: Sent {len(data)} bytes to voice socket :: {data!r}")

    async def establish_voice_socket(self) -> None:
        """Establish the socket connection to discord"""
        self.socket = socket.socket(socket.AF_INET, socket.SOCK_DGRAM)
        self.socket.setblocking(False)

        self.socket.setsockopt(socket.SOL_SOCKET, socket.SO_SNDBUF, 8192)
        self.socket.setsockopt(socket.SOL_SOCKET, socket.SO_RCVBUF, 8192)
        self.socket.setsockopt(socket.SOL_SOCKET, socket.SO_REUSEADDR, 1)

        tries = 0
        packet = bytearray(74)
        packet[:2] = (1).to_bytes(2, byteorder="big")
        packet[2:4] = (0x46).to_bytes(2, byteorder="big")
        packet[4:8] = self.ssrc.to_bytes(4, byteorder="big")

        while tries < 5:
            self.logger.debug("IP Discovery in progress..." + (f" (Attempt {tries + 1}/5)" if tries > 0 else ""))
            self.socket.settimeout(10)
            self.send_to_socket(packet)

            resp = await self.loop.sock_recv(self.socket, 74)

            if len(resp) != 74:
                tries += 1
                if tries == 5:
                    self.logger.critical("IP Discovery failed, terminating voice connection")
                    self.close()
                    return
                continue

            self.me_ip = resp[8:].split(b"\x00", 1)[0].decode()
            self.me_port = int.from_bytes(resp[72:74], byteorder="big")
            self.logger.debug(f"IP Discovered: {self.me_ip} #{self.me_port}")
            self.socket.settimeout(0)
            break

        await self._select_protocol()

    def generate_packet(self, data: bytes) -> bytes:
        """Generate a packet to be sent to the voice socket."""
        header = bytearray(12)
        header[0] = 0x80
        header[1] = 0x78

        struct.pack_into(">H", header, 2, self.sock_sequence)
        struct.pack_into(">I", header, 4, self.timestamp)
        struct.pack_into(">I", header, 8, self.ssrc)

        return self.encryptor.encrypt(self.voice_modes[0], header, data)

    def send_packet(self, data: bytes, encoder, needs_encode=True) -> None:
        """Send a packet to the voice socket - called from a thread."""
        self.sock_sequence += 1
        if self.sock_sequence > 0xFFFF:
            self.sock_sequence = 0

        if self.timestamp > 0xFFFFFFFF:
            self.timestamp = 0

        if needs_encode:
            data = encoder.encode(data)
        packet = self.generate_packet(data)

        _, writable, _ = select.select([], [self.socket], [], 0)
        while not writable:
            _, writable, errored = select.select([], [self.socket], [], 0)
            if errored:
                self.logger.error(f"Socket errored: {errored}")
            continue
        self.send_to_socket(packet, log=False)
        self.timestamp += encoder.samples_per_frame

    async def send_heartbeat(self) -> None:
        await self.send_json({"op": OP.HEARTBEAT, "d": random.uniform(0.0, 1.0)})
        self.logger.debug("❤ Voice Connection is sending Heartbeat")

    async def _identify(self) -> None:
        """Send an identify payload to the voice gateway."""
        payload = {
            "op": OP.IDENTIFY,
            "d": {
                "server_id": self.guild_id,
                "user_id": self.state.client.user.id,
                "session_id": self.session_id,
                "token": self.token,
            },
        }
        serialized = FastJson.dumps(payload)
        await self.ws.send_str(serialized)

        self.logger.debug("Voice Connection has identified itself to Voice Gateway")

    async def _select_protocol(self) -> None:
        """Inform Discord of our chosen protocol."""
        payload = {
            "op": OP.SELECT_PROTOCOL,
            "d": {
                "protocol": "udp",
                "data": {"address": self.me_ip, "port": self.me_port, "mode": self.voice_modes[0]},
            },
        }
        await self.send_json(payload)

    async def speaking(self, is_speaking: bool = True) -> None:
        """
        Tell the gateway if we're sending audio or not.

        Args:
            is_speaking: If we're sending audio or not

        """
        payload = {
            "op": OP.SPEAKING,
            "d": {
                "speaking": 1 << 0 if is_speaking else 0,
                "delay": 0,
                "ssrc": self.ssrc,
            },
        }
        await self.ws.send_json(payload)<|MERGE_RESOLUTION|>--- conflicted
+++ resolved
@@ -196,11 +196,7 @@
             # possible race conditions to consider.
             await self.dispatch_opcode(data, op)
 
-<<<<<<< HEAD
-    async def receive(self, force=False) -> dict:
-=======
     async def receive(self, force=False) -> str:  # noqa: C901
->>>>>>> d4a411cc
         buffer = bytearray()
 
         while True:
