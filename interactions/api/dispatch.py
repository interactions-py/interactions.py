--- conflicted
+++ resolved
@@ -28,13 +28,8 @@
         r"""
         Dispatches an event given out by the gateway.
 
-<<<<<<< HEAD
-        :param str __name: The name of the event to dispatch.
-        :param tuple \*args: Multiple arguments of the coroutine.
-=======
         :param str name: The name of the event to dispatch.
         :param list[Any] \*args: Multiple arguments of the coroutine.
->>>>>>> 160332a5
         :param dict \**kwargs: Keyword-only arguments of the coroutine.
         """
         for event in self.events.get(name, []):
