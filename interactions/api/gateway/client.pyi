from asyncio import AbstractEventLoop, Event, Task
from logging import Logger
from typing import Any, Dict, Iterable, List, Optional, Tuple, Union

from aiohttp import ClientWebSocketResponse

<<<<<<< HEAD
from ..models.attrs_utils import MISSING
=======
from ...api.models.attrs_utils import MISSING
>>>>>>> 5f7d2337
from ...api.models.presence import ClientPresence
from ...client.models import Option
from ..dispatch import Listener
from ..http.client import HTTPClient
from ..models.flags import Intents
from .heartbeat import _Heartbeat

log: Logger
__all__: Iterable[str]

class WebSocketClient:
    _loop: AbstractEventLoop
    _dispatch: Listener
    _http: HTTPClient
    _client: Optional[ClientWebSocketResponse]
    _closed: bool
    _options: dict
    _intents: Intents
    _ready: dict
    __heartbeater: _Heartbeat
    __shard: Optional[List[Tuple[int]]]
    __presence: Optional[ClientPresence]
    __task: Optional[Task]
    session_id: Optional[str]
    sequence: Optional[int]
    _last_send: float
    _last_ack: float
    latency: float
    ready: Event
    def __init__(
        self,
        token: str,
        intents: Intents,
        session_id: Optional[int] = MISSING,
        sequence: Optional[int] = MISSING,
    ) -> None: ...
    async def _manage_heartbeat(self) -> None: ...
    async def __restart(self): ...
    async def _establish_connection(
        self,
        shard: Optional[List[Tuple[int]]] = MISSING,
        presence: Optional[ClientPresence] = MISSING,
    ) -> None: ...
    async def _handle_connection(
        self,
        stream: Dict[str, Any],
        shard: Optional[List[Tuple[int]]] = MISSING,
        presence: Optional[ClientPresence] = MISSING,
    ) -> None: ...
    async def wait_until_ready(self) -> None: ...
    def _dispatch_event(self, event: str, data: dict) -> None: ...
    def __contextualize(self, data: dict) -> object: ...
    def __sub_command_context(
        self, data: Union[dict, Option], _context: Optional[object] = MISSING
    ) -> Union[Tuple[str], dict]: ...
    def __option_type_context(self, context: object, type: int) -> dict: ...
    @property
    async def __receive_packet_stream(self) -> Optional[Dict[str, Any]]: ...
    async def _send_packet(self, data: Dict[str, Any]) -> None: ...
    async def __identify(
        self, shard: Optional[List[Tuple[int]]] = None, presence: Optional[ClientPresence] = None
    ) -> None: ...
    async def __resume(self) -> None: ...
    async def __heartbeat(self) -> None: ...
    @property
    def shard(self) -> None: ...
    @property
    def presence(self) -> None: ...
    async def restart(self): ...
    async def _update_presence(self, presence: ClientPresence) -> None: ...<|MERGE_RESOLUTION|>--- conflicted
+++ resolved
@@ -4,11 +4,7 @@
 
 from aiohttp import ClientWebSocketResponse
 
-<<<<<<< HEAD
-from ..models.attrs_utils import MISSING
-=======
 from ...api.models.attrs_utils import MISSING
->>>>>>> 5f7d2337
 from ...api.models.presence import ClientPresence
 from ...client.models import Option
 from ..dispatch import Listener
