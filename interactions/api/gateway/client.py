--- conflicted
+++ resolved
@@ -921,9 +921,5 @@
         """
         if self._client:
             await self._client.close()
-<<<<<<< HEAD
-        self.ready.clear()  # Clears ready state.
-        self._closing_lock.set()
-=======
-        self.__closed.set()
->>>>>>> baecb467
+
+        self.__closed.set()