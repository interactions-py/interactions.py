try:
    from orjson import dumps, loads
except ImportError:
    from json import dumps, loads

from asyncio import (
    Event,
    Task,
    ensure_future,
    get_event_loop,
    get_running_loop,
    new_event_loop,
    sleep,
)
from sys import platform, version_info
from time import perf_counter
from typing import TYPE_CHECKING, Any, Dict, List, Optional, Tuple, Type, Union

from aiohttp import ClientWebSocketResponse, WSMessage, WSMsgType
from aiohttp.http import WS_CLOSED_MESSAGE, WS_CLOSING_MESSAGE

from ...base import get_logger
from ...client.enums import InteractionType, OptionType
from ...client.models import Option
from ..dispatch import Listener
from ..enums import OpCodeType
from ..error import LibraryException
from ..http.client import HTTPClient
from ..models.attrs_utils import MISSING
from ..models.flags import Intents
from ..models.guild import Guild
from ..models.member import Member
from ..models.misc import Snowflake
from ..models.presence import ClientPresence
from .heartbeat import _Heartbeat

if TYPE_CHECKING:
    from ...client.context import _Context
    from ..cache import Storage

log = get_logger("gateway")

__all__ = ("WebSocketClient",)


class WebSocketClient:
    """
    A class representing the client's connection to the Gateway via. WebSocket.

    :ivar AbstractEventLoop _loop: The asynchronous event loop.
    :ivar Listener _dispatch: The built-in event dispatcher.
    :ivar HTTPClient _http: The user-facing HTTP client.
    :ivar ClientWebSocketResponse _client: The WebSocket data of the connection.
    :ivar bool _closed: Whether the connection has been closed or not.
    :ivar dict _options: The connection options made during connection.
    :ivar Intents _intents: The gateway intents used for connection.
    :ivar dict _ready: The contents of the application returned when ready.
    :ivar _Heartbeat __heartbeater: The context state of a "heartbeat" made to the Gateway.
    :ivar Optional[List[Tuple[int]]] __shard: The shards used during connection.
    :ivar Optional[ClientPresence] __presence: The presence used in connection.
    :ivar Event ready: The ready state of the client as an ``asyncio.Event``.
    :ivar Task __task: The closing task for ending connections.
    :ivar bool __started: Whether the client has started.
    :ivar Optional[str] session_id: The ID of the ongoing session.
    :ivar Optional[int] sequence: The sequence identifier of the ongoing session.
    :ivar float _last_send: The latest time of the last send_packet function call since connection creation, in seconds.
    :ivar float _last_ack: The latest time of the last ``HEARTBEAT_ACK`` event since connection creation, in seconds.
    :ivar float latency: The latency of the connection, in seconds.
    """

    __slots__ = (
        "_loop",
        "_dispatch",
        "_http",
        "_client",
        "_closed",
        "_options",
        "_intents",
        "_ready",
        "__heartbeater",
        "__shard",
        "__presence",
        "__task",
        "__started",
        "session_id",
        "sequence",
        "ready",
        "_last_send",
        "_last_ack",
        "latency",
    )

    def __init__(
        self,
        token: str,
        intents: Intents,
        session_id: Optional[str] = MISSING,
        sequence: Optional[int] = MISSING,
    ) -> None:
        """
        :param token: The token of the application for connecting to the Gateway.
        :type token: str
        :param intents: The Gateway intents of the application for event dispatch.
        :type intents: Intents
        :param session_id?: The ID of the session if trying to reconnect. Defaults to ``None``.
        :type session_id?: Optional[str]
        :param sequence?: The identifier sequence if trying to reconnect. Defaults to ``None``.
        :type sequence?: Optional[int]
        """
        try:
            self._loop = get_event_loop() if version_info < (3, 10) else get_running_loop()
        except RuntimeError:
            self._loop = new_event_loop()
        self._dispatch: Listener = Listener()
        self._http: HTTPClient = HTTPClient(token)
        self._client: Optional["ClientWebSocketResponse"] = None
        self._closed: bool = False
        self._options: dict = {
            "max_msg_size": 1024**2,
            "timeout": 60,
            "autoclose": False,
            "compress": 0,
        }
        self._intents: Intents = intents
        self.__heartbeater: _Heartbeat = _Heartbeat(
            loop=self._loop if version_info < (3, 10) else None
        )
        self.__shard: Optional[List[Tuple[int]]] = None
        self.__presence: Optional[ClientPresence] = None
        self.__task: Optional[Task] = None
        self.__started: bool = False
        self.session_id: Optional[str] = None if session_id is MISSING else session_id
        self.sequence: Optional[str] = None if sequence is MISSING else sequence
        self.ready: Event = Event(loop=self._loop) if version_info < (3, 10) else Event()

        self._last_send: float = perf_counter()
        self._last_ack: float = perf_counter()
        self.latency: float = float("nan")  # noqa: F821
        # self.latency has to be noqa, this is valid in python but not in Flake8.

    async def _manage_heartbeat(self) -> None:
        """Manages the heartbeat loop."""
        while True:
            if self._closed:
                await self.__restart()
            if self.__heartbeater.event.is_set():
                await self.__heartbeat()
                self.__heartbeater.event.clear()
                await sleep(self.__heartbeater.delay / 1000)
            else:
                log.debug("HEARTBEAT_ACK missing, reconnecting...")
                await self.__restart()
                break

    async def __restart(self) -> None:
        """Restart the client's connection and heartbeat with the Gateway."""
        if self.__task:
            self.__task.cancel()
        self._client = None  # clear pending waits
        self.__heartbeater.event.clear()
        await self._establish_connection(self.__shard, self.__presence)

    async def _establish_connection(
        self,
        shard: Optional[List[Tuple[int]]] = MISSING,
        presence: Optional[ClientPresence] = MISSING,
    ) -> None:
        """
        Establishes a client connection with the Gateway.

        :param shard?: The shards to establish a connection with. Defaults to ``None``.
        :type shard?: Optional[List[Tuple[int]]]
        :param presence: The presence to carry with. Defaults to ``None``.
        :type presence: Optional[ClientPresence]
        """
        self._client = None
        self.__heartbeater.delay = 0.0
        self._closed = False
        self._options["headers"] = {"User-Agent": self._http._req._headers["User-Agent"]}
        url = await self._http.get_gateway()

        async with self._http._req._session.ws_connect(url, **self._options) as self._client:
            self._closed = self._client.closed

            if self._closed:
                await self._establish_connection(self.__shard, self.__presence)

            while not self._closed:
                stream = await self.__receive_packet_stream

                if stream is None:
                    continue
                if self._client is None or stream == WS_CLOSED_MESSAGE or stream == WSMsgType.CLOSE:
                    await self._establish_connection(self.__shard, self.__presence)
                    break

                if self._client.close_code in range(4010, 4014) or self._client.close_code == 4004:
                    raise LibraryException(self._client.close_code)

                await self._handle_connection(stream, shard, presence)

    async def _handle_connection(
        self,
        stream: Dict[str, Any],
        shard: Optional[List[Tuple[int]]] = MISSING,
        presence: Optional[ClientPresence] = MISSING,
    ) -> None:
        """
        Handles the client's connection with the Gateway.

        :param stream: The packet stream to handle.
        :type stream: Dict[str, Any]
        :param shard?: The shards to establish a connection with. Defaults to ``None``.
        :type shard?: Optional[List[Tuple[int]]]
        :param presence: The presence to carry with. Defaults to ``None``.
        :type presence: Optional[ClientPresence]
        """
        op: Optional[int] = stream.get("op")
        event: Optional[str] = stream.get("t")
        data: Optional[Dict[str, Any]] = stream.get("d")

        if op != OpCodeType.DISPATCH:
            log.debug(data)

            if op == OpCodeType.HELLO:
                self.__heartbeater.delay = data["heartbeat_interval"]
                self.__heartbeater.event.set()

                if self.__task:
                    self.__task.cancel()  # so we can reduce redundant heartbeat bg tasks.

                self.__task = ensure_future(self._manage_heartbeat())

                if not self.session_id:
                    await self.__identify(shard, presence)
                else:
                    await self.__resume()
            if op == OpCodeType.HEARTBEAT:
                await self.__heartbeat()
            if op == OpCodeType.HEARTBEAT_ACK:
                self._last_ack = perf_counter()
                log.debug("HEARTBEAT_ACK")
                self.__heartbeater.event.set()
                self.latency = self._last_ack - self._last_send
            if op in (OpCodeType.INVALIDATE_SESSION, OpCodeType.RECONNECT):
                log.debug("INVALID_SESSION/RECONNECT")

                # if data and op != OpCodeType.RECONNECT:
                #    self.session_id = None
                #    self.sequence = None
                # self._closed = True

                if not bool(data) and op == OpCodeType.INVALIDATE_SESSION:
                    self.session_id = None

                await self.__restart()
        elif event == "RESUMED":
            log.debug(f"RESUMED (session_id: {self.session_id}, seq: {self.sequence})")
        elif event == "READY":
            self._ready = data
            self.session_id = data["session_id"]
            self.sequence = stream["s"]
            self._dispatch.dispatch("on_ready")
            if not self.__started:
                self.__started = True
                self._dispatch.dispatch("on_start")
            log.debug(f"READY (session_id: {self.session_id}, seq: {self.sequence})")
            self.ready.set()
        else:
            log.debug(f"{event}: {str(data).encode('utf-8')}")
            self._dispatch_event(event, data)

    async def wait_until_ready(self) -> None:
        """Waits for the client to become ready according to the Gateway."""
        await self.ready.wait()

    def _dispatch_event(self, event: str, data: dict) -> None:
        """
        Dispatches an event from the Gateway.

        :param event: The name of the event.
        :type event: str
        :param data: The data for the event.
        :type data: dict
        """
        self._dispatch.dispatch("raw_socket_create", data)
        path: str = "interactions"
        path += ".models" if event == "INTERACTION_CREATE" else ".api.models"
        if event == "INTERACTION_CREATE":
            if data.get("type"):
                _context = self.__contextualize(data)
                _name: str = ""
                __args: list = [_context]
                __kwargs: dict = {}

                if data["type"] == InteractionType.APPLICATION_COMMAND:
                    _name = f"command_{_context.data.name}"

                    if _context.data._json.get("options"):
                        for option in _context.data.options:
                            _type = self.__option_type_context(
                                _context,
                                (option["type"] if isinstance(option, dict) else option.type.value),
                            )
                            if _type:
                                if isinstance(option, dict):
                                    _type[option["value"]]._client = self._http
                                    option.update({"value": _type[option["value"]]})
                                else:
                                    _type[option.value]._client = self._http
                                    option._json.update({"value": _type[option.value]})
                            _option = self.__sub_command_context(option, _context)
                            __kwargs.update(_option)

                    self._dispatch.dispatch("on_command", _context)
                elif data["type"] == InteractionType.MESSAGE_COMPONENT:
                    _name = f"component_{_context.data.custom_id}"

                    if _context.data._json.get("values"):
                        __args.append(_context.data.values)

                    self._dispatch.dispatch("on_component", _context)
                elif data["type"] == InteractionType.APPLICATION_COMMAND_AUTOCOMPLETE:
                    _name = f"autocomplete_{_context.data.id}"

                    if _context.data._json.get("options"):
                        for option in _context.data.options:
                            if isinstance(option, dict):
                                option = Option(**option)
                            if option.type not in (
                                OptionType.SUB_COMMAND,
                                OptionType.SUB_COMMAND_GROUP,
                            ):
                                if option.focused:
                                    __name, _value = self.__sub_command_context(option, _context)
                                    _name += f"_{__name}" if __name else ""
                                    if _value:
                                        __args.append(_value)
                                        break

                            elif option.type == OptionType.SUB_COMMAND:
                                for _option in option.options:
                                    if isinstance(_option, dict):
                                        _option = Option(**_option)
                                    if _option.focused:
                                        __name, _value = self.__sub_command_context(
                                            _option, _context
                                        )
                                        _name += f"_{__name}" if __name else ""
                                        if _value:
                                            __args.append(_value)
                                        break

                            elif option.type == OptionType.SUB_COMMAND_GROUP:
                                for _option in option.options:
                                    if isinstance(_option, dict):
                                        _option = Option(**_option)
                                    for __option in _option.options:
                                        if isinstance(__option, dict):
                                            __option = Option(**__option)
                                        if __option.focused:
                                            __name, _value = self.__sub_command_context(
                                                __option, _context
                                            )
                                            _name += f"_{__name}" if __name else ""
                                            if _value:
                                                __args.append(_value)
                                            break
                                    break

                    self._dispatch.dispatch("on_autocomplete", _context)
                elif data["type"] == InteractionType.MODAL_SUBMIT:
                    _name = f"modal_{_context.data.custom_id}"

                    if _context.data._json.get("components"):
                        for component in _context.data.components:
                            if component.get("components"):
                                __args.append(
                                    [_value["value"] for _value in component["components"]][0]
                                )
                            else:
                                __args.append([_value.value for _value in component.components][0])

                    self._dispatch.dispatch("on_modal", _context)

                self._dispatch.dispatch(_name, *__args, **__kwargs)
                self._dispatch.dispatch("on_interaction", _context)
                self._dispatch.dispatch("on_interaction_create", _context)
            else:
                log.warning(
                    "Context is being created for the interaction, but no type is specified. Skipping..."
                )
        elif event not in {"TYPING_START", "VOICE_STATE_UPDATE", "VOICE_SERVER_UPDATE"}:
            name: str = event.lower()
            try:

                _event_path: list = [section.capitalize() for section in name.split("_")]
                _name: str = _event_path[0] if len(_event_path) < 3 else "".join(_event_path[:-1])
                model = getattr(__import__(path), _name)

                data["_client"] = self._http
                obj = model(**data)

                _cache: "Storage" = self._http.cache[model]

                if isinstance(obj, Member):
                    id = (Snowflake(data["guild_id"]), obj.id)
                else:
                    id = getattr(obj, "id", None)

                if id is None:
                    if model.__name__.startswith("Guild"):
                        if model.__name__ == "GuildScheduledEventUser":
                            id = model.guild_scheduled_event_id
                        elif model.__name__ in [
                            "Invite",
                            "GuildBan",
                            "ChannelPins",
                            "MessageReaction",
                            "ReactionRemove",
                            # Extend this for everything that should not be cached
                        ]:
                            id = None
                        else:
                            model_name = model.__name__[5:]
                            if _data := getattr(obj, model_name, None):
                                id = (
                                    getattr(_data, "id")
                                    if not isinstance(_data, dict)
                                    else Snowflake(_data["id"])
                                )
                            elif hasattr(obj, f"{model_name}_id"):
                                id = getattr(obj, f"{model_name}_id")
                            else:
                                id = None

                def __modify_guild_cache():
                    if not (
                        (guild_id := data.get("guild_id"))
                        and not isinstance(obj, Guild)
                        and "message" not in name
                        and id is not None
                    ):
                        return
                    if guild := self._http.cache[Guild].get(Snowflake(guild_id)):
                        model_name: str = model.__name__
                        if "guild" in model_name:
                            model_name = model_name[5:]
                        elif model_name == "threadmembers":
                            return
                        _obj = getattr(guild, f"{model_name.lower()}s", None)
                        if _obj is not None and isinstance(_obj, list):
                            _data = getattr(obj, model_name, None)

                            if "_create" in name or "_add" in name:
                                _obj.append(obj)

                            for index, __obj in enumerate(_obj):
                                if __obj.id == id:
                                    if "_remove" in name or "_delete" in name:
                                        _obj.remove(__obj)

                                    elif "_update" in name and hasattr(obj, "id"):
                                        _obj[index] = _data
                                    break
                            setattr(guild, f"{model_name}s", _obj)
                        self._http.cache[Guild].add(guild)

                if "_create" in name or "_add" in name:
                    if id:
                        _cache.merge(obj, id)
                    self._dispatch.dispatch(f"on_{name}", obj)
                    __modify_guild_cache()

                elif "_update" in name and hasattr(obj, "id"):
                    old_obj = self._http.cache[model].get(id)

                    if old_obj:
                        before = model(**old_obj._json)
                        old_obj.update(**obj._json)

                        _cache.add(old_obj, id)
                    else:
                        before = None
                        old_obj = obj
                    __modify_guild_cache()

                    self._dispatch.dispatch(
                        f"on_{name}", before, old_obj
                    )  # give previously stored and new one
                    return

                elif "_remove" in name or "_delete" in name:
                    self._dispatch.dispatch(f"on_raw_{name}", obj)
                    __modify_guild_cache()
                    if id:
                        old_obj = _cache.pop(id)
                        self._dispatch.dispatch(f"on_{name}", old_obj)

                else:
                    self._dispatch.dispatch(f"on_{name}", obj)

            except AttributeError as error:
<<<<<<< HEAD
                log.warning(f"An error occured dispatching {name}: {error}")
=======
                log.fatal(f"An error occurred dispatching {name}: {error}")
>>>>>>> b8367f23

    def __contextualize(self, data: dict) -> "_Context":
        """
        Takes raw data given back from the Gateway
        and gives "context" based off of what it is.

        :param data: The data from the Gateway.
        :type data: dict
        :return: The context object.
        :rtype: Any
        """
        if data["type"] != InteractionType.PING:
            _context: str = ""

            if data["type"] in (
                InteractionType.APPLICATION_COMMAND,
                InteractionType.APPLICATION_COMMAND_AUTOCOMPLETE,
                InteractionType.MODAL_SUBMIT,
            ):
                _context = "CommandContext"
            elif data["type"] == InteractionType.MESSAGE_COMPONENT:
                _context = "ComponentContext"

            data["_client"] = self._http
            context: Type["_Context"] = getattr(__import__("interactions.client.context"), _context)

            return context(**data)

    def __sub_command_context(
        self, data: Union[dict, Option], context: "_Context"
    ) -> Union[Tuple[str], dict]:
        """
        Checks if an application command schema has sub commands
        needed for argument collection.

        :param data: The data structure of the option.
        :type data: Union[dict, Option]
        :param context: The context to refer subcommands from.
        :type context: object
        :return: A dictionary of the collected options, if any.
        :rtype: Union[Tuple[str], dict]
        """
        __kwargs: dict = {}
        _data: dict = data._json if isinstance(data, Option) else data

        def _check_auto(option: dict) -> Optional[Tuple[str]]:
            return (option["name"], option["value"]) if option.get("focused") else None

        check = _check_auto(_data)

        if check:
            return check
        if _data.get("options"):
            if _data["type"] == OptionType.SUB_COMMAND:
                __kwargs["sub_command"] = _data["name"]

                for sub_option in _data["options"]:
                    _check = _check_auto(sub_option)
                    _type = self.__option_type_context(
                        context,
                        (
                            sub_option["type"]
                            if isinstance(sub_option, dict)
                            else sub_option.type.value
                        ),
                    )

                    if _type:
                        if isinstance(sub_option, dict):
                            _type[sub_option["value"]]._client = self._http
                            sub_option.update({"value": _type[sub_option["value"]]})
                        else:
                            _type[sub_option.value]._client = self._http
                            sub_option._json.update({"value": _type[sub_option.value]})
                    if _check:
                        return _check

                    __kwargs[sub_option["name"]] = sub_option["value"]
            elif _data["type"] == OptionType.SUB_COMMAND_GROUP:
                __kwargs["sub_command_group"] = _data["name"]
                for _group_option in _data["options"]:
                    _check_auto(_group_option)
                    __kwargs["sub_command"] = _group_option["name"]

                    for sub_option in _group_option["options"]:
                        _check = _check_auto(sub_option)
                        _type = self.__option_type_context(
                            context,
                            (
                                sub_option["type"]
                                if isinstance(sub_option, dict)
                                else sub_option.type.value
                            ),
                        )

                        if _type:
                            if isinstance(sub_option, dict):
                                _type[sub_option["value"]]._client = self._http
                                sub_option.update({"value": _type[sub_option["value"]]})
                            else:
                                _type[sub_option.value]._client = self._http
                                sub_option._json.update({"value": _type[sub_option.value]})
                        if _check:
                            return _check

                        __kwargs[sub_option["name"]] = sub_option["value"]

        elif _data.get("type") and _data["type"] == OptionType.SUB_COMMAND:
            # sub_command_groups must have options so there is no extra check needed for those
            __kwargs["sub_command"] = _data["name"]

        elif _data.get("value") is not None and _data.get("name") is not None:
            __kwargs[_data["name"]] = _data["value"]

        return __kwargs

    def __option_type_context(self, context: "_Context", type: int) -> dict:
        """
        Looks up the type of option respective to the existing
        option types.

        :param context: The context to refer types from.
        :type context: object
        :param type: The option type.
        :type type: int
        :return: The option type context.
        :rtype: dict
        """
        _resolved = {}
        if type == OptionType.USER.value:
            _resolved = (
                context.data.resolved.members if context.guild_id else context.data.resolved.users
            )
        elif type == OptionType.CHANNEL.value:
            _resolved = context.data.resolved.channels
        elif type == OptionType.ROLE.value:
            _resolved = context.data.resolved.roles
        elif type == OptionType.ATTACHMENT.value:
            _resolved = context.data.resolved.attachments
        elif type == OptionType.MENTIONABLE.value:
            _roles = context.data.resolved.roles if context.data.resolved.roles is not None else {}
            _members = (
                context.data.resolved.members if context.guild_id else context.data.resolved.users
            )
            _resolved = {
                **(_members if _members is not None else {}),
                **_roles,
            }
        return _resolved

    async def restart(self) -> None:
        await self.__restart()

    @property
    async def __receive_packet_stream(self) -> Optional[Union[Dict[str, Any], WSMessage]]:
        """
        Receives a stream of packets sent from the Gateway.

        :return: The packet stream.
        :rtype: Optional[Dict[str, Any]]
        """

        packet: WSMessage = await self._client.receive()

        if packet == WSMsgType.CLOSE:
            await self._client.close()
            return packet

        elif packet == WS_CLOSED_MESSAGE:
            return packet

        elif packet == WS_CLOSING_MESSAGE:
            await self._client.close()
            return WS_CLOSED_MESSAGE

        return loads(packet.data) if packet and isinstance(packet.data, str) else None

    async def _send_packet(self, data: Dict[str, Any]) -> None:
        """
        Sends a packet to the Gateway.

        :param data: The data to send to the Gateway.
        :type data: Dict[str, Any]
        """
        self._last_send = perf_counter()
        _data = dumps(data) if isinstance(data, dict) else data
        packet: str = _data.decode("utf-8") if isinstance(_data, bytes) else _data
        await self._client.send_str(packet)
        log.debug(packet)

    async def __identify(
        self, shard: Optional[List[Tuple[int]]] = None, presence: Optional[ClientPresence] = None
    ) -> None:
        """
        Sends an ``IDENTIFY`` packet to the gateway.

        :param shard?: The shard ID to identify under.
        :type shard?: Optional[List[Tuple[int]]]
        :param presence?: The presence to change the bot to on identify.
        :type presence?: Optional[ClientPresence]
        """
        self.__shard = shard
        self.__presence = presence
        payload: dict = {
            "op": OpCodeType.IDENTIFY,
            "d": {
                "token": self._http.token,
                "intents": self._intents.value,
                "properties": {
                    "$os": platform,
                    "$browser": "interactions.py",
                    "$device": "interactions.py",
                },
            },
        }

        if isinstance(shard, List) and len(shard) >= 1:
            payload["d"]["shard"] = shard
        if isinstance(presence, ClientPresence):
            payload["d"]["presence"] = presence._json

        log.debug(f"IDENTIFYING: {payload}")
        await self._send_packet(payload)
        log.debug("IDENTIFY")

    async def __resume(self) -> None:
        """Sends a ``RESUME`` packet to the gateway."""
        payload: dict = {
            "op": OpCodeType.RESUME,
            "d": {"token": self._http.token, "seq": self.sequence, "session_id": self.session_id},
        }
        log.debug(f"RESUMING: {payload}")
        await self._send_packet(payload)
        log.debug("RESUME")

    async def __heartbeat(self) -> None:
        """Sends a ``HEARTBEAT`` packet to the gateway."""
        payload: dict = {"op": OpCodeType.HEARTBEAT, "d": self.sequence}
        await self._send_packet(payload)
        log.debug("HEARTBEAT")

    @property
    def shard(self) -> Optional[List[Tuple[int]]]:
        """Returns the current shard"""
        return self.__shard

    @property
    def presence(self) -> Optional[ClientPresence]:
        """Returns the current presence."""
        return self.__presence

    async def _update_presence(self, presence: ClientPresence) -> None:
        """
        Sends an ``UPDATE_PRESENCE`` packet to the gateway.

        .. note::
            There is a ratelimit to using this method (5 per minute).
            As there's no gateway ratelimiter yet, breaking this ratelimit
            will force your bot to disconnect.

        :param presence: The presence to change the bot to on identify.
        :type presence: ClientPresence
        """
        payload: dict = {"op": OpCodeType.PRESENCE, "d": presence._json}
        await self._send_packet(payload)
        log.debug(f"UPDATE_PRESENCE: {presence._json}")
        self.__presence = presence<|MERGE_RESOLUTION|>--- conflicted
+++ resolved
@@ -501,11 +501,7 @@
                     self._dispatch.dispatch(f"on_{name}", obj)
 
             except AttributeError as error:
-<<<<<<< HEAD
                 log.warning(f"An error occured dispatching {name}: {error}")
-=======
-                log.fatal(f"An error occurred dispatching {name}: {error}")
->>>>>>> b8367f23
 
     def __contextualize(self, data: dict) -> "_Context":
         """
