--- conflicted
+++ resolved
@@ -386,17 +386,10 @@
                             __args.append(values)
                         else:
                             _list = []  # temp storage for items
-<<<<<<< HEAD
-                            for value in values:
-                                _data = self.__select_option_type_context(
-                                    _context, _context.data.component_type.value
-                                )  # resolved.
-=======
                             _data = self.__select_option_type_context(
                                 _context, _context.data.component_type.value
                             )  # resolved.
-                            for value in _context.data._json.get("values"):
->>>>>>> c7ccc024
+                            for value in values:
                                 _list.append(_data[value])
                             __args.append(_list)
 
