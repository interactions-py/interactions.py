--- conflicted
+++ resolved
@@ -843,7 +843,6 @@
             }
         return _resolved
 
-<<<<<<< HEAD
     def __select_option_type_context(self, context: object, type: int) -> dict:
         """
         Looks up the type of select menu respective to the existing option types.
@@ -879,14 +878,10 @@
             }
         return _resolved
 
-    async def restart(self):
-        await self.__restart()
-=======
     async def _reconnect(self, to_resume: bool, code: Optional[int] = 1012) -> None:
         """
         Restarts the client's connection and heartbeat with the Gateway.
         """
->>>>>>> 838330d3
 
         self.ready.clear()
 
