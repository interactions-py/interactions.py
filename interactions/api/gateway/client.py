--- conflicted
+++ resolved
@@ -355,7 +355,7 @@
 
         if event == "INTERACTION_CREATE":
             self._dispatch_interaction_event(data)
-        elif event not in {"TYPING_START", "VOICE_STATE_UPDATE", "VOICE_SERVER_UPDATE"}:
+        elif event not in {"TYPING_START", "VOICE_SERVER_UPDATE"}:
             self._dispatch_discord_event(event, data)
 
     def _dispatch_interaction_event(self, data: dict) -> None:
@@ -499,35 +499,10 @@
                     if (role_data := data.get("role"))
                     else None
                 )
-<<<<<<< HEAD
                 guild_model = Role
             elif model is GuildMember:
                 guild_obj = Member(**data)
                 guild_model = Member
-=======
-
-        elif event not in {"TYPING_START", "VOICE_SERVER_UPDATE"}:
-            name: str = event.lower()
-            try:
-                data["_client"] = self._http
-
-                _event_path: list = [section.capitalize() for section in name.split("_")]
-                _name: str = _event_path[0] if len(_event_path) < 3 else "".join(_event_path[:-1])
-                model = getattr(__import__(path), _name)
-                obj = model(**data)
-
-                guild_obj = guild_model = None
-                if model is GuildRole:
-                    guild_obj = (
-                        Role(**role_data, _client=self._http)
-                        if (role_data := data.get("role"))
-                        else None
-                    )
-                    guild_model = Role
-                elif model is GuildMember:
-                    guild_obj = Member(**data)
-                    guild_model = Member
->>>>>>> aecb1011
 
             _cache: "Storage" = self._http.cache[model]
             _guild_cache: "Storage" = self._http.cache[guild_model]
@@ -586,6 +561,10 @@
                     old_obj = obj
 
                 _cache.add(old_obj, id)
+
+                if event == "VOICE_STATE_UPDATE" and not obj.channel_id:  # user left
+                    del _cache[obj.user_id]
+
                 self._dispatch.dispatch(
                     f"on_{name}", before, old_obj
                 )  # give previously stored and new one
@@ -603,50 +582,11 @@
                     )
                     old_obj = _cache.pop(id)
 
-<<<<<<< HEAD
                 elif ids is not None and "message" in name:
                     # currently only message has '_delete_bulk' event but ig better keep this condition for future.
                     _message_cache: "Storage" = self._http.cache[Message]
                     for message_id in ids:
                         _message_cache.pop(message_id)
-=======
-                    if guild_obj:
-                        old_guild_obj = _guild_cache.get(id)
-                        if old_guild_obj:
-                            old_guild_obj.update(**guild_obj._json)
-                        else:
-                            _guild_cache.add(guild_obj, id)
-
-                    old_obj = _cache.get(id)
-                    if old_obj:
-                        before = model(**old_obj._json)
-                        old_obj.update(**obj._json)
-                    else:
-                        before = None
-                        old_obj = obj
-
-                    _cache.add(old_obj, id)
-
-                    if event == "VOICE_STATE_UPDATE" and not obj.channel_id:  # user left
-                        del _cache[obj.user_id]
-
-                    self._dispatch.dispatch(
-                        f"on_{name}", before, old_obj
-                    )  # give previously stored and new one
-
-                elif "_remove" in name or "_delete" in name:
-                    self._dispatch.dispatch(
-                        f"on_raw_{name}", obj
-                    )  # Deprecated. Remove this in the future.
-
-                    old_obj = None
-                    if id:
-                        _guild_cache.pop(id)
-                        self.__modify_guild_cache(
-                            name, data, guild_model or model, guild_obj or obj, id, ids
-                        )
-                        old_obj = _cache.pop(id)
->>>>>>> aecb1011
 
                 self._dispatch.dispatch(f"on_{name}", old_obj or obj)
 
