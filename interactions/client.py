--- conflicted
+++ resolved
@@ -255,21 +255,6 @@
         ready: bool = False
 
         try:
-<<<<<<< HEAD
-            if self._intents.GUILD_PRESENCES and not (
-                self.me.flags.GATEWAY_PRESENCE or self.me.flags.GATEWAY_PRESENCE_LIMITED
-            ):
-                raise RuntimeError("Client not authorised for GUILD_PRESENCES intent")
-            if self._intents.GUILD_MEMBERS and not (
-                self.me.flags.GATEWAY_GUILD_MEMBERS or self.me.flags.GATEWAY_GUILD_MEMBERS_LIMITED
-            ):
-                raise RuntimeError("Client not authorised for GUILD_MEMBERS intent")
-            if self._intents.GUILD_MESSAGES and not (
-                self.me.flags.GATEWAY_MESSAGE_CONTENT
-                or self.me.flags.GATEWAY_MESSAGE_CONTENT_LIMITED
-            ):
-                log.critical("Client not authorised for MESSAGE_CONTENT intent")
-=======
             if self.me.flags is not None:
                 # This can be None.
                 if self._intents.GUILD_PRESENCES and not (
@@ -285,8 +270,7 @@
                     self.me.flags.GATEWAY_MESSAGE_CONTENT
                     or self.me.flags.GATEWAY_MESSAGE_CONTENT_LIMITED
                 ):
-                    log.critical("Client not authorised for MESSAGE_CONTENT intent")
->>>>>>> 010ee373
+                    log.critical("Client not authorised for MESSAGE_CONTENT intent") 
             self.__register_events()
             if self._automate_sync:
                 await self._synchronize()
