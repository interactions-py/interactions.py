import sys
from asyncio import get_event_loop, iscoroutinefunction
from functools import wraps
from importlib import import_module
from importlib.util import resolve_name
from inspect import getmembers
from logging import Logger
from types import ModuleType
from typing import Any, Callable, Coroutine, Dict, List, Optional, Union

from .api.cache import Cache
from .api.cache import Item as Build
from .api.error import InteractionException, JSONException
from .api.gateway import WebSocket
from .api.http import HTTPClient
from .api.models.flags import Intents
from .api.models.guild import Guild
from .api.models.misc import MISSING, Snowflake
from .api.models.team import Application
from .base import get_logger
from .decor import command
from .decor import component as _component
from .enums import ApplicationCommandType, OptionType
from .models.command import ApplicationCommand, Option
from .models.component import Button, Modal, SelectMenu

log: Logger = get_logger("client")
_token: str = ""  # noqa
_cache: Optional[Cache] = None


class Client:
    """
    A class representing the client connection to Discord's gateway and API via. WebSocket and HTTP.

    :ivar AbstractEventLoop _loop: The asynchronous event loop of the client.
    :ivar HTTPClient _http: The user-facing HTTP connection to the Web API, as its own separate client.
    :ivar WebSocket _websocket: An object-orientation of a websocket server connection to the Gateway.
    :ivar Intents _intents: The Gateway intents of the application. Defaults to ``Intents.DEFAULT``.
    :ivar Optional[List[Tuple[int]]] _shard: The list of bucketed shards for the application's connection.
    :ivar Optional[Presence] _presence: The RPC-like presence shown on an application once connected.
    :ivar str _token: The token of the application used for authentication when connecting.
    :ivar Optional[Dict[str, ModuleType]] _extensions: The "extensions" or cog equivalence registered to the main client.
    :ivar Application me: The application representation of the client.
    """

    def __init__(
        self,
        token: str,
        **kwargs,
    ) -> None:
        r"""
        Establishes a client connection to the Web API and Gateway.

        :param token: The token of the application for authentication and connection.
        :type token: str
        :param \**kwargs: Multiple key-word arguments able to be passed through.
        :type \**kwargs: dict
        """

        # Arguments
        # ~~~~~~~~~
        # token : str
        #     The token of the application for authentication and connection.
        # intents? : Optional[Intents]
        #     Allows specific control of permissions the application has when connected.
        #     In order to use multiple intents, the | operator is recommended.
        #     Defaults to ``Intents.DEFAULT``.
        # shards? : Optional[List[Tuple[int]]]
        #     Dictates and controls the shards that the application connects under.
        # presence? : Optional[Presence]
        #     Sets an RPC-like presence on the application when connected to the Gateway.
        # disable_sync? : Optional[bool]
        #     Controls whether synchronization in the user-facing API should be automatic or not.

        self._loop = get_event_loop()
        self._http = HTTPClient(token=token)
        self._intents = kwargs.get("intents", Intents.DEFAULT)
        self._websocket = WebSocket(intents=self._intents)
        self._shard = kwargs.get("shards", [])
        self._presence = kwargs.get("presence")
        self._token = token
        self._extensions = {}
        self._scopes = set([])
        self.me = None
        _token = self._token  # noqa: F841
        _cache = self._http.cache  # noqa: F841

        if kwargs.get("disable_sync"):
            self._automate_sync = False
            log.warning(
                "Automatic synchronization has been disabled. Interactions may need to be manually synchronized."
            )
        else:
            self._automate_sync = True

        data = self._loop.run_until_complete(self._http.get_current_bot_information())
        self.me = Application(**data)

    def start(self) -> None:
        """Starts the client session."""
        self._loop.run_until_complete(self._ready())

    def __register_events(self) -> None:
        """Registers all raw gateway events to the known events."""
        self._websocket.dispatch.register(self.__raw_socket_create)
        self._websocket.dispatch.register(self.__raw_channel_create, "on_channel_create")
        self._websocket.dispatch.register(self.__raw_message_create, "on_message_create")
        self._websocket.dispatch.register(self.__raw_guild_create, "on_guild_create")

    async def __compare_sync(self, data: dict, pool: List[dict]) -> bool:
        """
        Compares an application command during the synchronization process.

        :param data: The application command to compare.
        :type data: dict
        :param pool: The "pool" or list of commands to compare from.
        :type pool: List[dict]
        :return: Whether the command has changed or not.
        :rtype: bool
        """
        attrs: List[str] = ["type", "name", "description", "options", "guild_id"]
        log.info(f"Current attributes to compare: {', '.join(attrs)}.")
        clean: bool = True

        for command in pool:
            if command["name"] == data["name"]:
                for attr in attrs:
                    if hasattr(data, attr) and command.get(attr) == data.get(attr):
                        continue
                    else:
                        clean = False

        return clean

    async def __create_sync(self, data: dict) -> None:
        """
        Creates an application command during the synchronization process.

        :param data: The application command to create.
        :type data: dict
        """
        log.info(f"Creating command {data['name']}.")

        command: ApplicationCommand = ApplicationCommand(
            **(
                await self._http.create_application_command(
                    application_id=self.me.id, data=data, guild_id=data.get("guild_id")
                )
            )
        )
        self._http.cache.interactions.add(Build(id=command.name, value=command))

    async def __bulk_update_sync(self, data: List[dict], delete: Optional[bool] = False) -> None:
        """
        Bulk updates a list of application commands during the synchronization process.

        The theory behind this is that instead of sending individual ``PATCH``
        requests to the Web API, we collect the commands needed and do a bulk
        overwrite instead. This is to mitigate the amount of calls, and hopefully,
        chances of hitting rate limits during the readying state.

        :param data: The application commands to update.
        :type data: List[dict]
        :param delete?: Whether these commands are being deleted or not.
        :type delete: Optional[bool]
        """
        guild_commands: dict = {}
        global_commands: List[dict] = []

        for command in data:
            if command.get("guild_id"):
                if guild_commands.get(command["guild_id"]):
                    guild_commands[command["guild_id"]].append(command)
                else:
                    guild_commands[command["guild_id"]] = [command]
            else:
                global_commands.append(command)

            self._http.cache.interactions.add(
                Build(id=command["name"], value=ApplicationCommand(**command))
            )

        for guild, commands in guild_commands.items():
            log.info(
                f"Guild commands {', '.join(command['name'] for command in commands)} under ID {guild} have been {'deleted' if delete else 'synced'}."
            )
            await self._http.overwrite_application_command(
                application_id=self.me.id,
                data=[] if delete else commands,
                guild_id=guild,
            )

        if global_commands:
            log.info(
                f"Global commands {', '.join(command['name'] for command in global_commands)} have been {'deleted' if delete else 'synced'}."
            )
            await self._http.overwrite_application_command(
                application_id=self.me.id, data=[] if delete else global_commands
            )

    async def _synchronize(self, payload: Optional[dict] = None) -> None:
        """
        Synchronizes a command from the client-facing API to the Web API.

        :ivar payload?: The application command to synchronize. Defaults to ``None`` where a global synchronization process begins.
        :type payload: Optional[dict]
        """
        cache: Optional[List[dict]] = self._http.cache.interactions.view

        if cache:
            log.info("A command cache was detected, using for synchronization instead.")
            commands: List[dict] = cache
        else:
            log.info("No command cache was found present, retrieving from Web API instead.")
            commands: Optional[Union[dict, List[dict]]] = await self._http.get_application_commands(
                application_id=self.me.id, guild_id=payload.get("guild_id") if payload else None
            )

        # TODO: redo error handling.
        if isinstance(commands, dict):
            if commands.get("code"):  # Error exists.
                raise JSONException(commands["code"], message=commands["message"] + " |")
                # TODO: redo error handling.
        elif isinstance(commands, list):
            for command in commands:
                if command.get("code"):
                    # Error exists.
                    raise JSONException(command["code"], message=command["message"] + " |")

        names: List[str] = (
            [command["name"] for command in commands if command.get("name")] if commands else []
        )
        to_sync: list = []
        to_delete: list = []

        if payload:
            log.info(f"Checking command {payload['name']}.")
            if payload["name"] in names:
                if not await self.__compare_sync(payload, commands):
                    to_sync.append(payload)
            else:
                await self.__create_sync(payload)
        else:
            for command in commands:
                if command not in cache:
                    to_delete.append(command)

        await self.__bulk_update_sync(to_sync)
        await self.__bulk_update_sync(to_delete, delete=True)

    async def _ready(self) -> None:
        """
        Prepares the client with an internal "ready" check to ensure
        that all conditions have been met in a chronological order:

        .. code-block::

            CLIENT START
            |___ GATEWAY
            |   |___ READY
            |   |___ DISPATCH
            |___ SYNCHRONIZE
            |   |___ CACHE
            |___ DETECT DECORATOR
            |   |___ BUILD MODEL
            |   |___ SYNCHRONIZE
            |   |___ CALLBACK
            LOOP
        """
        ready: bool = False

        try:
            if self.me.flags is not None:
                # This can be None.
                if self._intents.GUILD_PRESENCES in self._intents and not (
                    self.me.flags.GATEWAY_PRESENCE in self.me.flags
                    or self.me.flags.GATEWAY_PRESENCE_LIMITED in self.me.flags
                ):
                    raise RuntimeError("Client not authorised for the GUILD_PRESENCES intent.")
                if self._intents.GUILD_MEMBERS in self._intents and not (
                    self.me.flags.GATEWAY_GUILD_MEMBERS in self.me.flags
                    or self.me.flags.GATEWAY_GUILD_MEMBERS_LIMITED in self.me.flags
                ):
                    raise RuntimeError("Client not authorised for the GUILD_MEMBERS intent.")
                if self._intents.GUILD_MESSAGES in self._intents and not (
                    self.me.flags.GATEWAY_MESSAGE_CONTENT in self.me.flags
                    or self.me.flags.GATEWAY_MESSAGE_CONTENT_LIMITED in self.me.flags
                ):
                    log.critical("Client not authorised for the MESSAGE_CONTENT intent.")
            else:
                # This is when a bot has no intents period.
                if self._intents.value != Intents.DEFAULT.value:
                    raise RuntimeError("Client not authorised for any privileged intents.")

            self.__register_events()
            if self._automate_sync:
                await self._synchronize()
            ready = True
        except Exception as error:
            log.critical(f"Could not prepare the client: {error}")
        finally:
            if ready:
                log.debug("Client is now ready.")
                await self._login()

    async def _login(self) -> None:
        """Makes a login with the Discord API."""
        while not self._websocket.closed:
            await self._websocket.connect(self._token, self._shard, self._presence)

    def event(self, coro: Coroutine, name: Optional[str] = MISSING) -> Callable[..., Any]:
        """
        A decorator for listening to events dispatched from the
        Gateway.

        :param coro: The coroutine of the event.
        :type coro: Coroutine
        :param name(?): The name of the event. If not given, this defaults to the coroutine's name.
        :type name: Optional[str]
        :return: A callable response.
        :rtype: Callable[..., Any]
        """
        self._websocket.dispatch.register(coro, name if name is not MISSING else coro.__name__)
        return coro

    def command(
        self,
        *,
        type: Optional[Union[int, ApplicationCommandType]] = ApplicationCommandType.CHAT_INPUT,
        name: Optional[str] = MISSING,
        description: Optional[str] = MISSING,
        scope: Optional[Union[int, Guild, List[int], List[Guild]]] = MISSING,
        options: Optional[
            Union[Dict[str, Any], List[Dict[str, Any]], Option, List[Option]]
        ] = MISSING,
        default_permission: Optional[bool] = MISSING,
    ) -> Callable[..., Any]:
        """
        A decorator for registering an application command to the Discord API,
        as well as being able to listen for ``INTERACTION_CREATE`` dispatched
        gateway events.

        The structure of a chat-input command:

        .. code-block:: python

            @command(name="command-name", description="this is a command.")
            async def command_name(ctx):
                ...

        You are also able to establish it as a message or user command by simply passing
        the ``type`` kwarg field into the decorator:

        .. code-block:: python

            @command(type=interactions.ApplicationCommandType.MESSAGE, name="Message Command")
            async def message_command(ctx):
                ...

        The ``scope`` kwarg field may also be used to designate the command in question
        applicable to a guild or set of guilds.

        :param type?: The type of application command. Defaults to :meth:`interactions.enums.ApplicationCommandType.CHAT_INPUT` or ``1``.
        :type type: Optional[Union[str, int, ApplicationCommandType]]
        :param name: The name of the application command. This *is* required but kept optional to follow kwarg rules.
        :type name: Optional[str]
        :param description?: The description of the application command. This should be left blank if you are not using ``CHAT_INPUT``.
        :type description: Optional[str]
        :param scope?: The "scope"/applicable guilds the application command applies to.
        :type scope: Optional[Union[int, Guild, List[int], List[Guild]]]
        :param options?: The "arguments"/options of an application command. This should be left blank if you are not using ``CHAT_INPUT``.
        :type options: Optional[Union[Dict[str, Any], List[Dict[str, Any]], Option, List[Option]]]
        :param default_permission?: The default permission of accessibility for the application command. Defaults to ``True``.
        :type default_permission: Optional[bool]
        :return: A callable response.
        :rtype: Callable[..., Any]
        """

        def decorator(coro: Coroutine) -> Callable[..., Any]:
            if name is MISSING:
                raise InteractionException(11, message="Your command must have a name.")

            elif len(name) > 32:
                raise InteractionException(
                    11, message="Command names must be less than 32 characters."
                )
            elif len(description) > 100:
                raise InteractionException(
                    11, message="Command descriptions must be less than 100 characters."
                )

            for _ in name:
                if _.isupper():
                    raise InteractionException(
                        11,
                        message="Your command name must not contain uppercase characters (Discord limitation)",
                    )

            if type == ApplicationCommandType.CHAT_INPUT and description is MISSING:
                raise InteractionException(
                    11, message="Chat-input commands must have a description."
                )

            if not len(coro.__code__.co_varnames):
                raise InteractionException(
                    11, message="Your command needs at least one argument to return context."
                )
            if options is not MISSING:
                if len(coro.__code__.co_varnames) + 1 < len(options):
                    raise InteractionException(
                        11,
                        message="You must have the same amount of arguments as the options of the command.",
                    )
                if isinstance(options, List) and len(options) > 25:
                    raise InteractionException(
                        11, message="Your command must have less than 25 options."
                    )
                _option: Option
                for _option in options:
                    if _option.type not in (
                        OptionType.SUB_COMMAND,
                        OptionType.SUB_COMMAND_GROUP,
                    ):
                        if getattr(_option, "autocomplete", False) and getattr(
                            _option, "choices", False
                        ):
                            log.warning(
                                "Autocomplete may not be set to true if choices are present."
                            )
                        if not getattr(_option, "description", False):
                            raise InteractionException(
                                11,
                                message="A description is required for Options that are not sub-commands.",
                            )
                        if len(_option.description) > 100:
                            raise InteractionException(
                                11,
                                message="Command option descriptions must be less than 100 characters.",
                            )

                    if len(_option.name) > 32:
                        raise InteractionException(
                            11, message="Command option names must be less than 32 characters."
                        )

            commands: List[ApplicationCommand] = command(
                type=type,
                name=name,
                description=description,
                scope=scope,
                options=options,
                default_permission=default_permission,
            )

            if self._automate_sync:
                if self._loop.is_running():
                    [self._loop.create_task(self._synchronize(command)) for command in commands]
                else:
                    [
                        self._loop.run_until_complete(self._synchronize(command))
                        for command in commands
                    ]

            if scope:
                if isinstance(scope, List):
                    [self._scopes.add(_ if isinstance(_, int) else _.id) for _ in scope]
                else:
                    self._scopes.add(scope if isinstance(scope, int) else scope.id)

            return self.event(coro, name=f"command_{name}")

        return decorator

    def message_command(
        self,
        *,
        name: str,
        scope: Optional[Union[int, Guild, List[int], List[Guild]]] = MISSING,
        default_permission: Optional[bool] = MISSING,
    ) -> Callable[..., Any]:
        """
        A decorator for registering a message context menu to the Discord API,
        as well as being able to listen for ``INTERACTION_CREATE`` dispatched
        gateway events.

        The structure of a message context menu:

        .. code-block:: python

            @message_command(name="Context menu name")
            async def context_menu_name(ctx):
                ...

        The ``scope`` kwarg field may also be used to designate the command in question
        applicable to a guild or set of guilds.

        :param name: The name of the application command.
        :type name: Optional[str]
        :param scope?: The "scope"/applicable guilds the application command applies to. Defaults to ``None``.
        :type scope: Optional[Union[int, Guild, List[int], List[Guild]]]
        :param default_permission?: The default permission of accessibility for the application command. Defaults to ``True``.
        :type default_permission: Optional[bool]
        :return: A callable response.
        :rtype: Callable[..., Any]
        """

        def decorator(coro: Coroutine) -> Callable[..., Any]:
            if not len(coro.__code__.co_varnames):
                raise InteractionException(
                    11,
                    message="Your command needs at least one argument to return context.",
                )

            commands: List[ApplicationCommand] = command(
                type=ApplicationCommandType.MESSAGE,
                name=name,
                scope=scope,
                default_permission=default_permission,
            )

            if self._automate_sync:
                if self._loop.is_running():
                    [self._loop.create_task(self._synchronize(command)) for command in commands]
                else:
                    [
                        self._loop.run_until_complete(self._synchronize(command))
                        for command in commands
                    ]

            return self.event(coro, name=f"command_{name}")

        return decorator

    def user_command(
        self,
        *,
        name: str,
        scope: Optional[Union[int, Guild, List[int], List[Guild]]] = MISSING,
        default_permission: Optional[bool] = MISSING,
    ) -> Callable[..., Any]:
        """
        A decorator for registering a user context menu to the Discord API,
        as well as being able to listen for ``INTERACTION_CREATE`` dispatched
        gateway events.

        The structure of a user context menu:

        .. code-block:: python

            @user_command(name="Context menu name")
            async def context_menu_name(ctx):
                ...

        The ``scope`` kwarg field may also be used to designate the command in question
        applicable to a guild or set of guilds.

        :param name: The name of the application command.
        :type name: Optional[str]
        :param scope?: The "scope"/applicable guilds the application command applies to. Defaults to ``None``.
        :type scope: Optional[Union[int, Guild, List[int], List[Guild]]]
        :param default_permission?: The default permission of accessibility for the application command. Defaults to ``True``.
        :type default_permission: Optional[bool]
        :return: A callable response.
        :rtype: Callable[..., Any]
        """

        def decorator(coro: Coroutine) -> Callable[..., Any]:
            if not len(coro.__code__.co_varnames):
                raise InteractionException(
                    11,
                    message="Your command needs at least one argument to return context.",
                )

            commands: List[ApplicationCommand] = command(
                type=ApplicationCommandType.USER,
                name=name,
                scope=scope,
                default_permission=default_permission,
            )

            if self._automate_sync:
                if self._loop.is_running():
                    [self._loop.create_task(self._synchronize(command)) for command in commands]
                else:
                    [
                        self._loop.run_until_complete(self._synchronize(command))
                        for command in commands
                    ]

            return self.event(coro, name=f"command_{name}")

        return decorator

    def component(self, component: Union[str, Button, SelectMenu]) -> Callable[..., Any]:
        """
        A decorator for listening to ``INTERACTION_CREATE`` dispatched gateway
        events involving components.

        The structure for a component callback:

        .. code-block:: python

            # Method 1
            @component(interactions.Button(
                style=interactions.ButtonStyle.PRIMARY,
                label="click me!",
                custom_id="click_me_button",
            ))
            async def button_response(ctx):
                ...

            # Method 2
            @component("custom_id")
            async def button_response(ctx):
                ...

        The context of the component callback decorator inherits the same
        as of the command decorator.

        :param component: The component you wish to callback for.
        :type component: Union[str, Button, SelectMenu]
        :return: A callable response.
        :rtype: Callable[..., Any]
        """

        def decorator(coro: Coroutine) -> Any:
            payload: str = (
                _component(component).custom_id
                if isinstance(component, (Button, SelectMenu))
                else component
            )
            return self.event(coro, name=f"component_{payload}")

        return decorator

    @staticmethod
    def _find_command(commands: List[Dict], command: str) -> ApplicationCommand:
        """
        Iterates over `commands` and returns an :class: ``ApplicationCommand`` if it matches the name from `command`

        :ivar commands: The list of dicts to iterate through
        :type commands: List[Dict]
        :ivar command: The name of the command to match:
        :type command: str
        :return: An ApplicationCommand model
        :rtype: ApplicationCommand
        """
        _command: Dict
        for _command in commands:
            if _command["name"] == command:
                _command_obj = ApplicationCommand(**_command)
                break
        else:
            _command_obj = None
        if not _command_obj or (hasattr(_command_obj, "id") and not _command_obj.id):
            raise InteractionException(
                6,
                message="The command does not exist. Make sure to define"
                + " your autocomplete callback after your commands",
            )
        else:
            return _command_obj

    def autocomplete(
        self, command: Union[ApplicationCommand, int, str, Snowflake], name: str
    ) -> Callable[..., Any]:
        """
        A decorator for listening to ``INTERACTION_CREATE`` dispatched gateway
        events involving autocompletion fields.

        The structure for an autocomplete callback:

        .. code-block:: python

            @autocomplete(command="command_name", name="option_name")
            async def autocomplete_choice_list(ctx, user_input: str = ""):
                await ctx.populate([
                    interactions.Choice(...),
                    interactions.Choice(...),
                    ...
                ])

        :param command: The command, command ID, or command name with the option.
        :type command: Union[ApplicationCommand, int, str, Snowflake]
        :param name: The name of the option to autocomplete.
        :type name: str
        :return: A callable response.
        :rtype: Callable[..., Any]
        """

        if isinstance(command, ApplicationCommand):
            _command: Union[Snowflake, int] = command.id
        elif isinstance(command, str):
<<<<<<< HEAD
            _command_obj: ApplicationCommand = self._http.cache.interactions.get(command)
            if not _command_obj or not _command_obj.id:
                if getattr(_command_obj, "guild_id", None) or self._automate_sync:
                    _application_commands = self._loop.run_until_complete(
                        self._http.get_application_commands(
                            application_id=self.me.id,
                            guild_id=None
                            if not hasattr(_command_obj, "guild_id")
                            else _command_obj.guild_id,
                        )
                    )
                    _command_obj = self._find_command(_application_commands, command)
                else:
                    for _scope in self._scopes:
                        _application_commands = self._loop.run_until_complete(
                            self._http.get_application_commands(
                                application_id=self.me.id, guild_id=_scope
                            )
                        )
                        _command_obj = self._find_command(_application_commands, command)

=======
            _command_obj = self._http.cache.interactions.get(command)
            if not _command_obj:
                _sync_task = ensure_future(self.synchronize(), loop=self.loop)
                while not _sync_task.done():
                    pass  # wait for sync to finish
                _command_obj = self._http.cache.interactions.get(command)
                if not _command_obj:
                    raise InteractionException(6, message="The command does not exist")
>>>>>>> 474c24ba
            _command: Union[Snowflake, int] = int(_command_obj.id)
        elif isinstance(command, int) or isinstance(command, Snowflake):
            _command: Union[Snowflake, int] = int(command)
        else:
            raise ValueError(
                "You can only insert strings, integers and ApplicationCommands here!"
            )  # TODO: move to custom error formatter

        def decorator(coro: Coroutine) -> Any:
            return self.event(coro, name=f"autocomplete_{_command}_{name}")

        return decorator

    def modal(self, modal: Union[Modal, str]) -> Callable[..., Any]:
        """
        A decorator for listening to ``INTERACTION_CREATE`` dispatched gateway
        events involving modals.

        .. error::
            This feature is currently under experimental/**beta access**
            to those whitelisted for testing. Currently using this will
            present you with an error with the modal not working.

        The structure for a modal callback:

        .. code-block:: python

            @modal(interactions.Modal(
                interactions.TextInput(
                    style=interactions.TextStyleType.PARAGRAPH,
                    custom_id="how_was_your_day_field",
                    label="How has your day been?",
                    placeholder="Well, so far...",
                ),
            ))
            async def modal_response(ctx):
                ...

        The context of the modal callback decorator inherits the same
        as of the component decorator.

        :param modal: The modal or custom_id of modal you wish to callback for.
        :type modal: Union[Modal, str]
        :return: A callable response.
        :rtype: Callable[..., Any]
        """

        def decorator(coro: Coroutine) -> Any:
            payload: str = modal.custom_id if isinstance(modal, Modal) else modal
            return self.event(coro, name=f"modal_{payload}")

        return decorator

    def load(
        self, name: str, package: Optional[str] = None, *args, **kwargs
    ) -> Optional["Extension"]:
        r"""
        "Loads" an extension off of the current client by adding a new class
        which is imported from the library.

        :param name: The name of the extension.
        :type name: str
        :param package?: The package of the extension.
        :type package: Optional[str]
        :param \*args?: Optional arguments to pass to the extension
        :type \**args: tuple
        :param \**kwargs?: Optional keyword-only arguments to pass to the extension.
        :type \**kwargs: dict
        :return: The loaded extension.
        :rtype: Optional[Extension]
        """
        _name: str = resolve_name(name, package)

        if _name in self._extensions:
            log.error(f"Extension {name} has already been loaded. Skipping.")
            return

        module = import_module(
            name, package
        )  # should be a module, because Extensions just need to be __init__-ed

        try:
            setup = getattr(module, "setup")
            extension = setup(self, *args, **kwargs)
        except Exception as error:
            del sys.modules[name]
            log.error(f"Could not load {name}: {error}. Skipping.")
            raise error
        else:
            log.debug(f"Loaded extension {name}.")
            self._extensions[_name] = module
            return extension

    def remove(self, name: str, package: Optional[str] = None) -> None:
        """
        Removes an extension out of the current client from an import resolve.

        :param name: The name of the extension.
        :type name: str
        :param package?: The package of the extension.
        :type package: Optional[str]
        """
        try:
            _name: str = resolve_name(name, package)
        except AttributeError:
            _name = name

        extension = self._extensions.get(_name)

        if _name not in self._extensions:
            log.error(f"Extension {name} has not been loaded before. Skipping.")
            return

        try:
            extension.teardown()  # made for Extension, usable by others
        except AttributeError:
            pass

        if isinstance(extension, ModuleType):  # loaded as a module
            for ext_name, ext in getmembers(
                extension, lambda x: isinstance(x, type) and issubclass(x, Extension)
            ):
                self.remove(ext_name)

            del sys.modules[_name]

        del self._extensions[_name]

        log.debug(f"Removed extension {name}.")

    def reload(
        self, name: str, package: Optional[str] = None, *args, **kwargs
    ) -> Optional["Extension"]:
        r"""
        "Reloads" an extension off of current client from an import resolve.

        :param name: The name of the extension.
        :type name: str
        :param package?: The package of the extension.
        :type package: Optional[str]
        :param \*args?: Optional arguments to pass to the extension
        :type \**args: tuple
        :param \**kwargs?: Optional keyword-only arguments to pass to the extension.
        :type \**kwargs: dict
        :return: The reloaded extension.
        :rtype: Optional[Extension]
        """
        _name: str = resolve_name(name, package)
        extension = self._extensions.get(_name)

        if extension is None:
            log.warning(f"Extension {name} could not be reloaded because it was never loaded.")
            self.load(name, package)
            return

        self.remove(name, package)
        return self.load(name, package, *args, **kwargs)

    async def __raw_socket_create(self, data: Dict[Any, Any]) -> Dict[Any, Any]:
        """
        This is an internal function that takes any gateway socket event
        and then returns the data purely based off of what it does in
        the client instantiation class.

        :param data: The data that is returned
        :type data: Dict[Any, Any]
        :return: A dictionary of raw data.
        :rtype: Dict[Any, Any]
        """

        return data

    async def __raw_channel_create(self, channel) -> dict:
        """
        This is an internal function that caches the channel creates when dispatched.

        :param channel: The channel object data in question.
        :type channel: Channel
        :return: The channel as a dictionary of raw data.
        :rtype: dict
        """
        self._http.cache.channels.add(Build(id=channel.id, value=channel))

        return channel._json

    async def __raw_message_create(self, message) -> dict:
        """
        This is an internal function that caches the message creates when dispatched.

        :param message: The message object data in question.
        :type message: Message
        :return: The message as a dictionary of raw data.
        :rtype: dict
        """
        self._http.cache.messages.add(Build(id=message.id, value=message))

        return message._json

    async def __raw_guild_create(self, guild) -> dict:
        """
        This is an internal function that caches the guild creates on ready.

        :param guild: The guild object data in question.
        :type guild: Guild
        :return: The guild as a dictionary of raw data.
        :rtype: dict
        """
        self._http.cache.self_guilds.add(Build(id=str(guild.id), value=guild))

        return guild._json


# TODO: Implement the rest of cog behaviour when possible.
class Extension:
    """
    A class that allows you to represent "extensions" of your code, or
    essentially cogs that can be ran independent of the root file in
    an object-oriented structure.

    The structure of an extension:

    .. code-block:: python

        class CoolCode(interactions.Extension):
            def __init__(self, client):
                self.client = client

            @command(
                type=interactions.ApplicationCommandType.USER,
                name="User command in cog",
            )
            async def cog_user_cmd(self, ctx):
                ...

        def setup(client):
            CoolCode(client)
    """

    client: Client

    def __new__(cls, client: Client, *args, **kwargs) -> "Extension":

        self = super().__new__(cls)

        self.client = client
        self._commands = {}
        self._listeners = {}

        # This gets every coroutine in a way that we can easily change them
        # cls
        for name, func in getmembers(self, predicate=iscoroutinefunction):

            # TODO we can make these all share the same list, might make it easier to load/unload
            if hasattr(func, "__listener_name__"):  # set by extension_listener
                func = client.event(
                    func, name=func.__listener_name__
                )  # capture the return value for friendlier ext-ing

                listeners = self._listeners.get(func.__listener_name__, [])
                listeners.append(func)
                self._listeners[func.__listener_name__] = listeners

            if hasattr(func, "__command_data__"):  # Set by extension_command
                args, kwargs = func.__command_data__
                func = client.command(*args, **kwargs)(func)

                cmd_name = f"command_{kwargs.get('name') or func.__name__}"

                commands = self._commands.get(cmd_name, [])
                commands.append(func)
                self._commands[cmd_name] = commands

            if hasattr(func, "__component_data__"):
                args, kwargs = func.__component_data__
                func = client.component(*args, **kwargs)(func)

                component = kwargs.get("component") or args[0]
                comp_name = (
                    _component(component).custom_id
                    if isinstance(component, (Button, SelectMenu))
                    else component
                )
                comp_name = f"component_{comp_name}"

                listeners = self._listeners.get(comp_name, [])
                listeners.append(func)
                self._listeners[comp_name] = listeners

            if hasattr(func, "__autocomplete_data__"):
                args, kwargs = func.__autocomplete_data__
                func = client.autocomplete(*args, **kwargs)(func)

                name = kwargs.get("name") or args[0]
                _command = kwargs.get("command") or args[1]

                _command: Union[Snowflake, int] = (
                    _command.id if isinstance(_command, ApplicationCommand) else _command
                )

                auto_name = f"autocomplete_{_command}_{name}"

                listeners = self._listeners.get(auto_name, [])
                listeners.append(func)
                self._listeners[auto_name] = listeners

            if hasattr(func, "__modal_data__"):
                args, kwargs = func.__modal_data__
                func = client.modal(*args, **kwargs)(func)

                modal = kwargs.get("modal") or args[0]
                modal_name = f"modal_{modal.custom_id}"

                listeners = self._listeners.get(modal_name, [])
                listeners.append(func)
                self._listeners[modal_name] = listeners

        client._extensions[cls.__name__] = self

        return self

    def teardown(self):
        for event, funcs in self._listeners.items():
            for func in funcs:
                self.client._websocket.dispatch.events[event].remove(func)

        for cmd, funcs in self._commands.items():
            for func in funcs:
                self.client._websocket.dispatch.events[cmd].remove(func)

        clean_cmd_names = [cmd[7:] for cmd in self._commands.keys()]
        cmds = filter(
            lambda cmd_data: cmd_data["name"] in clean_cmd_names,
            self.client._http.cache.interactions.view,
        )

        if self.client._automate_sync:
            [
                self.client._loop.create_task(
                    self.client._http.delete_application_command(
                        cmd["application_id"], cmd["id"], cmd["guild_id"]
                    )
                )
                for cmd in cmds
            ]


@wraps(command)
def extension_command(*args, **kwargs):
    def decorator(coro):
        coro.__command_data__ = (args, kwargs)
        return coro

    return decorator


def extension_listener(name=None):
    def decorator(func):
        func.__listener_name__ = name or func.__name__

        return func

    return decorator


@wraps(Client.component)
def extension_component(*args, **kwargs):
    def decorator(func):
        func.__component_data__ = (args, kwargs)
        return func

    return decorator


@wraps(Client.autocomplete)
def extension_autocomplete(*args, **kwargs):
    def decorator(func):
        func.__autocomplete_data__ = (args, kwargs)
        return func

    return decorator


@wraps(Client.modal)
def extension_modal(*args, **kwargs):
    def decorator(func):
        func.__modal_data__ = (args, kwargs)
        return func

    return decorator


@wraps(Client.message_command)
def extension_message_command(*args, **kwargs):
    def decorator(func):
        kwargs["type"] = ApplicationCommandType.MESSAGE
        func.__command_data__ = (args, kwargs)
        return func

    return decorator


@wraps(Client.user_command)
def extension_user_command(*args, **kwargs):
    def decorator(func):
        kwargs["type"] = ApplicationCommandType.USER
        func.__command_data__ = (args, kwargs)
        return func

    return decorator<|MERGE_RESOLUTION|>--- conflicted
+++ resolved
@@ -692,7 +692,6 @@
         if isinstance(command, ApplicationCommand):
             _command: Union[Snowflake, int] = command.id
         elif isinstance(command, str):
-<<<<<<< HEAD
             _command_obj: ApplicationCommand = self._http.cache.interactions.get(command)
             if not _command_obj or not _command_obj.id:
                 if getattr(_command_obj, "guild_id", None) or self._automate_sync:
@@ -713,17 +712,6 @@
                             )
                         )
                         _command_obj = self._find_command(_application_commands, command)
-
-=======
-            _command_obj = self._http.cache.interactions.get(command)
-            if not _command_obj:
-                _sync_task = ensure_future(self.synchronize(), loop=self.loop)
-                while not _sync_task.done():
-                    pass  # wait for sync to finish
-                _command_obj = self._http.cache.interactions.get(command)
-                if not _command_obj:
-                    raise InteractionException(6, message="The command does not exist")
->>>>>>> 474c24ba
             _command: Union[Snowflake, int] = int(_command_obj.id)
         elif isinstance(command, int) or isinstance(command, Snowflake):
             _command: Union[Snowflake, int] = int(command)
