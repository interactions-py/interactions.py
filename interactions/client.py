import sys
<<<<<<< HEAD
from asyncio import ensure_future, get_event_loop
=======
from asyncio import get_event_loop, iscoroutinefunction
from functools import wraps
>>>>>>> f83e17ef
from importlib import import_module
from importlib.util import resolve_name
from inspect import getmembers
from logging import Logger
from types import ModuleType
from typing import Any, Callable, Coroutine, Dict, List, Optional, Union

from .api.cache import Cache
from .api.cache import Item as Build
from .api.error import InteractionException
from .api.gateway import WebSocket
from .api.http import HTTPClient
from .api.models.flags import Intents
from .api.models.guild import Guild
from .api.models.misc import MISSING, Snowflake
from .api.models.team import Application
from .base import get_logger
from .decor import command
from .decor import component as _component
from .enums import ApplicationCommandType
from .models.command import ApplicationCommand, Option
from .models.component import Button, Modal, SelectMenu

log: Logger = get_logger("client")
_token: str = ""  # noqa
_cache: Optional[Cache] = None


class Client:
    """
    A class representing the client connection to Discord's gateway and API via. WebSocket and HTTP.

    :ivar AbstractEventLoop _loop: The asynchronous event loop of the client.
    :ivar HTTPClient _http: The user-facing HTTP connection to the Web API, as its own separate client.
    :ivar WebSocket _websocket: An object-orientation of a websocket server connection to the Gateway.
    :ivar Intents _intents: The Gateway intents of the application. Defaults to ``Intents.DEFAULT``.
    :ivar Optional[List[Tuple[int]]] _shard: The list of bucketed shards for the application's connection.
    :ivar Optional[Presence] _presence: The RPC-like presence shown on an application once connected.
    :ivar str _token: The token of the application used for authentication when connecting.
    :ivar Optional[Dict[str, ModuleType]] _extensions: The "extensions" or cog equivalence registered to the main client.
    :ivar Application me: The application representation of the client.
    """

    def __init__(
        self,
        token: str,
        **kwargs,
    ) -> None:
        r"""
        Establishes a client connection to the Web API and Gateway.

        :param token: The token of the application for authentication and connection.
        :type token: str
        :param \**kwargs: Multiple key-word arguments able to be passed through.
        :type \**kwargs: dict
        """

        # Arguments
        # ~~~~~~~~~
        # token : str
        #     The token of the application for authentication and connection.
        # intents? : Optional[Intents]
        #     Allows specific control of permissions the application has when connected.
        #     In order to use multiple intents, the | operator is recommended.
        #     Defaults to ``Intents.DEFAULT``.
        # shards? : Optional[List[Tuple[int]]]
        #     Dictates and controls the shards that the application connects under.
        # presence? : Optional[Presence]
        #     Sets an RPC-like presence on the application when connected to the Gateway.
        # disable_sync? : Optional[bool]
        #     Controls whether synchronization in the user-facing API should be automatic or not.

        self._loop = get_event_loop()
        self._http = HTTPClient(token=token)
        self._intents = kwargs.get("intents", Intents.DEFAULT)
        self._websocket = WebSocket(intents=self._intents)
        self._shard = kwargs.get("shards", [])
        self._presence = kwargs.get("presence")
        self._token = token
        self._extensions = {}
        self.me = None
        _token = self._token  # noqa: F841
        _cache = self._http.cache  # noqa: F841

        if kwargs.get("disable_sync"):
            self._automate_sync = False
            log.warning(
                "Automatic synchronization has been disabled. Interactions may need to be manually synchronized."
            )
        else:
            self._automate_sync = True

        data = self._loop.run_until_complete(self._http.get_current_bot_information())
        self.me = Application(**data)

    def start(self) -> None:
        """Starts the client session."""
        self._loop.run_until_complete(self._ready())

    def __register_events(self) -> None:
        """Registers all raw gateway events to the known events."""
        self._websocket.dispatch.register(self.__raw_socket_create)
        self._websocket.dispatch.register(self.__raw_channel_create, "on_channel_create")
        self._websocket.dispatch.register(self.__raw_message_create, "on_message_create")
        self._websocket.dispatch.register(self.__raw_guild_create, "on_guild_create")

    async def __compare_sync(self, data: dict, pool: List[dict]) -> bool:
        """
        Compares an application command during the synchronization process.

        :param data: The application command to compare.
        :type data: dict
        :param pool: The "pool" or list of commands to compare from.
        :type pool: List[dict]
        :return: Whether the command has changed or not.
        :rtype: bool
        """
        attrs: List[str] = ["type", "name", "description", "options", "guild_id"]
        log.info(f"Current attributes to compare: {', '.join(attrs)}.")
        clean: bool = True

        for command in pool:
            if command["name"] == data["name"]:
                for attr in attrs:
                    if hasattr(data, attr) and command.get(attr) == data.get(attr):
                        continue
                    else:
                        clean = False

        return clean

    async def __create_sync(self, data: dict) -> None:
        """
        Creates an application command during the synchronization process.

        :param data: The application command to create.
        :type data: dict
        """
        log.info(f"Creating command {data['name']}.")

        command: ApplicationCommand = ApplicationCommand(
            **(
                await self._http.create_application_command(
                    application_id=self.me.id, data=data, guild_id=data.get("guild_id")
                )
            )
        )
        self._http.cache.interactions.add(Build(id=command.name, value=command))

    async def __bulk_update_sync(self, data: List[dict], delete: Optional[bool] = False) -> None:
        """
        Bulk updates a list of application commands during the synchronization process.

        The theory behind this is that instead of sending individual ``PATCH``
        requests to the Web API, we collect the commands needed and do a bulk
        overwrite instead. This is to mitigate the amount of calls, and hopefully,
        chances of hitting rate limits during the readying state.

        :param data: The application commands to update.
        :type data: List[dict]
        :param delete?: Whether these commands are being deleted or not.
        :type delete: Optional[bool]
        """
        guild_commands: dict = {}
        global_commands: List[dict] = []

        for command in data:
            if command.get("guild_id"):
                if guild_commands.get(command["guild_id"]):
                    guild_commands[command["guild_id"]].append(command)
                else:
                    guild_commands[command["guild_id"]] = [command]
            else:
                global_commands.append(command)

            self._http.cache.interactions.add(
                Build(id=command["name"], value=ApplicationCommand(**command))
            )

        for guild, commands in guild_commands.items():
            log.info(
                f"Guild commands {', '.join(command['name'] for command in commands)} under ID {guild} have been {'deleted' if delete else 'synced'}."
            )
            await self._http.overwrite_application_command(
                application_id=self.me.id,
                data=[] if delete else commands,
                guild_id=guild,
            )

        if global_commands:
            log.info(
                f"Global commands {', '.join(command['name'] for command in global_commands)} have been {'deleted' if delete else 'synced'}."
            )
            await self._http.overwrite_application_command(
                application_id=self.me.id, data=[] if delete else global_commands
            )

    async def _synchronize(self, payload: Optional[dict] = None) -> None:
        """
        Synchronizes a command from the client-facing API to the Web API.

        :ivar payload?: The application command to synchronize. Defaults to ``None`` where a global synchronization process begins.
        :type payload: Optional[dict]
        """
        cache: Optional[List[dict]] = self._http.cache.interactions.view

        if cache:
            log.info("A command cache was detected, using for synchronization instead.")
            commands: List[dict] = cache
        else:
            log.info("No command cache was found present, retrieving from Web API instead.")
            commands: Optional[Union[dict, List[dict]]] = await self._http.get_application_command(
                application_id=self.me.id, guild_id=payload.get("guild_id") if payload else None
            )

        names: List[str] = [command["name"] for command in commands] if commands else []
        to_sync: list = []
        to_delete: list = []

        if payload:
            log.info(f"Checking command {payload['name']}.")
            if payload["name"] in names:
                if not await self.__compare_sync(payload, commands):
                    to_sync.append(payload)
            else:
                await self.__create_sync(payload)
        else:
            for command in commands:
                if command not in cache:
                    to_delete.append(command)

        await self.__bulk_update_sync(to_sync)
        await self.__bulk_update_sync(to_delete, delete=True)

    async def _ready(self) -> None:
        """
        Prepares the client with an internal "ready" check to ensure
        that all conditions have been met in a chronological order:

        .. code-block::

            CLIENT START
            |___ GATEWAY
            |   |___ READY
            |   |___ DISPATCH
            |___ SYNCHRONIZE
            |   |___ CACHE
            |___ DETECT DECORATOR
            |   |___ BUILD MODEL
            |   |___ SYNCHRONIZE
            |   |___ CALLBACK
            LOOP
        """
        ready: bool = False

        try:
            if self.me.flags is not None:
                # This can be None.
                if self._intents.GUILD_PRESENCES and not (
                    self.me.flags.GATEWAY_PRESENCE or self.me.flags.GATEWAY_PRESENCE_LIMITED
                ):
                    raise RuntimeError("Client not authorised for GUILD_PRESENCES intent")
                if self._intents.GUILD_MEMBERS and not (
                    self.me.flags.GATEWAY_GUILD_MEMBERS
                    or self.me.flags.GATEWAY_GUILD_MEMBERS_LIMITED
                ):
                    raise RuntimeError("Client not authorised for GUILD_MEMBERS intent")
                if self._intents.GUILD_MESSAGES and not (
                    self.me.flags.GATEWAY_MESSAGE_CONTENT
                    or self.me.flags.GATEWAY_MESSAGE_CONTENT_LIMITED
                ):
                    log.critical("Client not authorised for MESSAGE_CONTENT intent")
            self.__register_events()
            if self._automate_sync:
                await self._synchronize()
            ready = True
        except Exception as error:
            log.critical(f"Could not prepare the client: {error}")
        finally:
            if ready:
                log.debug("Client is now ready.")
                await self._login()

    async def _login(self) -> None:
        """Makes a login with the Discord API."""
        while not self._websocket.closed:
            await self._websocket.connect(self._token, self._shard, self._presence)

    def event(self, coro: Coroutine, name: Optional[str] = MISSING) -> Callable[..., Any]:
        """
        A decorator for listening to events dispatched from the
        Gateway.

        :param coro: The coroutine of the event.
        :type coro: Coroutine
        :param name(?): The name of the event. If not given, this defaults to the coroutine's name.
        :type name: Optional[str]
        :return: A callable response.
        :rtype: Callable[..., Any]
        """
        self._websocket.dispatch.register(coro, name if name is not MISSING else coro.__name__)
        return coro

    def command(
        self,
        *,
        type: Optional[Union[int, ApplicationCommandType]] = ApplicationCommandType.CHAT_INPUT,
        name: Optional[str] = MISSING,
        description: Optional[str] = MISSING,
        scope: Optional[Union[int, Guild, List[int], List[Guild]]] = MISSING,
        options: Optional[
            Union[Dict[str, Any], List[Dict[str, Any]], Option, List[Option]]
        ] = MISSING,
        default_permission: Optional[bool] = MISSING,
    ) -> Callable[..., Any]:
        """
        A decorator for registering an application command to the Discord API,
        as well as being able to listen for ``INTERACTION_CREATE`` dispatched
        gateway events.

        The structure of a chat-input command:

        .. code-block:: python

            @command(name="command-name", description="this is a command.")
            async def command_name(ctx):
                ...

        You are also able to establish it as a message or user command by simply passing
        the ``type`` kwarg field into the decorator:

        .. code-block:: python

            @command(type=interactions.ApplicationCommandType.MESSAGE, name="Message Command")
            async def message_command(ctx):
                ...

        The ``scope`` kwarg field may also be used to designate the command in question
        applicable to a guild or set of guilds.

        :param type?: The type of application command. Defaults to :meth:`interactions.enums.ApplicationCommandType.CHAT_INPUT` or ``1``.
        :type type: Optional[Union[str, int, ApplicationCommandType]]
        :param name: The name of the application command. This *is* required but kept optional to follow kwarg rules.
        :type name: Optional[str]
        :param description?: The description of the application command. This should be left blank if you are not using ``CHAT_INPUT``.
        :type description: Optional[str]
        :param scope?: The "scope"/applicable guilds the application command applies to.
        :type scope: Optional[Union[int, Guild, List[int], List[Guild]]]
        :param options?: The "arguments"/options of an application command. This should be left blank if you are not using ``CHAT_INPUT``.
        :type options: Optional[Union[Dict[str, Any], List[Dict[str, Any]], Option, List[Option]]]
        :param default_permission?: The default permission of accessibility for the application command. Defaults to ``True``.
        :type default_permission: Optional[bool]
        :return: A callable response.
        :rtype: Callable[..., Any]
        """

        def decorator(coro: Coroutine) -> Callable[..., Any]:
            if name is MISSING:
                raise InteractionException(11, message="Your command must have a name.")

            if type == ApplicationCommandType.CHAT_INPUT and description is MISSING:
                raise InteractionException(
                    11, message="Chat-input commands must have a description."
                )

            if not len(coro.__code__.co_varnames):
                raise InteractionException(
                    11, message="Your command needs at least one argument to return context."
                )
            if options is not MISSING and len(coro.__code__.co_varnames) + 1 < len(options):
                raise InteractionException(
                    11,
                    message="You must have the same amount of arguments as the options of the command.",
                )

            commands: List[ApplicationCommand] = command(
                type=type,
                name=name,
                description=description,
                scope=scope,
                options=options,
                default_permission=default_permission,
            )

            if self._automate_sync:
                if self._loop.is_running():
                    [self._loop.create_task(self._synchronize(command)) for command in commands]
                else:
                    [
                        self._loop.run_until_complete(self._synchronize(command))
                        for command in commands
                    ]

            return self.event(coro, name=f"command_{name}")

        return decorator

    def message_command(
        self,
        *,
        name: str,
        scope: Optional[Union[int, Guild, List[int], List[Guild]]] = MISSING,
        default_permission: Optional[bool] = MISSING,
    ) -> Callable[..., Any]:
        """
        A decorator for registering a message context menu to the Discord API,
        as well as being able to listen for ``INTERACTION_CREATE`` dispatched
        gateway events.

        The structure of a message context menu:

        .. code-block:: python

            @message_command(name="Context menu name")
            async def context_menu_name(ctx):
                ...

        The ``scope`` kwarg field may also be used to designate the command in question
        applicable to a guild or set of guilds.

        :param name: The name of the application command.
        :type name: Optional[str]
        :param scope?: The "scope"/applicable guilds the application command applies to. Defaults to ``None``.
        :type scope: Optional[Union[int, Guild, List[int], List[Guild]]]
        :param default_permission?: The default permission of accessibility for the application command. Defaults to ``True``.
        :type default_permission: Optional[bool]
        :return: A callable response.
        :rtype: Callable[..., Any]
        """

        def decorator(coro: Coroutine) -> Callable[..., Any]:
            if not len(coro.__code__.co_varnames):
                raise InteractionException(
                    11,
                    message="Your command needs at least one argument to return context.",
                )

            commands: List[ApplicationCommand] = command(
                type=ApplicationCommandType.MESSAGE,
                name=name,
                scope=scope,
                default_permission=default_permission,
            )

            if self._automate_sync:
                if self._loop.is_running():
                    [self._loop.create_task(self._synchronize(command)) for command in commands]
                else:
                    [
                        self._loop.run_until_complete(self._synchronize(command))
                        for command in commands
                    ]

            return self.event(coro, name=f"command_{name}")

        return decorator

    def user_command(
        self,
        *,
        name: str,
        scope: Optional[Union[int, Guild, List[int], List[Guild]]] = MISSING,
        default_permission: Optional[bool] = MISSING,
    ) -> Callable[..., Any]:
        """
        A decorator for registering a user context menu to the Discord API,
        as well as being able to listen for ``INTERACTION_CREATE`` dispatched
        gateway events.

        The structure of a user context menu:

        .. code-block:: python

            @user_command(name="Context menu name")
            async def context_menu_name(ctx):
                ...

        The ``scope`` kwarg field may also be used to designate the command in question
        applicable to a guild or set of guilds.

        :param name: The name of the application command.
        :type name: Optional[str]
        :param scope?: The "scope"/applicable guilds the application command applies to. Defaults to ``None``.
        :type scope: Optional[Union[int, Guild, List[int], List[Guild]]]
        :param default_permission?: The default permission of accessibility for the application command. Defaults to ``True``.
        :type default_permission: Optional[bool]
        :return: A callable response.
        :rtype: Callable[..., Any]
        """

        def decorator(coro: Coroutine) -> Callable[..., Any]:
            if not len(coro.__code__.co_varnames):
                raise InteractionException(
                    11,
                    message="Your command needs at least one argument to return context.",
                )

            commands: List[ApplicationCommand] = command(
                type=ApplicationCommandType.USER,
                name=name,
                scope=scope,
                default_permission=default_permission,
            )

            if self._automate_sync:
                if self._loop.is_running():
                    [self._loop.create_task(self._synchronize(command)) for command in commands]
                else:
                    [
                        self._loop.run_until_complete(self._synchronize(command))
                        for command in commands
                    ]

            return self.event(coro, name=f"command_{name}")

        return decorator

    def component(self, component: Union[str, Button, SelectMenu]) -> Callable[..., Any]:
        """
        A decorator for listening to ``INTERACTION_CREATE`` dispatched gateway
        events involving components.

        The structure for a component callback:

        .. code-block:: python

            # Method 1
            @component(interactions.Button(
                style=interactions.ButtonStyle.PRIMARY,
                label="click me!",
                custom_id="click_me_button",
            ))
            async def button_response(ctx):
                ...

            # Method 2
            @component("custom_id")
            async def button_response(ctx):
                ...

        The context of the component callback decorator inherits the same
        as of the command decorator.

        :param component: The component you wish to callback for.
        :type component: Union[str, Button, SelectMenu]
        :return: A callable response.
        :rtype: Callable[..., Any]
        """

        def decorator(coro: Coroutine) -> Any:
            payload: str = (
                _component(component).custom_id
                if isinstance(component, (Button, SelectMenu))
                else component
            )
            return self.event(coro, name=f"component_{payload}")

        return decorator

    def autocomplete(
        self, name: str, command: Union[ApplicationCommand, int, str]
    ) -> Callable[..., Any]:
        """
        A decorator for listening to ``INTERACTION_CREATE`` dispatched gateway
        events involving autocompletion fields.

        The structure for an autocomplete callback:

        .. code-block:: python

            @autocomplete("option_name")
            async def autocomplete_choice_list(ctx, user_input: str = ""):
                await ctx.populate([...])

        :param name: The name of the option to autocomplete.
        :type name: str
        :param command: The command, command ID, or command name with the option.
        :type command: Union[ApplicationCommand, int, str]
        :return: A callable response.
        :rtype: Callable[..., Any]
        """

        if isinstance(command, ApplicationCommand):
            _command: Union[Snowflake, int] = command.id
        elif isinstance(command, str):
            _command_obj = self.http.cache.interactions.get(command)
            if not _command_obj:
                _sync_task = ensure_future(self.synchronize(), loop=self.loop)
                while not _sync_task.done():
                    pass  # wait for sync to finish
                _command_obj = self.http.cache.interactions.get(command)
                if not _command_obj:
                    raise InteractionException(6, message="The command does not exist")
            _command: Union[Snowflake, int] = int(_command_obj.id)
        elif isinstance(command, int):
            _command: Union[Snowflake, int] = command
        else:
            raise ValueError(
                "You can only insert strings, integers and ApplicationCommands here!"
            )  # TODO: move to custom error formatter

        def decorator(coro: Coroutine) -> Any:
            return self.event(coro, name=f"autocomplete_{_command}_{name}")

        return decorator

    def modal(self, modal: Modal) -> Callable[..., Any]:
        """
        A decorator for listening to ``INTERACTION_CREATE`` dispatched gateway
        events involving modals.

        .. error::
            This feature is currently under experimental/**beta access**
            to those whitelisted for testing. Currently using this will
            present you with an error with the modal not working.

        The structure for a modal callback:

        .. code-block:: python

            @modal(interactions.Modal(
                interactions.TextInput(
                    style=interactions.TextStyleType.PARAGRAPH,
                    custom_id="how_was_your_day_field",
                    label="How has your day been?",
                    placeholder="Well, so far...",
                ),
            ))
            async def modal_response(ctx):
                ...

        The context of the modal callback decorator inherits the same
        as of the component decorator.

        :param modal: The modal you wish to callback for.
        :type modal: Modal
        :return: A callable response.
        :rtype: Callable[..., Any]
        """

        def decorator(coro: Coroutine) -> Any:
            return self.event(coro, name=f"modal_{modal.custom_id}")

        return decorator

    def load(
        self, name: str, package: Optional[str] = None, *args, **kwargs
    ) -> Optional["Extension"]:
        r"""
        "Loads" an extension off of the current client by adding a new class
        which is imported from the library.

        :param name: The name of the extension.
        :type name: str
        :param package?: The package of the extension.
        :type package: Optional[str]
        :param \*args?: Optional arguments to pass to the extension
        :type \**args: tuple
        :param \**kwargs?: Optional keyword-only arguments to pass to the extension.
        :type \**kwargs: dict
        :return: The loaded extension.
        :rtype: Optional[Extension]
        """
        _name: str = resolve_name(name, package)

        if _name in self._extensions:
            log.error(f"Extension {name} has already been loaded. Skipping.")
            return

        module = import_module(
            name, package
        )  # should be a module, because Extensions just need to be __init__-ed

        try:
            setup = getattr(module, "setup")
            extension = setup(self, *args, **kwargs)
        except Exception as error:
            del sys.modules[name]
            log.error(f"Could not load {name}: {error}. Skipping.")
            raise error
        else:
            log.debug(f"Loaded extension {name}.")
            self._extensions[_name] = module
            return extension

    def remove(self, name: str, package: Optional[str] = None) -> None:
        """
        Removes an extension out of the current client from an import resolve.

        :param name: The name of the extension.
        :type name: str
        :param package?: The package of the extension.
        :type package: Optional[str]
        """
        try:
            _name: str = resolve_name(name, package)
        except AttributeError:
            _name = name

        extension = self._extensions.get(_name)

        if _name not in self._extensions:
            log.error(f"Extension {name} has not been loaded before. Skipping.")
            return

        try:
            extension.teardown()  # made for Extension, usable by others
        except AttributeError:
            pass

        if isinstance(extension, ModuleType):  # loaded as a module
            for ext_name, ext in getmembers(
                extension, lambda x: isinstance(x, type) and issubclass(x, Extension)
            ):
                self.remove(ext_name)

            del sys.modules[_name]

        del self._extensions[_name]

        log.debug(f"Removed extension {name}.")

    def reload(
        self, name: str, package: Optional[str] = None, *args, **kwargs
    ) -> Optional["Extension"]:
        r"""
        "Reloads" an extension off of current client from an import resolve.

        :param name: The name of the extension.
        :type name: str
        :param package?: The package of the extension.
        :type package: Optional[str]
        :param \*args?: Optional arguments to pass to the extension
        :type \**args: tuple
        :param \**kwargs?: Optional keyword-only arguments to pass to the extension.
        :type \**kwargs: dict
        :return: The reloaded extension.
        :rtype: Optional[Extension]
        """
        _name: str = resolve_name(name, package)
        extension = self._extensions.get(_name)

        if extension is None:
            log.warning(f"Extension {name} could not be reloaded because it was never loaded.")
            self.load(name, package)
            return

        self.remove(name, package)
        return self.load(name, package, *args, **kwargs)

    async def __raw_socket_create(self, data: Dict[Any, Any]) -> Dict[Any, Any]:
        """
        This is an internal function that takes any gateway socket event
        and then returns the data purely based off of what it does in
        the client instantiation class.

        :param data: The data that is returned
        :type data: Dict[Any, Any]
        :return: A dictionary of raw data.
        :rtype: Dict[Any, Any]
        """

        return data

    async def __raw_channel_create(self, channel) -> dict:
        """
        This is an internal function that caches the channel creates when dispatched.

        :param channel: The channel object data in question.
        :type channel: Channel
        :return: The channel as a dictionary of raw data.
        :rtype: dict
        """
        self._http.cache.channels.add(Build(id=channel.id, value=channel))

        return channel._json

    async def __raw_message_create(self, message) -> dict:
        """
        This is an internal function that caches the message creates when dispatched.

        :param message: The message object data in question.
        :type message: Message
        :return: The message as a dictionary of raw data.
        :rtype: dict
        """
        self._http.cache.messages.add(Build(id=message.id, value=message))

        return message._json

    async def __raw_guild_create(self, guild) -> dict:
        """
        This is an internal function that caches the guild creates on ready.

        :param guild: The guild object data in question.
        :type guild: Guild
        :return: The guild as a dictionary of raw data.
        :rtype: dict
        """
        self._http.cache.self_guilds.add(Build(id=str(guild.id), value=guild))

        return guild._json


# TODO: Implement the rest of cog behaviour when possible.
class Extension:
    """
    A class that allows you to represent "extensions" of your code, or
    essentially cogs that can be ran independent of the root file in
    an object-oriented structure.

    The structure of an extension:

    .. code-block:: python

        class CoolCode(interactions.Extension):
            def __init__(self, client):
                self.client = client

            @command(
                type=interactions.ApplicationCommandType.USER,
                name="User command in cog",
            )
            async def cog_user_cmd(self, ctx):
                ...

        def setup(client):
            CoolCode(client)
    """

    client: Client

    def __new__(cls, client: Client, *args, **kwargs) -> "Extension":

        self = super().__new__(cls)

        self.client = client
        self._commands = {}
        self._listeners = {}

        # This gets every coroutine in a way that we can easily change them
        # cls
        for name, func in getmembers(self, predicate=iscoroutinefunction):

            # TODO we can make these all share the same list, might make it easier to load/unload
            if hasattr(func, "__listener_name__"):  # set by extension_listener
                func = client.event(
                    func, name=func.__listener_name__
                )  # capture the return value for friendlier ext-ing

                listeners = self._listeners.get(func.__listener_name__, [])
                listeners.append(func)
                self._listeners[func.__listener_name__] = listeners

            if hasattr(func, "__command_data__"):  # Set by extension_command
                args, kwargs = func.__command_data__
                func = client.command(*args, **kwargs)(func)

                cmd_name = f"command_{kwargs.get('name') or func.__name__}"

                commands = self._commands.get(cmd_name, [])
                commands.append(func)
                self._commands[cmd_name] = commands

            if hasattr(func, "__component_data__"):
                args, kwargs = func.__component_data__
                func = client.component(*args, **kwargs)(func)

                component = kwargs.get("component") or args[0]
                comp_name = (
                    _component(component).custom_id
                    if isinstance(component, (Button, SelectMenu))
                    else component
                )
                comp_name = f"component_{comp_name}"

                listeners = self._listeners.get(comp_name, [])
                listeners.append(func)
                self._listeners[comp_name] = listeners

            if hasattr(func, "__autocomplete_data__"):
                args, kwargs = func.__autocomplete_data__
                func = client.autocomplete(*args, **kwargs)(func)

                name = kwargs.get("name") or args[0]
                _command = kwargs.get("command") or args[1]

                _command: Union[Snowflake, int] = (
                    _command.id if isinstance(_command, ApplicationCommand) else _command
                )

                auto_name = f"autocomplete_{_command}_{name}"

                listeners = self._listeners.get(auto_name, [])
                listeners.append(func)
                self._listeners[auto_name] = listeners

            if hasattr(func, "__modal_data__"):
                args, kwargs = func.__modal_data__
                func = client.modal(*args, **kwargs)(func)

                modal = kwargs.get("modal") or args[0]
                modal_name = f"modal_{modal.custom_id}"

                listeners = self._listeners.get(modal_name, [])
                listeners.append(func)
                self._listeners[modal_name] = listeners

        client._extensions[cls.__name__] = self

        return self

    def teardown(self):
        for event, funcs in self._listeners.items():
            for func in funcs:
                self.client._websocket.dispatch.events[event].remove(func)

        for cmd, funcs in self._commands.items():
            for func in funcs:
                self.client._websocket.dispatch.events[cmd].remove(func)

        clean_cmd_names = [cmd[7:] for cmd in self._commands.keys()]
        cmds = filter(
            lambda cmd_data: cmd_data["name"] in clean_cmd_names,
            self.client._http.cache.interactions.view,
        )

        if self.client._automate_sync:
            [
                self.client._loop.create_task(
                    self.client._http.delete_application_command(
                        cmd["application_id"], cmd["id"], cmd["guild_id"]
                    )
                )
                for cmd in cmds
            ]


@wraps(command)
def extension_command(*args, **kwargs):
    def decorator(coro):
        coro.__command_data__ = (args, kwargs)
        return coro

    return decorator


def extension_listener(name=None):
    def decorator(func):
        func.__listener_name__ = name or func.__name__

        return func

    return decorator


@wraps(Client.component)
def extension_component(*args, **kwargs):
    def decorator(func):
        func.__component_data__ = (args, kwargs)
        return func

    return decorator


@wraps(Client.autocomplete)
def extension_autocomplete(*args, **kwargs):
    def decorator(func):
        func.__autocomplete_data__ = (args, kwargs)
        return func

    return decorator


@wraps(Client.modal)
def extension_modal(*args, **kwargs):
    def decorator(func):
        func.__modal_data__ = (args, kwargs)
        return func

    return decorator


@wraps(Client.message_command)
def extension_message_command(*args, **kwargs):
    def decorator(func):
        kwargs["type"] = ApplicationCommandType.MESSAGE
        func.__command_data__ = (args, kwargs)
        return func

    return decorator


@wraps(Client.user_command)
def extension_user_command(*args, **kwargs):
    def decorator(func):
        kwargs["type"] = ApplicationCommandType.USER
        func.__command_data__ = (args, kwargs)
        return func

    return decorator<|MERGE_RESOLUTION|>--- conflicted
+++ resolved
@@ -1,10 +1,7 @@
 import sys
-<<<<<<< HEAD
-from asyncio import ensure_future, get_event_loop
-=======
-from asyncio import get_event_loop, iscoroutinefunction
+
+from asyncio import ensure_future, get_event_loop, iscoroutinefunction
 from functools import wraps
->>>>>>> f83e17ef
 from importlib import import_module
 from importlib.util import resolve_name
 from inspect import getmembers
