--- conflicted
+++ resolved
@@ -1,6 +1,5 @@
 import logging
 
-<<<<<<< HEAD
 __all__ = (
     "get_logger",
     "__version__",
@@ -8,9 +7,7 @@
 )
 
 __version__ = "4.3.0-beta.2"
-=======
-__version__ = "4.2.1"
->>>>>>> 16ae28e2
+
 __authors__ = {
     "current": [
         {"name": "DeltaX<@DeltaXWizard>", "status": "Project Maintainer"},
