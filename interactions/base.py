--- conflicted
+++ resolved
@@ -1,14 +1,13 @@
 import logging
 
-<<<<<<< HEAD
-=======
+
+
 __all__ = (
     "get_logger",
     "__version__",
     "__authors__",
 )
 
->>>>>>> 9ad859dc
 __version__ = "4.2.1"
 __authors__ = {
     "current": [
