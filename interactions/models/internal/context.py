--- conflicted
+++ resolved
@@ -769,8 +769,6 @@
 
 
 class ModalContext(InteractionContext):
-    custom_id: str
-    """The custom ID of the modal."""
     responses: dict[str, str]
     """The responses of the modal. The key is the `custom_id` of the component."""
     custom_id: str
@@ -782,10 +780,7 @@
         instance.responses = {
             comp["components"][0]["custom_id"]: comp["components"][0]["value"] for comp in payload["data"]["components"]
         }
-<<<<<<< HEAD
-=======
         instance.kwargs = instance.responses
->>>>>>> 876b84c5
         instance.custom_id = payload["data"]["custom_id"]
         return instance
 
