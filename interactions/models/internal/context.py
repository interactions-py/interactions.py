--- conflicted
+++ resolved
@@ -68,11 +68,7 @@
         attachments: A dictionary of attachments resolved from the interaction.
     """
 
-<<<<<<< HEAD
-    def __init__(self):
-=======
     def __init__(self) -> None:
->>>>>>> 32c3a026
         self.channels: dict[Snowflake, "interactions.TYPE_MESSAGEABLE_CHANNEL"] = {}
         self.members: dict[Snowflake, "interactions.Member"] = {}
         self.users: dict[Snowflake, "interactions.User"] = {}
