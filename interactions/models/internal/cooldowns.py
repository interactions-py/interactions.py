import asyncio
import time
import typing
from enum import IntEnum
from typing import TYPE_CHECKING, Any, Dict, Type

if TYPE_CHECKING:
    from interactions.models.internal.context import BaseContext

__all__ = ("Buckets", "Cooldown", "CooldownStrategy", "SlidingWindowStrategy", "MaxConcurrency")


class Buckets(IntEnum):
    """
    Outlines the cooldown buckets that may be used. Should a bucket for guilds exist, and the command is invoked in a DM, a sane default will be used.

    ??? note
         To add your own, override this

    """

    DEFAULT = 0
    """Default is the same as user"""
    USER = 1
    """Per user cooldowns"""
    GUILD = 2
    """Per guild cooldowns"""
    CHANNEL = 3
    """Per channel cooldowns"""
    MEMBER = 4
    """Per guild member cooldowns"""
    CATEGORY = 5
    """Per category cooldowns"""
    ROLE = 6
    """Per role cooldowns"""

    async def get_key(self, context: "BaseContext") -> Any:
        if self is Buckets.USER:
            return context.author.id
        if self is Buckets.GUILD:
            return context.guild_id if context.guild else context.author.id
        if self is Buckets.CHANNEL:
            return context.channel.id
        if self is Buckets.MEMBER:
            return (context.guild_id, context.author.id) if context.guild else context.author.id
        if self is Buckets.CATEGORY:
            return await context.channel.parent_id if context.channel.parent else context.channel.id
        if self is Buckets.ROLE:
            return context.author.top_role.id if context.guild else context.channel.id
        return context.author.id

    def __call__(self, context: "BaseContext") -> Any:
        return self.get_key(context)


class CooldownStrategy:
    """
    A basic cooldown strategy that allows a specific number of commands to be executed within a given interval. Once the rate is reached, no more tokens can be acquired until the interval has passed.

    Attributes:
        rate: The number of commands allowed per interval.
        interval: The time window (in seconds) within which the allowed number of commands can be executed.

    ??? tip "Example Use-case"
        This strategy is useful for scenarios where you want to limit the number of times a command can be executed within a fixed time frame, such as preventing command spamming or limiting API calls.
    """

    __slots__ = "rate", "interval", "opened", "_tokens"

    def __init__(self, rate: int, interval: float) -> None:
        self.rate: int = rate
        self.interval: float = interval
        self.opened: float = 0.0

<<<<<<< HEAD
        self._tokens: int = self.rate
=======
    async def get_cooldown(self, context: "BaseContext") -> "CooldownSystem":
        """
        Get the cooldown system for the command.

        Args:
            context: The context of the command
        """
        key = await self.bucket(context)
>>>>>>> e4f51fdc

        # sanity checks
        if self.rate == 0:
            raise ValueError("Cooldown rate must be greater than 0")
        if self.interval == 0:
            raise ValueError("Cooldown interval must be greater than 0")

<<<<<<< HEAD
    def reset(self) -> None:
        """Resets the tokens for this cooldown."""
        self._tokens = self.rate
        self.opened = 0.0
=======
    def get_cooldown_with_key(self, key: Any, *, create: bool = False) -> typing.Optional["CooldownSystem"]:
        """
        Get the cooldown system for the command.

        Note:
            The preferred way to get the cooldown system is to use `get_cooldown` as it will use the context to get the correct key.

        Args:
            key: The key to get the cooldown system for
            create: Whether to create a new cooldown system if one does not exist
        """
        if key not in self.cooldown_repositories and create:
            cooldown = CooldownSystem(self.rate, self.interval)
            self.cooldown_repositories[key] = cooldown
            return cooldown
        return self.cooldown_repositories.get(key)

    async def acquire_token(self, context: "BaseContext") -> bool:
        """
        Attempt to acquire a token for a command to run. Uses the context of the command to use the correct CooldownSystem.
>>>>>>> e4f51fdc

    def on_cooldown(self) -> bool:
        """
        Returns the cooldown state of the command.

        Returns:
            boolean state if the command is on cooldown or not
        """
        self.determine_cooldown()

        return self._tokens == 0

    def acquire_token(self) -> bool:
        """
        Attempt to acquire a token for a command to run.

        Returns:
            True if a token was acquired, False if not

        """
        self.determine_cooldown()

        if self._tokens == 0:
            return False
        if self._tokens == self.rate:
            self.opened = time.time()
        self._tokens -= 1

        return True

    def get_cooldown_time(self) -> float:
        """
        Returns how long until the cooldown will reset.

        Returns:
            remaining cooldown time, will return 0 if the cooldown has not been reached

        """
        self.determine_cooldown()
        return 0 if self._tokens != 0 else self.interval - (time.time() - self.opened)

    def determine_cooldown(self) -> None:
        """Determines the state of the cooldown system."""
        c_time = time.time()

        if c_time > self.opened + self.interval:
            # cooldown has expired, reset the cooldown
            self.reset()


class SlidingWindowStrategy(CooldownStrategy):
    """
    A sliding window cooldown strategy that allows a specific number of commands to be executed within a rolling time window.

    The cooldown incrementally resets as commands fall outside of the window.

    Attributes:
        rate: The number of commands allowed per interval.
        interval: The time window (in seconds) within which the allowed number of commands can be executed.

    ??? tip "Example Use-case"
        This strategy is useful for scenarios where you want to limit the rate of commands executed over a continuous time window, such as ensuring consistent usage of resources or controlling chat bot response frequency.
    """

    __slots__ = "rate", "interval", "timestamps"

    def __init__(self, rate: int, interval: float) -> None:
        self.rate: int = rate
        self.interval: float = interval
        self.timestamps: list[float] = []

        # sanity checks
        if self.rate == 0:
            raise ValueError("Cooldown rate must be greater than 0")
        if self.interval == 0:
            raise ValueError("Cooldown interval must be greater than 0")

    def on_cooldown(self) -> bool:
        """
        Returns the cooldown state of the command.

        Returns:
            boolean state if the command is on cooldown or not
        """
        self._trim()

        return len(self.timestamps) >= self.rate

    def acquire_token(self) -> bool:
        """
        Attempt to acquire a token for a command to run.

        Returns:
            True if a token was acquired, False if not

        """
        self._trim()

        if len(self.timestamps) >= self.rate:
            return False

        self.timestamps.append(time.time())

        return True

    def get_cooldown_time(self) -> float:
        """
        Returns how long until the cooldown will reset.

        Returns:
            remaining cooldown time, will return 0 if the cooldown has not been reached

        """
        self._trim()

        if len(self.timestamps) < self.rate:
            return 0

        return self.timestamps[0] + self.interval - time.time()

    def reset(self) -> None:
        """Resets the timestamps for this cooldown."""
        self.timestamps = []

    def _trim(self) -> None:
        """Removes all timestamps that are outside the current interval."""
        cutoff = time.time() - self.interval

        while self.timestamps and self.timestamps[0] < cutoff:
            self.timestamps.pop(0)


class ExponentialBackoffStrategy(CooldownStrategy):
    """
    An exponential backoff cooldown strategy that doubles the interval between allowed commands after each failed attempt, up to a maximum interval.

    Attributes:
        rate: The number of commands allowed per interval.
        interval: The initial time window (in seconds) within which the allowed number of commands can be executed.
        max_interval: The maximum time window (in seconds) between allowed commands.
        multiplier: The multiplier to apply to the interval after each failed attempt.

    ??? tip "Example Use-case"
        This strategy is useful for scenarios where you want to progressively slow down repeated attempts at a command, such as preventing brute force attacks or limiting retries on failed operations.
    """

    def __init__(self, rate: int, interval: float, max_interval: float, multiplier: float = 2) -> None:
        super().__init__(rate, interval)
        self.max_interval = max_interval
        self.multiplier = multiplier

    def determine_cooldown(self) -> None:
        c_time = time.time()

        if c_time > self.opened + self.interval:
            if self.interval < self.max_interval:
                self.interval *= self.multiplier
            self.reset()


class LeakyBucketStrategy(CooldownStrategy):
    """
    A leaky bucket cooldown strategy that gradually replenishes tokens over time, allowing commands to be executed as long as there are available tokens in the bucket.

    Attributes:
        rate: The number of tokens generated per interval.
        interval: The time window (in seconds) within which the tokens are generated.

    ??? tip "Example Use-case"
        This strategy is useful for scenarios where you want to allow a steady flow of commands to be executed while preventing sudden bursts, such as rate limiting API calls or managing user interactions in a chatbot.
    """

    def determine_cooldown(self) -> None:
        c_time = time.time()

        tokens_to_recover = (c_time - self.opened) / self.interval
        if tokens_to_recover >= 1:
            self._tokens = min(self.rate, self._tokens + int(tokens_to_recover))
            self.opened = c_time


class TokenBucketStrategy(CooldownStrategy):
    """
    A token bucket cooldown strategy that generates tokens at a specific rate up to a burst rate, allowing commands to be executed as long as there are available tokens in the bucket.

    Attributes:
        rate: The number of tokens generated per interval.
        interval: The time window (in seconds) within which the tokens are generated.
        burst_rate: The maximum number of tokens that can be held in the bucket at any given time.

    ??? tip "Example Use-case"
        This strategy is useful for scenarios where you want to allow a burst of commands to be executed while limiting the overall rate, such as handling peak traffic in an API or permitting rapid user interactions in a game.
    """

    def __init__(self, rate: int, interval: float, burst_rate: int) -> None:
        super().__init__(rate, interval)
        self.burst_rate = burst_rate

    def determine_cooldown(self) -> None:
        c_time = time.time()

        tokens_to_recover = (c_time - self.opened) / self.interval
        if tokens_to_recover >= 1:
            self._tokens = min(self.burst_rate, self._tokens + int(tokens_to_recover))
            self.opened = c_time


class Cooldown:
    """
    Manages cooldowns and their respective buckets for a command.

    There are two pre-defined cooldown systems, a sliding window and a standard cooldown system (default);
    you can specify which one to use by passing in the cooldown_system parameter.

    Attributes:
        bucket: The bucket to use for this cooldown
        cooldown_repositories: A dictionary of cooldowns for each bucket
        rate: How many commands may be ran per interval
        interval: How many seconds to wait for a cooldown
        cooldown_strategy: The cooldown system to use for this cooldown
    """

    __slots__ = "bucket", "cooldown_repositories", "rate", "interval", "cooldown_strategy"

    def __init__(
        self,
        cooldown_bucket: Buckets,
        rate: int,
        interval: float,
        *,
        cooldown_strategy: Type[CooldownStrategy] = CooldownStrategy,
    ) -> None:
        self.bucket: Buckets = cooldown_bucket
        self.cooldown_repositories = {}
        self.rate: int = rate
        self.interval: float = interval

        self.cooldown_strategy: Type[CooldownStrategy] = cooldown_strategy

    async def get_cooldown(self, context: "BaseContext") -> "CooldownStrategy":
        key = await self.bucket(context)

        if key not in self.cooldown_repositories:
            cooldown = self.cooldown_strategy(self.rate, self.interval)
            self.cooldown_repositories[key] = cooldown
            return cooldown
        return self.cooldown_repositories.get(await self.bucket(context))

    async def acquire_token(self, context: "BaseContext") -> bool:
        """
        Attempt to acquire a token for a command to run. Uses the context of the command to use the correct CooldownStrategy.

        Args:
            context: The context of the command

        Returns:
            True if a token was acquired, False if not

        """
        cooldown = await self.get_cooldown(context)

        return cooldown.acquire_token()

    async def get_cooldown_time(self, context: "BaseContext") -> float:
        """
        Get the remaining cooldown time.

        Args:
            context: The context of the command

        Returns:
            remaining cooldown time, will return 0 if the cooldown has not been reached

        """
        cooldown = await self.get_cooldown(context)
        return cooldown.get_cooldown_time()

    async def on_cooldown(self, context: "BaseContext") -> bool:
        """
        Returns the cooldown state of the command.

        Args:
            context: The context of the command

        Returns:
            boolean state if the command is on cooldown or not

        """
        cooldown = await self.get_cooldown(context)
        return cooldown.on_cooldown()

    async def reset_all(self) -> None:
        """
        Resets this cooldown system to its initial state.

        !!! warning     To be clear, this will reset **all** cooldowns
        for this command to their initial states

        """
        # this doesnt need to be async, but for consistency, it is
        self.cooldown_repositories = {}

    async def reset(self, context: "BaseContext") -> None:
        """
        Resets the cooldown for the bucket of which invoked this command.

        Args:
            context: The context of the command

        """
        cooldown = await self.get_cooldown(context)
        cooldown.reset()


class MaxConcurrency:
    """
    Limits how many instances of a command may be running concurrently.

    Attributes:
        bucket Buckets: The bucket this concurrency applies to
        concurrent int: The maximum number of concurrent instances permitted to
        wait bool: Should we wait until a instance is available

    """

    def __init__(self, concurrent: int, concurrency_bucket: Buckets, wait: bool = False) -> None:
        self.bucket: Buckets = concurrency_bucket
        self.concurrency_repository: Dict = {}
        self.concurrent: int = concurrent
        self.wait = wait

    async def get_semaphore(self, context: "BaseContext") -> asyncio.Semaphore:
        """
        Get the semaphore associated with the given context.

        Args:
            context: The commands context

        Returns:
            A semaphore object
        """
        key = await self.bucket(context)

        if key not in self.concurrency_repository:
            semaphore = asyncio.Semaphore(self.concurrent)
            self.concurrency_repository[key] = semaphore
            return semaphore
        return self.concurrency_repository.get(key)

    async def acquire(self, context: "BaseContext") -> bool:
        """
        Acquire an instance of the semaphore.

        Args:
            context:The context of the command
        Returns:
            If the semaphore was successfully acquired

        """
        semaphore = await self.get_semaphore(context)

        if not self.wait and semaphore.locked():
            return False
        return await semaphore.acquire()

    async def release(self, context: "BaseContext") -> None:
        """
        Release the semaphore.

        Args:
            context: The context of the command

        """
        semaphore = await self.get_semaphore(context)

        semaphore.release()<|MERGE_RESOLUTION|>--- conflicted
+++ resolved
@@ -72,18 +72,7 @@
         self.interval: float = interval
         self.opened: float = 0.0
 
-<<<<<<< HEAD
         self._tokens: int = self.rate
-=======
-    async def get_cooldown(self, context: "BaseContext") -> "CooldownSystem":
-        """
-        Get the cooldown system for the command.
-
-        Args:
-            context: The context of the command
-        """
-        key = await self.bucket(context)
->>>>>>> e4f51fdc
 
         # sanity checks
         if self.rate == 0:
@@ -91,33 +80,10 @@
         if self.interval == 0:
             raise ValueError("Cooldown interval must be greater than 0")
 
-<<<<<<< HEAD
     def reset(self) -> None:
         """Resets the tokens for this cooldown."""
         self._tokens = self.rate
         self.opened = 0.0
-=======
-    def get_cooldown_with_key(self, key: Any, *, create: bool = False) -> typing.Optional["CooldownSystem"]:
-        """
-        Get the cooldown system for the command.
-
-        Note:
-            The preferred way to get the cooldown system is to use `get_cooldown` as it will use the context to get the correct key.
-
-        Args:
-            key: The key to get the cooldown system for
-            create: Whether to create a new cooldown system if one does not exist
-        """
-        if key not in self.cooldown_repositories and create:
-            cooldown = CooldownSystem(self.rate, self.interval)
-            self.cooldown_repositories[key] = cooldown
-            return cooldown
-        return self.cooldown_repositories.get(key)
-
-    async def acquire_token(self, context: "BaseContext") -> bool:
-        """
-        Attempt to acquire a token for a command to run. Uses the context of the command to use the correct CooldownSystem.
->>>>>>> e4f51fdc
 
     def on_cooldown(self) -> bool:
         """
@@ -366,6 +332,23 @@
             return cooldown
         return self.cooldown_repositories.get(await self.bucket(context))
 
+    def get_cooldown_with_key(self, key: Any, *, create: bool = False) -> typing.Optional["CooldownStrategy"]:
+        """
+        Get the cooldown system for the command.
+
+        Note:
+            The preferred way to get the cooldown system is to use `get_cooldown` as it will use the context to get the correct key.
+
+        Args:
+            key: The key to get the cooldown system for
+            create: Whether to create a new cooldown system if one does not exist
+        """
+        if key not in self.cooldown_repositories and create:
+            cooldown = self.cooldown_strategy(self.rate, self.interval)
+            self.cooldown_repositories[key] = cooldown
+            return cooldown
+        return self.cooldown_repositories.get(key)
+
     async def acquire_token(self, context: "BaseContext") -> bool:
         """
         Attempt to acquire a token for a command to run. Uses the context of the command to use the correct CooldownStrategy.
