import asyncio
import inspect
import re
import typing
import types
import functools
from enum import IntEnum
from typing import (
    TYPE_CHECKING,
    Callable,
    Coroutine,
    Dict,
    List,
    Union,
    Optional,
    Any,
    TypeVar,
)

import attrs
from attr import Attribute

import interactions.models.discord.channel as channel
from interactions.client.const import (
    GLOBAL_SCOPE,
    SLASH_CMD_NAME_LENGTH,
    SLASH_CMD_MAX_OPTIONS,
    SLASH_CMD_MAX_DESC_LENGTH,
    MISSING,
    Absent,
    AsyncCallable,
)
from interactions.client.mixins.serialization import DictSerializationMixin
from interactions.client.utils import optional
from interactions.client.utils.attr_utils import attrs_validator, docs
from interactions.client.utils.misc_utils import get_parameters, maybe_coroutine
from interactions.client.utils.serializer import no_export_meta
from interactions.models.discord.enums import ChannelType, CommandType, Permissions
from interactions.models.discord.role import Role
from interactions.models.discord.snowflake import to_snowflake_list, to_snowflake
from interactions.models.discord.user import BaseUser
from interactions.models.internal.auto_defer import AutoDefer
from interactions.models.internal.callback import CallbackObject
from interactions.models.internal.command import BaseCommand
from interactions.models.internal.localisation import LocalisedField
from interactions.models.internal.protocols import Converter

if TYPE_CHECKING:
    from interactions.models.discord.snowflake import Snowflake_Type
    from interactions.models.internal.context import BaseContext, InteractionContext
    from interactions import Client

__all__ = (
    "application_commands_to_dict",
    "auto_defer",
    "CallbackType",
<<<<<<< HEAD
    "InteractionCommand",
    "ContextMenu",
    "SlashCommandChoice",
    "SlashCommandOption",
    "SlashCommandParameter",
    "SlashCommand",
=======
    "component_callback",
>>>>>>> 876b84c5
    "ComponentCommand",
    "context_menu",
    "ContextMenu",
    "global_autocomplete",
    "GlobalAutoComplete",
    "InteractionCommand",
    "LocalisedDesc",
    "LocalisedName",
    "LocalizedDesc",
    "LocalizedName",
    "ModalCommand",
    "OptionType",
    "slash_command",
    "slash_default_member_permission",
    "slash_option",
    "SlashCommand",
    "SlashCommandChoice",
    "SlashCommandOption",
    "subcommand",
    "sync_needed",
)


def name_validator(_: Any, attr: Attribute, value: str) -> None:
    if value:
        if not re.match(f"^[\\w-]{{1,{SLASH_CMD_NAME_LENGTH}}}$", value) or value != value.lower():
            raise ValueError(
                f"Slash Command names must be lower case and match this regex: ^[\\w-]{1, {SLASH_CMD_NAME_LENGTH} }$"
            )


def desc_validator(_: Any, attr: Attribute, value: str) -> None:
    if value and not 1 <= len(value) <= SLASH_CMD_MAX_DESC_LENGTH:
        raise ValueError(f"Description must be between 1 and {SLASH_CMD_MAX_DESC_LENGTH} characters long")


@attrs.define(
    eq=False,
    order=False,
    hash=False,
    field_transformer=attrs_validator(name_validator, skip_fields=["default_locale"]),
)
class LocalisedName(LocalisedField):
    """A localisation object for names."""

    def __repr__(self) -> str:
        return super().__repr__()


@attrs.define(
    eq=False,
    order=False,
    hash=False,
    field_transformer=attrs_validator(desc_validator, skip_fields=["default_locale"]),
)
class LocalisedDesc(LocalisedField):
    """A localisation object for descriptions."""

    def __repr__(self) -> str:
        return super().__repr__()


LocalizedName = LocalisedName
LocalizedDesc = LocalisedDesc


class OptionType(IntEnum):
    """Option types supported by slash commands."""

    SUB_COMMAND = 1
    SUB_COMMAND_GROUP = 2
    STRING = 3
    INTEGER = 4
    BOOLEAN = 5
    USER = 6
    CHANNEL = 7
    ROLE = 8
    MENTIONABLE = 9
    NUMBER = 10
    ATTACHMENT = 11

    @classmethod
    def from_type(cls, t: type) -> "OptionType | None":
        """
        Convert data types to their corresponding OptionType.

        Args:
            t: The datatype to convert

        Returns:
            OptionType or None

        """
        if issubclass(t, str):
            return cls.STRING
        if issubclass(t, int):
            return cls.INTEGER
        if issubclass(t, bool):
            return cls.BOOLEAN
        if issubclass(t, BaseUser):
            return cls.USER
        if issubclass(t, channel.BaseChannel):
            return cls.CHANNEL
        if issubclass(t, Role):
            return cls.ROLE
        if issubclass(t, float):
            return cls.NUMBER


class CallbackType(IntEnum):
    """Types of callback supported by interaction response."""

    PONG = 1
    CHANNEL_MESSAGE_WITH_SOURCE = 4
    DEFERRED_CHANNEL_MESSAGE_WITH_SOURCE = 5
    DEFERRED_UPDATE_MESSAGE = 6
    UPDATE_MESSAGE = 7
    AUTOCOMPLETE_RESULT = 8
    MODAL = 9


@attrs.define(eq=False, order=False, hash=False, kw_only=True)
class InteractionCommand(BaseCommand):
    """
    Represents a discord abstract interaction command.

    Attributes:
        scope: Denotes whether its global or for specific guild.
        default_member_permissions: What permissions members need to have by default to use this command.
        dm_permission: Should this command be available in DMs.
        cmd_id: The id of this command given by discord.
        callback: The coroutine to callback when this interaction is received.

    """

    name: LocalisedName | str = attrs.field(
        repr=False,
        metadata=docs("1-32 character name") | no_export_meta,
        converter=LocalisedName.converter,
    )
    scopes: List["Snowflake_Type"] = attrs.field(
        default=[GLOBAL_SCOPE],
        converter=to_snowflake_list,
        metadata=docs("The scopes of this interaction. Global or guild ids") | no_export_meta,
    )
    default_member_permissions: Optional["Permissions"] = attrs.field(
        repr=False,
        default=None,
        metadata=docs("What permissions members need to have by default to use this command"),
    )
    dm_permission: bool = attrs.field(repr=False, default=True, metadata=docs("Whether this command is enabled in DMs"))
    cmd_id: Dict[str, "Snowflake_Type"] = attrs.field(
        repr=False, factory=dict, metadata=docs("The unique IDs of this commands") | no_export_meta
    )  # scope: cmd_id
    callback: Callable[..., Coroutine] = attrs.field(
        repr=False,
        default=None,
        metadata=docs("The coroutine to call when this interaction is received") | no_export_meta,
    )
    auto_defer: "AutoDefer" = attrs.field(
        default=MISSING,
        metadata=docs("A system to automatically defer this command after a set duration") | no_export_meta,
    )
    nsfw: bool = attrs.field(repr=False, default=False, metadata=docs("This command should only work in NSFW channels"))
    _application_id: "Snowflake_Type" = attrs.field(repr=False, default=None, converter=optional(to_snowflake))

    def __attrs_post_init__(self) -> None:
        if self.callback is not None and hasattr(self.callback, "auto_defer"):
            self.auto_defer = self.callback.auto_defer

        super().__attrs_post_init__()

    def to_dict(self) -> dict:
        data = super().to_dict()

        if self.default_member_permissions is not None:
            data["default_member_permissions"] = str(int(self.default_member_permissions))
        else:
            data["default_member_permissions"] = None

        return data

    def mention(self, scope: Optional["Snowflake_Type"] = None) -> str:
        """
        Returns a string that would mention the interaction.

        Args:
            scope: If the command is available in multiple scope, specify which scope to get the mention for. Defaults to the first available one if not specified.

        Returns:
            The markdown mention.
        """
        if scope:
            cmd_id = self.get_cmd_id(scope=scope)
        else:
            cmd_id = list(self.cmd_id.values())[0]

        return f"</{self.resolved_name}:{cmd_id}>"

    @property
    def resolved_name(self) -> str:
        """A representation of this interaction's name."""
        return str(self.name)

    def get_localised_name(self, locale: str) -> str:
        return self.name.get_locale(locale)

    def get_cmd_id(self, scope: "Snowflake_Type") -> "Snowflake_Type":
        return self.cmd_id.get(scope, self.cmd_id.get(GLOBAL_SCOPE, None))

    @property
    def is_subcommand(self) -> bool:
        return False

    async def _permission_enforcer(self, ctx: "BaseContext") -> bool:
        """A check that enforces Discord permissions."""
        # I wish this wasn't needed, but unfortunately Discord permissions cant be trusted to actually prevent usage
        if self.dm_permission is False:
            return ctx.guild is not None
        return True

    def is_enabled(self, ctx: "BaseContext") -> bool:
        """
        Check if this command is enabled in the given context.

        Args:
            ctx: The context to check.

        Returns:
            Whether this command is enabled in the given context.
        """
        if not self.dm_permission and ctx.guild is None:
            return False
        elif self.dm_permission and ctx.guild is None:
            # remaining checks are impossible if this is a DM and DMs are enabled
            return True

        if self.nsfw and not ctx.channel.is_nsfw():
            return False
        if cmd_perms := ctx.guild.command_permissions.get(self.get_cmd_id(ctx.guild.id)):
            if not cmd_perms.is_enabled_in_context(ctx):
                return False
        if self.default_member_permissions is not None:
            channel_perms = ctx.author.channel_permissions(ctx.channel)
            if any(perm not in channel_perms for perm in self.default_member_permissions):
                return False
        return True


@attrs.define(eq=False, order=False, hash=False, kw_only=True)
class ContextMenu(InteractionCommand):
    """
    Represents a discord context menu.

    Attributes:
        name: The name of this entry.
        type: The type of entry (user or message).

    """

    name: LocalisedField = attrs.field(
        repr=False, metadata=docs("1-32 character name"), converter=LocalisedField.converter
    )
    type: CommandType = attrs.field(repr=False, metadata=docs("The type of command, defaults to 1 if not specified"))

    @type.validator
    def _type_validator(self, attribute: str, value: int) -> None:
        if not isinstance(value, CommandType):
            if value not in CommandType.__members__.values():
                raise ValueError("Context Menu type not recognised, please consult the docs.")
        elif value == CommandType.CHAT_INPUT:
            raise ValueError(
                "The CHAT_INPUT type is basically slash commands. Please use the @slash_command() " "decorator instead."
            )

    def to_dict(self) -> dict:
        data = super().to_dict()

        data["name"] = str(self.name)
        return data


@attrs.define(eq=False, order=False, hash=False, kw_only=False)
class SlashCommandChoice(DictSerializationMixin):
    """
    Represents a discord slash command choice.

    Attributes:
        name: The name the user will see
        value: The data sent to your code when this choice is used

    """

    name: LocalisedField | str = attrs.field(repr=False, converter=LocalisedField.converter)
    value: Union[str, int, float] = attrs.field(
        repr=False,
    )

    def as_dict(self) -> dict:
        return {
            "name": str(self.name),
            "value": self.value,
            "name_localizations": self.name.to_locale_dict(),
        }


@attrs.define(eq=False, order=False, hash=False, kw_only=False)
class SlashCommandOption(DictSerializationMixin):
    """
    Represents a discord slash command option.

    Attributes:
        name: The name of this option
        type: The type of option
        description: The description of this option
        required: "This option must be filled to use the command"
        choices: A list of choices the user has to pick between
        channel_types: The channel types permitted. The option needs to be a channel
        min_value: The minimum value permitted. The option needs to be an integer or float
        max_value: The maximum value permitted. The option needs to be an integer or float
        min_length: The minimum length of text a user can input. The option needs to be a string
        max_length: The maximum length of text a user can input. The option needs to be a string

    """

    name: LocalisedName | str = attrs.field(repr=False, converter=LocalisedName.converter)
    type: Union[OptionType, int] = attrs.field(
        repr=False,
    )
    description: LocalisedDesc | str = attrs.field(
        repr=False, default="No Description Set", converter=LocalisedDesc.converter
    )
    required: bool = attrs.field(repr=False, default=True)
    autocomplete: bool = attrs.field(repr=False, default=False)
    choices: List[Union[SlashCommandChoice, Dict]] = attrs.field(repr=False, factory=list)
    channel_types: Optional[list[Union[ChannelType, int]]] = attrs.field(repr=False, default=None)
    min_value: Optional[float] = attrs.field(repr=False, default=None)
    max_value: Optional[float] = attrs.field(repr=False, default=None)
    min_length: Optional[int] = attrs.field(repr=False, default=None)
    max_length: Optional[int] = attrs.field(repr=False, default=None)

    @type.validator
    def _type_validator(self, attribute: str, value: int) -> None:
        if value in (OptionType.SUB_COMMAND, OptionType.SUB_COMMAND_GROUP):
            raise ValueError(
                "Options cannot be SUB_COMMAND or SUB_COMMAND_GROUP. If you want to use subcommands, "
                "see the @sub_command() decorator."
            )

    @channel_types.validator
    def _channel_types_validator(self, attribute: str, value: Optional[list[OptionType]]) -> None:
        if value is not None:
            if self.type != OptionType.CHANNEL:
                raise ValueError("The option needs to be CHANNEL to use this")

            allowed_int = [channel_type.value for channel_type in ChannelType]
            for item in value:
                if (item not in allowed_int) and (item not in ChannelType):
                    raise ValueError(f"{value} is not allowed here")

    @min_value.validator
    def _min_value_validator(self, attribute: str, value: Optional[float]) -> None:
        if value is not None:
            if self.type not in [OptionType.INTEGER, OptionType.NUMBER]:
                raise ValueError("`min_value` can only be supplied with int or float options")

            if self.type == OptionType.INTEGER and isinstance(value, float):
                raise ValueError("`min_value` needs to be an int in an int option")

            if self.max_value is not None and self.min_value is not None and self.max_value < self.min_value:
                raise ValueError("`min_value` needs to be <= than `max_value`")

    @max_value.validator
    def _max_value_validator(self, attribute: str, value: Optional[float]) -> None:
        if value is not None:
            if self.type not in (OptionType.INTEGER, OptionType.NUMBER):
                raise ValueError("`max_value` can only be supplied with int or float options")

            if self.type == OptionType.INTEGER and isinstance(value, float):
                raise ValueError("`max_value` needs to be an int in an int option")

            if self.max_value and self.min_value and self.max_value < self.min_value:
                raise ValueError("`min_value` needs to be <= than `max_value`")

    @min_length.validator
    def _min_length_validator(self, attribute: str, value: Optional[int]) -> None:
        if value is not None:
            if self.type != OptionType.STRING:
                raise ValueError("`min_length` can only be supplied with string options")

            if self.max_length is not None and self.min_length is not None and self.max_length < self.min_length:
                raise ValueError("`min_length` needs to be <= than `max_length`")

            if self.min_length < 0:
                raise ValueError("`min_length` needs to be >= 0")

    @max_length.validator
    def _max_length_validator(self, attribute: str, value: Optional[int]) -> None:
        if value is not None:
            if self.type != OptionType.STRING:
                raise ValueError("`max_length` can only be supplied with string options")

            if self.min_length is not None and self.max_length is not None and self.max_length < self.min_length:
                raise ValueError("`min_length` needs to be <= than `max_length`")

            if self.max_length < 1:
                raise ValueError("`max_length` needs to be >= 1")

    def as_dict(self) -> dict:
        data = attrs.asdict(self)
        data["name"] = str(self.name)
        data["description"] = str(self.description)
        data["choices"] = [
            choice.as_dict() if isinstance(choice, SlashCommandChoice) else choice for choice in self.choices
        ]
        data["name_localizations"] = self.name.to_locale_dict()
        data["description_localizations"] = self.description.to_locale_dict()

        return data


@attrs.define()
class SlashCommandParameter:
    name: str = attrs.field()
    type: typing.Any = attrs.field()
    kind: inspect._ParameterKind = attrs.field()
    default: typing.Any = attrs.field(default=MISSING)
    converter: typing.Optional[typing.Callable] = attrs.field(default=None)


def _get_option_from_annotated(annotated: typing.Annotated) -> SlashCommandOption | None:
    args = typing.get_args(annotated)
    return next((a for a in args if isinstance(a, SlashCommandOption)), None)


def _get_converter_from_annotated(annotated: typing.Annotated) -> Converter | None:
    args = typing.get_args(annotated)
    return next((a for a in args if isinstance(a, Converter)), None)


def _is_union(anno: typing.Any) -> bool:
    return typing.get_origin(anno) in {Union, types.UnionType}


def _is_optional(anno: typing.Any) -> bool:
    return _is_union(anno) and types.NoneType in typing.get_args(anno)


def _remove_optional(t: OptionType | type) -> Any:
    non_optional_args: tuple[type] = tuple(a for a in typing.get_args(t) if a is not types.NoneType)  # noqa
    if len(non_optional_args) == 1:
        return non_optional_args[0]
    return typing.Union[non_optional_args]  # type: ignore


@attrs.define(eq=False, order=False, hash=False, kw_only=True)
class SlashCommand(InteractionCommand):
    name: LocalisedName | str = attrs.field(repr=False, converter=LocalisedName.converter)
    description: LocalisedDesc = attrs.field(
        repr=False, default="No Description Set", converter=LocalisedDesc.converter
    )

    group_name: LocalisedName | str = attrs.field(
        repr=False, default=None, metadata=no_export_meta, converter=LocalisedName.converter
    )
    group_description: LocalisedDesc = attrs.field(
        repr=False,
        default="No Description Set",
        metadata=no_export_meta,
        converter=LocalisedDesc.converter,
    )

    sub_cmd_name: LocalisedName | str = attrs.field(
        repr=False, default=None, metadata=no_export_meta, converter=LocalisedName.converter
    )
    sub_cmd_description: LocalisedDesc = attrs.field(
        repr=False,
        default="No Description Set",
        metadata=no_export_meta,
        converter=LocalisedDesc.converter,
    )

    options: List[Union[SlashCommandOption, Dict]] = attrs.field(repr=False, factory=list)
    autocomplete_callbacks: dict = attrs.field(repr=False, factory=dict, metadata=no_export_meta)

    parameters: dict[str, SlashCommandParameter] = attrs.field(
        repr=False,
        factory=dict,
        metadata=no_export_meta,
    )
    _uses_arg: bool = attrs.field(repr=False, default=False, metadata=no_export_meta)

    @property
    def resolved_name(self) -> str:
        return (
            f"{self.name}"
            f"{f' {self.group_name}' if bool(self.group_name) else ''}"
            f"{f' {self.sub_cmd_name}' if bool(self.sub_cmd_name) else ''}"
        )

    def get_localised_name(self, locale: str) -> str:
        return (
            f"{self.name.get_locale(locale)}"
            f"{f' {self.group_name.get_locale(locale)}' if bool(self.group_name) else ''}"
            f"{f' {self.sub_cmd_name.get_locale(locale)}' if bool(self.sub_cmd_name) else ''}"
        )

    @property
    def is_subcommand(self) -> bool:
        return bool(self.sub_cmd_name)

    def __attrs_post_init__(self) -> None:
        if self.callback is not None and hasattr(self.callback, "options"):
            if not self.options:
                self.options = []
            self.options += self.callback.options

        super().__attrs_post_init__()

    def _add_option_from_anno_method(self, name: str, option: SlashCommandOption) -> None:
        if not self.options:
            self.options = []

        option.name = name
        self.options.append(option)

    def _parse_parameters(self) -> None:
        """
        Parses the parameters that this command has into a form i.py can use.

        This is purposely separated like this to allow "lazy parsing" - parsing
        as the command is added to a bot rather than being parsed immediately.
        This allows variables like "self" to be filtered out, and is useful for
        potential future additions.

        For slash commands, it is also much faster than inspecting the parameters
        each time the command is called.
        It also allows for us to deal with the "annotation method", where users
        put their options in the annotations itself.
        """
        if self.callback is None or self.parameters:
            return

        if self.has_binding:
            callback = functools.partial(self.callback, None, None)
        else:
            callback = functools.partial(self.callback, None)

        for param in get_parameters(callback).values():
            if param.kind == inspect._ParameterKind.VAR_POSITIONAL:
                self._uses_arg = True
                continue

            if param.kind == inspect._ParameterKind.VAR_KEYWORD:
                # in case it was set before
                # we prioritize **kwargs over *args
                self._uses_arg = False
                continue

            our_param = SlashCommandParameter(param.name, param.annotation, param.kind)
            our_param.default = param.default if param.default is not inspect._empty else MISSING

            if param.annotation is not inspect._empty:
                anno = param.annotation
                converter = None

                if _is_optional(anno):
                    anno = _remove_optional(anno)

                if isinstance(anno, SlashCommandOption):
                    # annotation method, get option and add it in
                    self._add_option_from_anno_method(param.name, anno)

                if isinstance(anno, Converter):
                    converter = anno
                elif typing.get_origin(anno) == typing.Annotated:
                    if option := _get_option_from_annotated(anno):
                        # also annotation method
                        self._add_option_from_anno_method(param.name, option)

                    converter = _get_converter_from_annotated(anno)

                if converter:
                    our_param.converter = self._get_converter_function(converter, our_param.name)

            self.parameters[param.name] = our_param

    def to_dict(self) -> dict:
        data = super().to_dict()

        if self.is_subcommand:
            data["name"] = str(self.sub_cmd_name)
            data["description"] = str(self.sub_cmd_description)
            data["name_localizations"] = self.sub_cmd_name.to_locale_dict()
            data["description_localizations"] = self.sub_cmd_description.to_locale_dict()
            data.pop("default_member_permissions", None)
            data.pop("dm_permission", None)
            data.pop("nsfw", None)
        else:
            data["name_localizations"] = self.name.to_locale_dict()
            data["description_localizations"] = self.description.to_locale_dict()
        return data

    @options.validator
    def options_validator(self, attribute: str, value: List) -> None:
        if value:
            if not isinstance(value, list):
                raise TypeError("Options attribute must be either None or a list of options")
            if len(value) > SLASH_CMD_MAX_OPTIONS:
                raise ValueError(f"Slash commands can only hold {SLASH_CMD_MAX_OPTIONS} options")
            if value != sorted(
                value,
                key=lambda x: x.required if isinstance(x, SlashCommandOption) else x["required"],
                reverse=True,
            ):
                raise ValueError("Required options must go before optional options")

    def autocomplete(self, option_name: str) -> Callable[..., Coroutine]:
        """A decorator to declare a coroutine as an option autocomplete."""

        def wrapper(call: Callable[..., Coroutine]) -> Callable[..., Coroutine]:
            if not asyncio.iscoroutinefunction(call):
                raise TypeError("autocomplete must be coroutine")
            self.autocomplete_callbacks[option_name] = call

            if self.options:
                # automatically set the option's autocomplete attribute to True
                for opt in self.options:
                    if isinstance(opt, dict) and str(opt["name"]) == option_name:
                        opt["autocomplete"] = True
                    elif isinstance(opt, SlashCommandOption) and str(opt.name) == option_name:
                        opt.autocomplete = True

            return call

        option_name = option_name.lower()
        return wrapper

    def group(self, name: str = None, description: str = "No Description Set") -> "SlashCommand":

        return SlashCommand(
            name=self.name,
            description=self.description,
            group_name=name,
            group_description=description,
            scopes=self.scopes,
        )

    def subcommand(
        self,
        sub_cmd_name: LocalisedName | str,
        group_name: LocalisedName | str = None,
        sub_cmd_description: Absent[LocalisedDesc | str] = MISSING,
        group_description: Absent[LocalisedDesc | str] = MISSING,
        options: List[Union[SlashCommandOption, Dict]] = None,
        nsfw: bool = False,
    ) -> Callable[..., "SlashCommand"]:
        def wrapper(call: Callable[..., Coroutine]) -> "SlashCommand":
            nonlocal sub_cmd_description

            if not asyncio.iscoroutinefunction(call):
                raise TypeError("Subcommand must be coroutine")

            if sub_cmd_description is MISSING:
                sub_cmd_description = call.__doc__ or "No Description Set"

            return SlashCommand(
                name=self.name,
                description=self.description,
                group_name=group_name or self.group_name,
                group_description=group_description or self.group_description,
                sub_cmd_name=sub_cmd_name,
                sub_cmd_description=sub_cmd_description,
                default_member_permissions=self.default_member_permissions,
                dm_permission=self.dm_permission,
                options=options,
                callback=call,
                scopes=self.scopes,
                nsfw=nsfw,
            )

        return wrapper

    async def call_callback(self, callback: typing.Callable, ctx: "InteractionContext") -> None:
        if not self.parameters:
            if self._uses_arg:
                return await self.call_with_binding(callback, ctx, *ctx.args)
            else:
                return await self.call_with_binding(callback, ctx, **ctx.kwargs)

        kwargs_copy = ctx.kwargs.copy()

        new_args = []
        new_kwargs = {}

        for name, param in self.parameters.items():
            value = kwargs_copy.pop(name, MISSING)
            if value is MISSING:
                continue

            if converter := param.converter:
                value = await maybe_coroutine(converter, ctx, value)

            if param.kind == inspect.Parameter.POSITIONAL_ONLY:
                new_args.append(value)
            else:
                new_kwargs[name] = value

        # i do want to address one thing: what happens if you have both *args and **kwargs
        # in your argument?
        # i would say passing in values for both makes sense... but they're very likely
        # going to overlap and cause issues and confusion
        # for the sake of simplicty, i.py assumes kwargs takes priority over args
        if kwargs_copy:
            if self._uses_arg:
                new_args.extend(kwargs_copy.values())
            else:
                new_kwargs |= kwargs_copy

        return await self.call_with_binding(callback, ctx, *new_args, **new_kwargs)


@attrs.define(eq=False, order=False, hash=False, kw_only=True)
class ComponentCommand(InteractionCommand):
    # right now this adds no extra functionality, but for future dev ive implemented it
    name: str = attrs.field(
        repr=False,
    )
    listeners: list[str] = attrs.field(repr=False, factory=list)


@attrs.define(eq=False, order=False, hash=False, kw_only=True)
class ModalCommand(ComponentCommand):
    ...


def _unpack_helper(iterable: typing.Iterable[str]) -> list[str]:
    """
    Unpacks all types of iterable into a list of strings. Primarily to flatten generators.

    Args:
        iterable: The iterable of strings to unpack

    Returns:
        A list of strings
    """
    unpack = []
    for c in iterable:
        if inspect.isgenerator(c):
            unpack += list(c)
        else:
            unpack.append(c)
    return unpack


class GlobalAutoComplete(CallbackObject):
    def __init__(self, option_name: str, callback: Callable) -> None:
        self.callback = callback
        self.option_name = option_name


##############
# Decorators #
##############


def global_autocomplete(option_name: str) -> Callable[[AsyncCallable], GlobalAutoComplete]:
    """
    Decorator for global autocomplete functions

    Args:
        option_name: The name of the option to register the autocomplete function for

    Returns:
        The decorator
    """

    def decorator(func: Callable) -> GlobalAutoComplete:
        if not asyncio.iscoroutinefunction(func):
            raise TypeError("Autocomplete functions must be coroutines")
        return GlobalAutoComplete(option_name, func)

    return decorator


def slash_command(
    name: str | LocalisedName,
    *,
    description: Absent[str | LocalisedDesc] = MISSING,
    scopes: Absent[List["Snowflake_Type"]] = MISSING,
    options: Optional[List[Union[SlashCommandOption, Dict]]] = None,
    default_member_permissions: Optional["Permissions"] = None,
    dm_permission: bool = True,
    sub_cmd_name: str | LocalisedName = None,
    group_name: str | LocalisedName = None,
    sub_cmd_description: str | LocalisedDesc = "No Description Set",
    group_description: str | LocalisedDesc = "No Description Set",
    nsfw: bool = False,
) -> Callable[[AsyncCallable], SlashCommand]:
    """
    A decorator to declare a coroutine as a slash command.

    !!! note
        While the base and group descriptions arent visible in the discord client, currently.
        We strongly advise defining them anyway, if you're using subcommands, as Discord has said they will be visible in
        one of the future ui updates.

    Args:
        name: 1-32 character name of the command
        description: 1-100 character description of the command
        scopes: The scope this command exists within
        options: The parameters for the command, max 25
        default_member_permissions: What permissions members need to have by default to use this command.
        dm_permission: Should this command be available in DMs.
        sub_cmd_name: 1-32 character name of the subcommand
        sub_cmd_description: 1-100 character description of the subcommand
        group_name: 1-32 character name of the group
        group_description: 1-100 character description of the group
        nsfw: This command should only work in NSFW channels

    Returns:
        SlashCommand Object

    """

    def wrapper(func: AsyncCallable) -> SlashCommand:
        if not asyncio.iscoroutinefunction(func):
            raise ValueError("Commands must be coroutines")

        perm = default_member_permissions
        if hasattr(func, "default_member_permissions"):
            if perm:
                perm = perm | func.default_member_permissions
            else:
                perm = func.default_member_permissions

        _description = description
        if _description is MISSING:
            _description = func.__doc__ or "No Description Set"

        cmd = SlashCommand(
            name=name,
            group_name=group_name,
            group_description=group_description,
            sub_cmd_name=sub_cmd_name,
            sub_cmd_description=sub_cmd_description,
            description=_description,
            scopes=scopes or [GLOBAL_SCOPE],
            default_member_permissions=perm,
            dm_permission=dm_permission,
            callback=func,
            options=options,
            nsfw=nsfw,
        )

        return cmd

    return wrapper


def subcommand(
    base: str | LocalisedName,
    *,
    subcommand_group: Optional[str | LocalisedName] = None,
    name: Optional[str | LocalisedName] = None,
    description: Absent[str | LocalisedDesc] = MISSING,
    base_description: Optional[str | LocalisedDesc] = None,
    base_desc: Optional[str | LocalisedDesc] = None,
    base_default_member_permissions: Optional["Permissions"] = None,
    base_dm_permission: bool = True,
    subcommand_group_description: Optional[str | LocalisedDesc] = None,
    sub_group_desc: Optional[str | LocalisedDesc] = None,
    scopes: List["Snowflake_Type"] = None,
    options: List[dict] = None,
    nsfw: bool = False,
) -> Callable[[AsyncCallable], SlashCommand]:
    """
    A decorator specifically tailored for creating subcommands.

    Args:
        base: The name of the base command
        subcommand_group: The name of the subcommand group, if any.
        name: The name of the subcommand, defaults to the name of the coroutine.
        description: The description of the subcommand
        base_description: The description of the base command
        base_desc: An alias of `base_description`
        base_default_member_permissions: What permissions members need to have by default to use this command.
        base_dm_permission: Should this command be available in DMs.
        subcommand_group_description: Description of the subcommand group
        sub_group_desc: An alias for `subcommand_group_description`
        scopes: The scopes of which this command is available, defaults to GLOBAL_SCOPE
        options: The options for this command
        nsfw: This command should only work in NSFW channels

    Returns:
        A SlashCommand object

    """

    def wrapper(func: AsyncCallable) -> SlashCommand:
        if not asyncio.iscoroutinefunction(func):
            raise ValueError("Commands must be coroutines")

        _description = description
        if _description is MISSING:
            _description = func.__doc__ or "No Description Set"

        cmd = SlashCommand(
            name=base,
            description=(base_description or base_desc) or "No Description Set",
            group_name=subcommand_group,
            group_description=(subcommand_group_description or sub_group_desc) or "No Description Set",
            sub_cmd_name=name,
            sub_cmd_description=_description,
            default_member_permissions=base_default_member_permissions,
            dm_permission=base_dm_permission,
            scopes=scopes or [GLOBAL_SCOPE],
            callback=func,
            options=options,
            nsfw=nsfw,
        )
        return cmd

    return wrapper


def context_menu(
    name: str | LocalisedName,
    context_type: "CommandType",
    scopes: Absent[List["Snowflake_Type"]] = MISSING,
    default_member_permissions: Optional["Permissions"] = None,
    dm_permission: bool = True,
) -> Callable[[AsyncCallable], ContextMenu]:
    """
    A decorator to declare a coroutine as a Context Menu.

    Args:
        name: 1-32 character name of the context menu
        context_type: The type of context menu
        scopes: The scope this command exists within
        default_member_permissions: What permissions members need to have by default to use this command.
        dm_permission: Should this command be available in DMs.

    Returns:
        ContextMenu object

    """

    def wrapper(func: AsyncCallable) -> ContextMenu:
        if not asyncio.iscoroutinefunction(func):
            raise ValueError("Commands must be coroutines")

        perm = default_member_permissions
        if hasattr(func, "default_member_permissions"):
            if perm:
                perm = perm | func.default_member_permissions
            else:
                perm = func.default_member_permissions

        cmd = ContextMenu(
            name=name,
            type=context_type,
            scopes=scopes or [GLOBAL_SCOPE],
            default_member_permissions=perm,
            dm_permission=dm_permission,
            callback=func,
        )
        return cmd

    return wrapper


def component_callback(*custom_id: str) -> Callable[[AsyncCallable], ComponentCommand]:
    """
    Register a coroutine as a component callback.

    Component callbacks work the same way as commands, just using components as a way of invoking, instead of messages.
    Your callback will be given a single argument, `ComponentContext`

    Args:
        *custom_id: The custom ID of the component to wait for

    """

    def wrapper(func: AsyncCallable) -> ComponentCommand:
        if not asyncio.iscoroutinefunction(func):
            raise ValueError("Commands must be coroutines")

        return ComponentCommand(name=f"ComponentCallback::{custom_id}", callback=func, listeners=custom_id)

    custom_id = _unpack_helper(custom_id)
    return wrapper


def modal_callback(*custom_id: str) -> Callable[[AsyncCallable], ModalCommand]:
    """
    Register a coroutine as a modal callback.

    Modal callbacks work the same way as commands, just using modals as a way of invoking, instead of messages.
    Your callback will be given a single argument, `ModalContext`

    Args:
        *custom_id: The custom ID of the modal to wait for
    """

    def wrapper(func: AsyncCallable) -> ModalCommand:
        if not asyncio.iscoroutinefunction(func):
            raise ValueError("Commands must be coroutines")

        return ModalCommand(name=f"ModalCallback::{custom_id}", callback=func, listeners=custom_id)

    custom_id = _unpack_helper(custom_id)
    return wrapper


InterCommandT = TypeVar("InterCommandT", InteractionCommand, AsyncCallable)
SlashCommandT = TypeVar("SlashCommandT", SlashCommand, AsyncCallable)


def slash_option(
    name: str,
    description: str,
    opt_type: Union[OptionType, int],
    required: bool = False,
    autocomplete: bool = False,
    choices: List[Union[SlashCommandChoice, dict]] = None,
    channel_types: Optional[list[Union[ChannelType, int]]] = None,
    min_value: Optional[float] = None,
    max_value: Optional[float] = None,
    min_length: Optional[int] = None,
    max_length: Optional[int] = None,
) -> Callable[[SlashCommandT], SlashCommandT]:
    r"""
    A decorator to add an option to a slash command.

    Args:
        name: 1-32 lowercase character name matching ^[\w-]{1,32}$
        opt_type: The type of option
        description: 1-100 character description of option
        required: If the parameter is required or optional--default false
        autocomplete: If autocomplete interactions are enabled for this STRING, INTEGER, or NUMBER type option
        choices: A list of choices the user has to pick between (max 25)
        channel_types: The channel types permitted. The option needs to be a channel
        min_value: The minimum value permitted. The option needs to be an integer or float
        max_value: The maximum value permitted. The option needs to be an integer or float
        min_length: The minimum length of text a user can input. The option needs to be a string
        max_length: The maximum length of text a user can input. The option needs to be a string
    """

    def wrapper(func: SlashCommandT) -> SlashCommandT:
        if hasattr(func, "cmd_id"):
            raise ValueError("slash_option decorators must be positioned under a slash_command decorator")

        option = SlashCommandOption(
            name=name,
            type=opt_type,
            description=description,
            required=required,
            autocomplete=autocomplete,
            choices=choices or [],
            channel_types=channel_types,
            min_value=min_value,
            max_value=max_value,
            min_length=min_length,
            max_length=max_length,
        )
        if not hasattr(func, "options"):
            func.options = []
        func.options.insert(0, option)
        return func

    return wrapper


def slash_default_member_permission(
    permission: "Permissions",
) -> Callable[[SlashCommandT], SlashCommandT]:
    """
    A decorator to permissions members need to have by default to use a command.

    Args:
        permission: The permissions to require for to this command

    """

    def wrapper(func: SlashCommandT) -> SlashCommandT:
        if hasattr(func, "cmd_id"):
            raise ValueError(
                "slash_default_member_permission decorators must be positioned under a slash_command decorator"
            )

        if not hasattr(func, "default_member_permissions") or func.default_member_permissions is None:
            func.default_member_permissions = permission
        else:
            func.default_member_permissions = func.default_member_permissions | permission
        return func

    return wrapper


def auto_defer(ephemeral: bool = False, time_until_defer: float = 0.0) -> Callable[[InterCommandT], InterCommandT]:
    """
    A decorator to add an auto defer to a application command.

    Args:
        ephemeral: Should the command be deferred as ephemeral
        time_until_defer: How long to wait before deferring automatically

    """

    def wrapper(func: InterCommandT) -> InterCommandT:
        if hasattr(func, "cmd_id"):
            raise ValueError("auto_defer decorators must be positioned under a slash_command decorator")
        func.auto_defer = AutoDefer(enabled=True, ephemeral=ephemeral, time_until_defer=time_until_defer)
        return func

    return wrapper


def application_commands_to_dict(
    commands: Dict["Snowflake_Type", Dict[str, InteractionCommand]], client: "Client"
) -> dict:
    """
    Convert the command list into a format that would be accepted by discord.

    `Client.interactions` should be the variable passed to this

    """
    cmd_bases = {}  # {cmd_base: [commands]}
    """A store of commands organised by their base command"""
    output = {}
    """The output dictionary"""

    def squash_subcommand(subcommands: List) -> Dict:
        output_data = {}
        groups = {}
        sub_cmds = []
        for subcommand in subcommands:
            if not output_data:
                output_data = {
                    "name": str(subcommand.name),
                    "description": str(subcommand.description),
                    "options": [],
                    "default_member_permissions": str(int(subcommand.default_member_permissions))
                    if subcommand.default_member_permissions
                    else None,
                    "dm_permission": subcommand.dm_permission,
                    "name_localizations": subcommand.name.to_locale_dict(),
                    "description_localizations": subcommand.description.to_locale_dict(),
                    "nsfw": subcommand.nsfw,
                }
            if bool(subcommand.group_name):
                if str(subcommand.group_name) not in groups:
                    groups[str(subcommand.group_name)] = {
                        "name": str(subcommand.group_name),
                        "description": str(subcommand.group_description),
                        "type": int(OptionType.SUB_COMMAND_GROUP),
                        "options": [],
                        "name_localizations": subcommand.group_name.to_locale_dict(),
                        "description_localizations": subcommand.group_description.to_locale_dict(),
                    }
                groups[str(subcommand.group_name)]["options"].append(
                    subcommand.to_dict() | {"type": int(OptionType.SUB_COMMAND)}
                )
            elif subcommand.is_subcommand:
                sub_cmds.append(subcommand.to_dict() | {"type": int(OptionType.SUB_COMMAND)})
        options = list(groups.values()) + sub_cmds
        output_data["options"] = options
        return output_data

    for _scope, cmds in commands.items():
        for cmd in cmds.values():
            cmd_name = str(cmd.name)
            if cmd_name not in cmd_bases:
                cmd_bases[cmd_name] = [cmd]
                continue
            if cmd not in cmd_bases[cmd_name]:
                cmd_bases[cmd_name].append(cmd)

    for cmd_list in cmd_bases.values():
        if any(c.is_subcommand for c in cmd_list):
            # validate all commands share required attributes
            scopes: list[Snowflake_Type] = list({s for c in cmd_list for s in c.scopes})
            base_description = next(
                (
                    c.description
                    for c in cmd_list
                    if str(c.description) is not None and str(c.description) != "No Description Set"
                ),
                "No Description Set",
            )
            nsfw = cmd_list[0].nsfw

            if any(str(c.description) not in (str(base_description), "No Description Set") for c in cmd_list):
                client.logger.warning(
                    f"Conflicting descriptions found in `{cmd_list[0].name}` subcommands; `{str(base_description)}` will be used"
                )
            if any(c.default_member_permissions != cmd_list[0].default_member_permissions for c in cmd_list):
                raise ValueError(f"Conflicting `default_member_permissions` values found in `{cmd_list[0].name}`")
            if any(c.dm_permission != cmd_list[0].dm_permission for c in cmd_list):
                raise ValueError(f"Conflicting `dm_permission` values found in `{cmd_list[0].name}`")
            if any(c.nsfw != nsfw for c in cmd_list):
                client.logger.warning(f"Conflicting `nsfw` values found in {cmd_list[0].name} - `True` will be used")
                nsfw = True

            for cmd in cmd_list:
                cmd.scopes = list(scopes)
                cmd.description = base_description
                cmd.nsfw = nsfw
            # end validation of attributes
            cmd_data = squash_subcommand(cmd_list)
        else:
            scopes = cmd_list[0].scopes
            cmd_data = cmd_list[0].to_dict()
        for s in scopes:
            if s not in output:
                output[s] = [cmd_data]
                continue
            output[s].append(cmd_data)
    return output


def _compare_commands(local_cmd: dict, remote_cmd: dict) -> bool:
    """
    Compares remote and local commands

    Args:
        local_cmd: The local command
        remote_cmd: The remote command from discord

    Returns:
        True if the commands are the same
    """
    lookup: dict[str, tuple[str, any]] = {
        "name": ("name", ""),
        "description": ("description", ""),
        "default_member_permissions": ("default_member_permissions", None),
        "dm_permission": ("dm_permission", True),
        "name_localized": ("name_localizations", None),
        "description_localized": ("description_localizations", None),
    }
    if remote_cmd.get("guild_id"):
        # non-global command
        del lookup["dm_permission"]

    for local_name, comparison_data in lookup.items():
        remote_name, default_value = comparison_data
        if local_cmd.get(local_name, default_value) != remote_cmd.get(remote_name, default_value):
            return False
    return True


def _compare_options(local_opt_list: dict, remote_opt_list: dict) -> bool:
    options_lookup: dict[str, tuple[str, any]] = {
        "name": ("name", ""),
        "description": ("description", ""),
        "required": ("required", False),
        "autocomplete": ("autocomplete", False),
        "name_localized": ("name_localizations", None),
        "description_localized": ("description_localizations", None),
        "channel_types": ("channel_types", None),
        "choices": ("choices", []),
        "max_value": ("max_value", None),
        "min_value": ("min_value", None),
        "max_length": ("max_length", None),
        "min_length": ("min_length", None),
    }
    post_process: Dict[str, Callable] = {
        "choices": lambda l10n: [d | {"name_localizations": {}} if len(d) == 2 else d for d in l10n],
    }

    if local_opt_list != remote_opt_list:
        if len(local_opt_list) != len(remote_opt_list):
            return False
        for i in range(len(local_opt_list)):
            local_option = local_opt_list[i]
            remote_option = remote_opt_list[i]

            if local_option["type"] != remote_option["type"]:
                return False
            if local_option["type"] in (OptionType.SUB_COMMAND_GROUP, OptionType.SUB_COMMAND):
                if not _compare_commands(local_option, remote_option) or not _compare_options(
                    local_option.get("options", []), remote_option.get("options", [])
                ):
                    return False
            else:
                for local_name, comparison_data in options_lookup.items():
                    remote_name, default_value = comparison_data
                    if local_option.get(local_name, default_value) != post_process.get(remote_name, lambda name: name)(
                        remote_option.get(remote_name, default_value)
                    ):
                        return False

    return True


def sync_needed(local_cmd: dict, remote_cmd: Optional[dict] = None) -> bool:
    """
    Compares a local application command to its remote counterpart to determine if a sync is required.

    Args:
        local_cmd: The local json representation of the command
        remote_cmd: The json representation of the command from Discord

    Returns:
        Boolean indicating if a sync is needed
    """
    if not remote_cmd:
        # No remote version, command must be new
        return True

    if not _compare_commands(local_cmd, remote_cmd):
        # basic comparison of attributes
        return True

    if remote_cmd["type"] == CommandType.CHAT_INPUT:
        try:
            if not _compare_options(local_cmd["options"], remote_cmd["options"]):
                # options are not the same, sync needed
                return True
        except KeyError:
            if "options" in local_cmd or "options" in remote_cmd:
                return True

    return False<|MERGE_RESOLUTION|>--- conflicted
+++ resolved
@@ -54,16 +54,7 @@
     "application_commands_to_dict",
     "auto_defer",
     "CallbackType",
-<<<<<<< HEAD
-    "InteractionCommand",
-    "ContextMenu",
-    "SlashCommandChoice",
-    "SlashCommandOption",
-    "SlashCommandParameter",
-    "SlashCommand",
-=======
     "component_callback",
->>>>>>> 876b84c5
     "ComponentCommand",
     "context_menu",
     "ContextMenu",
@@ -82,6 +73,7 @@
     "SlashCommand",
     "SlashCommandChoice",
     "SlashCommandOption",
+    "SlashCommandParameter",
     "subcommand",
     "sync_needed",
 )
