from typing import Optional, Union, Dict, Any
from typing_extensions import Self

import attrs

from interactions.client.const import MISSING, POLL_MAX_DURATION_HOURS, POLL_MAX_ANSWERS
from interactions.client.utils.attr_converters import (
    optional,
    timestamp_converter,
)
from interactions.client.mixins.serialization import DictSerializationMixin
from interactions.models.discord.emoji import PartialEmoji, process_emoji
from interactions.models.discord.enums import PollLayoutType
from interactions.models.discord.timestamp import Timestamp

__all__ = (
    "PollMedia",
    "PollAnswer",
    "PollAnswerCount",
    "PollResults",
    "Poll",
)


@attrs.define(eq=False, order=False, hash=False, kw_only=True)
class PollMedia(DictSerializationMixin):
    text: Optional[str] = attrs.field(repr=False, default=None)
    """
    The text of the field.

    !!! warning
        While `text` is *marked* as optional, it is *currently required* by Discord's API to make polls.
        According to Discord, this may change to be actually optional in the future.
    """
    emoji: Optional[PartialEmoji] = attrs.field(repr=False, default=None, converter=optional(PartialEmoji.from_dict))
    """The emoji of the field."""

    @classmethod
    def create(cls, *, text: Optional[str] = None, emoji: Optional[Union[PartialEmoji, dict, str]] = None) -> Self:
        """
        Create a PollMedia object, used for questions and answers for polls.

        !!! warning
            While `text` is *marked* as optional, it is *currently required* by Discord's API to make polls.
            According to Discord, this may change to be actually optional in the future.

        Args:
            text: The text of the field.
            emoji: The emoji of the field.

        Returns:
            A PollMedia object.

        """
        if not text and not emoji:
            raise ValueError("Either text or emoji must be provided.")

        return cls(text=text, emoji=process_emoji(emoji))


@attrs.define(eq=False, order=False, hash=False, kw_only=True)
class PollAnswer(DictSerializationMixin):
    poll_media: PollMedia = attrs.field(repr=False, converter=PollMedia.from_dict)
    """The data of the answer."""
    answer_id: Optional[int] = attrs.field(repr=False, default=None)
    """The ID of the answer. This is only returned for polls that have been given by Discord's API."""


@attrs.define(eq=False, order=False, hash=False, kw_only=True)
class PollAnswerCount(DictSerializationMixin):
    id: int = attrs.field(repr=False)
    """The answer ID of the answer."""
    count: int = attrs.field(repr=False, default=0)
    """The number of votes for this answer."""
    me_voted: bool = attrs.field(repr=False, default=False)
    """Whether the current user voted for this answer."""


@attrs.define(eq=False, order=False, hash=False, kw_only=True)
class PollResults(DictSerializationMixin):
    is_finalized: bool = attrs.field(repr=False, default=False)
    """Whether the votes have been precisely counted."""
    answer_counts: list[PollAnswerCount] = attrs.field(repr=False, factory=list, converter=PollAnswerCount.from_list)
    """The counts for each answer."""


@attrs.define(eq=False, order=False, hash=False, kw_only=True)
class Poll(DictSerializationMixin):
    question: PollMedia = attrs.field(repr=False)
    """The question of the poll. Only text media is supported."""
    answers: list[PollAnswer] = attrs.field(repr=False, factory=list, converter=PollAnswer.from_list)
    """Each of the answers available in the poll, up to 10."""
    expiry: Timestamp = attrs.field(repr=False, default=MISSING, converter=optional(timestamp_converter))
<<<<<<< HEAD
    """Number of hours the poll is open for, up to 7 days."""
    allow_multiselect: bool = attrs.field(repr=False, default=False)
=======
    """Number of hours the poll is open for, up to 32 days."""
    allow_multiselect: bool = attrs.field(repr=False, default=False, metadata=no_export_meta)
>>>>>>> 1dac6e08
    """Whether a user can select multiple answers."""
    layout_type: PollLayoutType = attrs.field(repr=False, default=PollLayoutType.DEFAULT, converter=PollLayoutType)
    """The layout type of the poll."""
    results: Optional[PollResults] = attrs.field(repr=False, default=None, converter=optional(PollResults.from_dict))
    """The results of the poll, if the polls is finished."""

    _duration: int = attrs.field(repr=False, default=0)
    """How long, in hours, the poll will be open for (up to 32 days). This is only used when creating polls."""

    @classmethod
    def create(
        cls,
        question: str,
        *,
        duration: int,
        allow_multiselect: bool = False,
        answers: Optional[list[PollMedia | str]] = None,
    ) -> Self:
        """
        Create a Poll object for sending.

        Args:
            question: The question of the poll.
            duration: How long, in hours, the poll will be open for (up to 7 days).
            allow_multiselect: Whether a user can select multiple answers.
            answers: Each of the answers available in the poll, up to 10.

        Returns:
            A Poll object.

        """
        if answers:
            media_to_answers = [
                (
                    PollAnswer(poll_media=answer)
                    if isinstance(answer, PollMedia)
                    else PollAnswer(poll_media=PollMedia.create(text=answer))
                )
                for answer in answers
            ]
        else:
            media_to_answers = []

        return cls(
            question=PollMedia(text=question),
            duration=duration,
            allow_multiselect=allow_multiselect,
            answers=media_to_answers,
        )

    @answers.validator
    def _answers_validation(self, attribute: str, value: Any) -> None:
        if len(value) > POLL_MAX_ANSWERS:
            raise ValueError(f"A poll can have at most {POLL_MAX_ANSWERS} answers.")

    @_duration.validator
    def _duration_validation(self, attribute: str, value: int) -> None:
        if value < 0 or value > POLL_MAX_DURATION_HOURS:
            raise ValueError(
                f"The duration must be between 0 and {POLL_MAX_DURATION_HOURS} hours ({POLL_MAX_DURATION_HOURS // 24} days)."
            )

    def add_answer(self, text: Optional[str] = None, emoji: Optional[Union[PartialEmoji, dict, str]] = None) -> Self:
        """
        Adds an answer to the poll.

        !!! warning
            While `text` is *marked* as optional, it is *currently required* by Discord's API to make polls.
            According to Discord, this may change to be actually optional in the future.

        Args:
            text: The text of the answer.
            emoji: The emoji for the answer.

        """
        if not text and not emoji:
            raise ValueError("Either text or emoji must be provided")

        self.answers.append(PollAnswer(poll_media=PollMedia.create(text=text, emoji=emoji)))
        self._answers_validation("answers", self.answers)
        return self

    def to_dict(self) -> Dict[str, Any]:
        data = super().to_dict()

        data["duration"] = self._duration
        data.pop("_duration", None)
        return data<|MERGE_RESOLUTION|>--- conflicted
+++ resolved
@@ -91,13 +91,8 @@
     answers: list[PollAnswer] = attrs.field(repr=False, factory=list, converter=PollAnswer.from_list)
     """Each of the answers available in the poll, up to 10."""
     expiry: Timestamp = attrs.field(repr=False, default=MISSING, converter=optional(timestamp_converter))
-<<<<<<< HEAD
-    """Number of hours the poll is open for, up to 7 days."""
+    """Number of hours the poll is open for, up to 32 days."""
     allow_multiselect: bool = attrs.field(repr=False, default=False)
-=======
-    """Number of hours the poll is open for, up to 32 days."""
-    allow_multiselect: bool = attrs.field(repr=False, default=False, metadata=no_export_meta)
->>>>>>> 1dac6e08
     """Whether a user can select multiple answers."""
     layout_type: PollLayoutType = attrs.field(repr=False, default=PollLayoutType.DEFAULT, converter=PollLayoutType)
     """The layout type of the poll."""
