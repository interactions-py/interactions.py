import time
from asyncio import QueueEmpty
from collections import namedtuple
from typing import TYPE_CHECKING, Any, Dict, List, Optional, Union, Callable

import attrs

import interactions.models as models
from interactions.client.const import Absent, DISCORD_EPOCH, MISSING
from interactions.client.errors import NotFound, VoiceNotConnected, TooManyChanges
from interactions.client.mixins.send import SendMixin
from interactions.client.mixins.serialization import DictSerializationMixin
from interactions.client.utils.attr_converters import optional as optional_c
from interactions.client.utils.attr_converters import timestamp_converter
from interactions.client.utils.misc_utils import get
from interactions.client.utils.serializer import to_dict, to_image_data
from interactions.models.discord.base import DiscordObject
from interactions.models.discord.emoji import PartialEmoji
from interactions.models.discord.file import UPLOADABLE_TYPE
from interactions.models.discord.snowflake import (
    Snowflake_Type,
    to_snowflake,
    to_optional_snowflake,
    SnowflakeObject,
)
from interactions.models.discord.thread import DefaultReaction, ThreadTag
from interactions.models.misc.context_manager import Typing
from interactions.models.misc.iterator import AsyncIterator
from .enums import (
    ChannelFlags,
    ChannelType,
    OverwriteType,
    Permissions,
    VideoQualityMode,
    AutoArchiveDuration,
    StagePrivacyLevel,
    MessageFlags,
    InviteTargetType,
    ForumSortOrder,
    ForumLayoutType,
)

if TYPE_CHECKING:
    from aiohttp import FormData
    from interactions import Client, Embed, BaseComponent, AllowedMentions, Sticker, Message
    from interactions.models.internal.active_voice_state import ActiveVoiceState

__all__ = (
    "ChannelHistory",
    "PermissionOverwrite",
    "MessageableMixin",
    "InvitableMixin",
    "ThreadableMixin",
    "WebhookMixin",
    "BaseChannel",
    "DMChannel",
    "DM",
    "DMGroup",
    "GuildChannel",
    "GuildCategory",
    "GuildNews",
    "GuildText",
    "ThreadChannel",
    "GuildForum",
    "GuildNewsThread",
    "GuildPublicThread",
    "GuildForumPost",
    "GuildPrivateThread",
    "GuildVoice",
    "GuildStageVoice",
    "process_permission_overwrites",
    "TYPE_ALL_CHANNEL",
    "TYPE_DM_CHANNEL",
    "TYPE_GUILD_CHANNEL",
    "TYPE_THREAD_CHANNEL",
    "TYPE_VOICE_CHANNEL",
    "TYPE_CHANNEL_MAPPING",
    "TYPE_MESSAGEABLE_CHANNEL",
)


class ChannelHistory(AsyncIterator):
    """
    An async iterator for searching through a channel's history.

    Attributes:
        channel: The channel to search through
        limit: The maximum number of messages to return (set to 0 for no limit)
        before: get messages before this message ID
        after: get messages after this message ID
        around: get messages "around" this message ID

    """

    def __init__(self, channel: "BaseChannel", limit=50, before=None, after=None, around=None) -> None:
        self.channel: "BaseChannel" = channel
        self.before: Snowflake_Type = before
        self.after: Snowflake_Type = after
        self.around: Snowflake_Type = around
        super().__init__(limit)

    async def fetch(self) -> List["models.Message"]:
        """
        Fetch additional objects.

        Your implementation of this method *must* return a list of objects.
        If no more objects are available, raise QueueEmpty

        Returns:
            List of objects

        Raises:
              QueueEmpty: when no more objects are available.

        """
        if self.after:
            if not self.last:
                self.last = namedtuple("temp", "id")
                self.last.id = self.after
            messages = await self.channel.fetch_messages(limit=self.get_limit, after=self.last.id)
            messages.sort(key=lambda x: x.id)

        elif self.around:
            messages = await self.channel.fetch_messages(limit=self.get_limit, around=self.around)
            # todo: decide how getting *more* messages from `around` would work
            self._limit = 1  # stops history from getting more messages

        else:
            if self.before and not self.last:
                self.last = namedtuple("temp", "id")
                self.last.id = self.before

            messages = await self.channel.fetch_messages(limit=self.get_limit, before=self.last.id)
            messages.sort(key=lambda x: x.id, reverse=True)
        return messages


class ArchivedForumPosts(AsyncIterator):
    def __init__(self, channel: "BaseChannel", limit: int = 50, before: Snowflake_Type = None) -> None:
        self.channel: "BaseChannel" = channel
        self.before: Snowflake_Type = before
        self._more: bool = True
        super().__init__(limit)

        if self.before:
            self.last = self.before

    async def fetch(self) -> list["GuildForumPost"]:
        if self._more:
            expected = self.get_limit

            rcv = await self.channel._client.http.list_public_archived_threads(
                self.channel.id,
                limit=expected,
                before=to_snowflake(self.last) if self.last else None,
            )
            threads = [self.channel._client.cache.place_channel_data(data) for data in rcv["threads"]]

            if not rcv:
                raise QueueEmpty

            self._more = rcv.get("has_more", False)
            return threads
        raise QueueEmpty


@attrs.define(eq=False, order=False, hash=False, kw_only=True)
class PermissionOverwrite(SnowflakeObject, DictSerializationMixin):
    """
    Channel Permissions Overwrite object.

    !!! note
        `id` here is not an attribute of the overwrite, it is the ID of the overwritten instance

    """

    type: "OverwriteType" = attrs.field(repr=True, converter=OverwriteType)
    """Permission overwrite type (role or member)"""
    allow: Optional["Permissions"] = attrs.field(
        repr=True, converter=optional_c(Permissions), kw_only=True, default=None
    )
    """Permissions to allow"""
    deny: Optional["Permissions"] = attrs.field(
        repr=True, converter=optional_c(Permissions), kw_only=True, default=None
    )
    """Permissions to deny"""

    @classmethod
    def for_target(cls, target_type: Union["models.Role", "models.Member", "models.User"]) -> "PermissionOverwrite":
        """
        Create a PermissionOverwrite for a role or member.

        Args:
            target_type: The type of the target (role or member)

        Returns:
            PermissionOverwrite

        """
        if isinstance(target_type, models.Role):
            return cls(type=OverwriteType.ROLE, id=target_type.id)
        if isinstance(target_type, (models.Member, models.User)):
            return cls(type=OverwriteType.MEMBER, id=target_type.id)
        raise TypeError("target_type must be a Role, Member or User")

    def add_allows(self, *perms: "Permissions") -> None:
        """
        Add permissions to allow.

        Args:
            *perms: Permissions to add

        """
        if not self.allow:
            self.allow = Permissions.NONE
        for perm in perms:
            self.allow |= perm

    def add_denies(self, *perms: "Permissions") -> None:
        """
        Add permissions to deny.

        Args:
            *perms: Permissions to add

        """
        if not self.deny:
            self.deny = Permissions.NONE
        for perm in perms:
            self.deny |= perm


@attrs.define(eq=False, order=False, hash=False, slots=False, kw_only=True)
class MessageableMixin(SendMixin):
    last_message_id: Optional[Snowflake_Type] = attrs.field(
        repr=False, default=None
    )  # TODO May need to think of dynamically updating this.
    """The id of the last message sent in this channel (may not point to an existing or valid message)"""
    default_auto_archive_duration: int = attrs.field(repr=False, default=AutoArchiveDuration.ONE_DAY)
    """Default duration that the clients (not the API) will use for newly created threads, in minutes, to automatically archive the thread after recent activity"""
    last_pin_timestamp: Optional["models.Timestamp"] = attrs.field(
        repr=False, default=None, converter=optional_c(timestamp_converter)
    )
    """When the last pinned message was pinned. This may be None when a message is not pinned."""
    rate_limit_per_user: int = attrs.field(repr=False, default=0)
    """Amount of seconds a user has to wait before sending another message (0-21600)"""

    async def _send_http_request(
        self, message_payload: Union[dict, "FormData"], files: list["UPLOADABLE_TYPE"] | None = None
    ) -> dict:
        return await self._client.http.create_message(message_payload, self.id, files=files)

    async def fetch_message(self, message_id: Snowflake_Type, *, force: bool = False) -> Optional["models.Message"]:
        """
        Fetch a message from the channel.

        Args:
            message_id: ID of message to retrieve.
            force: Whether to force a fetch from the API.

        Returns:
            The message object fetched. If the message is not found, returns None.

        """
        try:
            return await self._client.cache.fetch_message(self.id, message_id, force=force)
        except NotFound:
            return None

    def get_message(self, message_id: Snowflake_Type) -> "models.Message":
        """
        Get a message from the channel.

        Args:
            message_id: ID of message to retrieve.

        Returns:
            The message object fetched.

        """
        message_id = to_snowflake(message_id)
        message: "models.Message" = self._client.cache.get_message(self.id, message_id)
        return message

    def history(
        self,
        limit: int = 100,
        before: Snowflake_Type = None,
        after: Snowflake_Type = None,
        around: Snowflake_Type = None,
    ) -> ChannelHistory:
        """
        Get an async iterator for the history of this channel.

        Args:
            limit: The maximum number of messages to return (set to 0 for no limit)
            before: get messages before this message ID
            after: get messages after this message ID
            around: get messages "around" this message ID

        ??? Hint "Example Usage:"
            ```python
            async for message in channel.history(limit=0):
                if message.author.id == 174918559539920897:
                    print("Found author's message")
                    # ...
                    break
            ```
            or
            ```python
            history = channel.history(limit=250)
            # Flatten the async iterator into a list
            messages = await history.flatten()
            ```

        Returns:
            ChannelHistory (AsyncIterator)

        """
        return ChannelHistory(self, limit, before, after, around)

    async def fetch_messages(
        self,
        limit: int = 50,
        around: Snowflake_Type = MISSING,
        before: Snowflake_Type = MISSING,
        after: Snowflake_Type = MISSING,
    ) -> List["models.Message"]:
        """
        Fetch multiple messages from the channel.

        Args:
            limit: Max number of messages to return, default `50`, max `100`
            around: Message to get messages around
            before: Message to get messages before
            after: Message to get messages after

        Returns:
            A list of messages fetched.

        """
        if limit > 100:
            raise ValueError("You cannot fetch more than 100 messages at once.")

        if around:
            around = to_snowflake(around)
        elif before:
            before = to_snowflake(before)
        elif after:
            after = to_snowflake(after)

        messages_data = await self._client.http.get_channel_messages(
            self.id, limit, around=around, before=before, after=after
        )
        if isinstance(self, GuildChannel):
            for m in messages_data:
                m["guild_id"] = self._guild_id

        return [self._client.cache.place_message_data(m) for m in messages_data]

    async def fetch_pinned_messages(self) -> List["models.Message"]:
        """
        Fetch pinned messages from the channel.

        Returns:
            A list of messages fetched.

        """
        messages_data = await self._client.http.get_pinned_messages(self.id)
        return [self._client.cache.place_message_data(message_data) for message_data in messages_data]

    async def delete_messages(
        self,
        messages: List[Union[Snowflake_Type, "models.Message"]],
        reason: Absent[Optional[str]] = MISSING,
    ) -> None:
        """
        Bulk delete messages from channel.

        Args:
            messages: List of messages or message IDs to delete.
            reason: The reason for this action. Used for audit logs.

        """
        message_ids = [to_snowflake(message) for message in messages]
        # TODO Add check for min/max and duplicates.

        if len(message_ids) == 1:
            # bulk delete messages will throw a http error if only 1 message is passed
            await self.delete_message(message_ids[0], reason)
        else:
            await self._client.http.bulk_delete_messages(self.id, message_ids, reason)

    async def delete_message(self, message: Union[Snowflake_Type, "models.Message"], reason: str = None) -> None:
        """
        Delete a single message from a channel.

        Args:
            message: The message to delete
            reason: The reason for this action

        """
        message = to_snowflake(message)
        await self._client.http.delete_message(self.id, message, reason=reason)

    async def purge(
        self,
        deletion_limit: int = 50,
        search_limit: int = 100,
        predicate: Callable[["models.Message"], bool] = MISSING,
        avoid_loading_msg: bool = True,
        return_messages: bool = False,
        before: Optional[Snowflake_Type] = MISSING,
        after: Optional[Snowflake_Type] = MISSING,
        around: Optional[Snowflake_Type] = MISSING,
        reason: Absent[Optional[str]] = MISSING,
    ) -> int | List["models.Message"]:
        """
        Bulk delete messages within a channel. If a `predicate` is provided, it will be used to determine which messages to delete, otherwise all messages will be deleted within the `deletion_limit`.

        ??? Hint "Example Usage:"
            ```python
            # this will delete the last 20 messages sent by a user with the given ID
            deleted = await channel.purge(deletion_limit=20, predicate=lambda m: m.author.id == 174918559539920897)
            await channel.send(f"{deleted} messages deleted")
            ```

        Args:
            deletion_limit: The target amount of messages to delete
            search_limit: How many messages to search through
            predicate: A function that returns True or False, and takes a message as an argument
            avoid_loading_msg: Should the bot attempt to avoid deleting its own loading messages (recommended enabled)
            return_messages: Should the bot return the messages that were deleted
            before: Search messages before this ID
            after: Search messages after this ID
            around: Search messages around this ID
            reason: The reason for this deletion

        Returns:
            The total amount of messages deleted

        """
        if not predicate:

            def predicate(m) -> bool:
                return True

        to_delete = []

        # 1209600 14 days ago in seconds, 1420070400000 is used to convert to snowflake
        fourteen_days_ago = int((time.time() - 1209600) * 1000.0 - DISCORD_EPOCH) << 22
        async for message in self.history(limit=search_limit, before=before, after=after, around=around):
            if deletion_limit != 0 and len(to_delete) == deletion_limit:
                break

            if not predicate(message):
                # fails predicate
                continue

            if (
                avoid_loading_msg
                and message._author_id == self._client.user.id
                and MessageFlags.LOADING in message.flags
            ):
                continue

            if message.id < fourteen_days_ago:
                # message is too old to be purged
                continue

            to_delete.append(message)

        out = to_delete.copy()
        while len(to_delete):
            iteration = [to_delete.pop().id for i in range(min(100, len(to_delete)))]
            await self.delete_messages(iteration, reason=reason)
        return out if return_messages else len(out)

    async def trigger_typing(self) -> None:
        """Trigger a typing animation in this channel."""
        await self._client.http.trigger_typing_indicator(self.id)

    @property
    def typing(self) -> Typing:
        """A context manager to send a typing state to a given channel as long as long as the wrapped operation takes."""
        return Typing(self)


@attrs.define(eq=False, order=False, hash=False, slots=False, kw_only=True)
class InvitableMixin:
    async def create_invite(
        self,
        max_age: int = 86400,
        max_uses: int = 0,
        temporary: bool = False,
        unique: bool = False,
        target_type: Optional[InviteTargetType] = None,
        target_user: Optional[Union[Snowflake_Type, "models.User"]] = None,
        target_application: Optional[Union[Snowflake_Type, "models.Application"]] = None,
        reason: Optional[str] = None,
    ) -> "models.Invite":
        """
        Creates a new channel invite.

        Args:
            max_age: Max age of invite in seconds, default 86400 (24 hours).
            max_uses: Max uses of invite, default 0.
            temporary: Grants temporary membership, default False.
            unique: Invite is unique, default false.
            target_type: Target type for streams and embedded applications.
            target_user: Target User ID for Stream target type.
            target_application: Target Application ID for Embedded App target type.
            reason: The reason for creating this invite.

        Returns:
            Newly created Invite object.

        """
        if target_type:
            if target_type == InviteTargetType.STREAM and not target_user:
                raise ValueError("Stream target must include target user id.")
            if target_type == InviteTargetType.EMBEDDED_APPLICATION and not target_application:
                raise ValueError("Embedded Application target must include target application id.")

        if target_user and target_application:
            raise ValueError("Invite target must be either User or Embedded Application, not both.")
        if target_user:
            target_user = to_snowflake(target_user)
            target_type = InviteTargetType.STREAM
        if target_application:
            target_application = to_snowflake(target_application)
            target_type = InviteTargetType.EMBEDDED_APPLICATION

        invite_data = await self._client.http.create_channel_invite(
            self.id,
            max_age,
            max_uses,
            temporary,
            unique,
            target_user_id=target_user,
            target_application_id=target_application,
            reason=reason,
        )
        return models.Invite.from_dict(invite_data, self._client)

    async def fetch_invites(self) -> List["models.Invite"]:
        """
        Fetches all invites (with invite metadata) for the channel.

        Returns:
            List of Invite objects.

        """
        invites_data = await self._client.http.get_channel_invites(self.id)
        return models.Invite.from_list(invites_data, self._client)


@attrs.define(eq=False, order=False, hash=False, slots=False, kw_only=True)
class ThreadableMixin:
    async def create_thread(
        self,
        name: str,
        message: Absent[Snowflake_Type] = MISSING,
        thread_type: Absent[ChannelType] = MISSING,
        invitable: Absent[bool] = MISSING,
        rate_limit_per_user: Absent[int] = MISSING,
        auto_archive_duration: AutoArchiveDuration = AutoArchiveDuration.ONE_DAY,
        reason: Absent[str] = None,
    ) -> "TYPE_THREAD_CHANNEL":
        """
        Creates a new thread in this channel. If a message is provided, it will be used as the initial message.

        Args:
            name: 1-100 character thread name
            message: The message to connect this thread to. Required for news channel.
            thread_type: Is the thread private or public. Not applicable to news channel, it will always be GUILD_NEWS_THREAD.
            invitable: whether non-moderators can add other non-moderators to a thread. Only applicable when creating a private thread.
            rate_limit_per_user: The time users must wait between sending messages (0-21600).
            auto_archive_duration: Time before the thread will be automatically archived. Note 3 day and 7 day archive durations require the server to be boosted.
            reason: The reason for creating this thread.

        Returns:
            The created thread, if successful

        """
        if self.type == ChannelType.GUILD_NEWS and not message:
            raise ValueError("News channel must include message to create thread from.")

        if message and (thread_type or invitable):
            raise ValueError("Message cannot be used with thread_type or invitable.")

        if thread_type != ChannelType.GUILD_PRIVATE_THREAD and invitable:
            raise ValueError("Invitable only applies to private threads.")

        thread_data = await self._client.http.create_thread(
            channel_id=self.id,
            name=name,
            thread_type=thread_type,
            invitable=invitable,
            rate_limit_per_user=rate_limit_per_user,
            auto_archive_duration=auto_archive_duration,
            message_id=to_optional_snowflake(message),
            reason=reason,
        )
        return self._client.cache.place_channel_data(thread_data)

    async def fetch_public_archived_threads(
        self, limit: int = None, before: Optional["models.Timestamp"] = None
    ) -> "models.ThreadList":
        """
        Get a `ThreadList` of archived **public** threads available in this channel.

        Args:
            limit: optional maximum number of threads to return
            before: Returns threads before this timestamp

        Returns:
            A `ThreadList` of archived threads.

        """
        threads_data = await self._client.http.list_public_archived_threads(
            channel_id=self.id, limit=limit, before=before
        )
        threads_data["id"] = self.id
        return models.ThreadList.from_dict(threads_data, self._client)

    async def fetch_private_archived_threads(
        self, limit: int = None, before: Optional["models.Timestamp"] = None
    ) -> "models.ThreadList":
        """
        Get a `ThreadList` of archived **private** threads available in this channel.

        Args:
            limit: optional maximum number of threads to return
            before: Returns threads before this timestamp

        Returns:
            A `ThreadList` of archived threads.

        """
        threads_data = await self._client.http.list_private_archived_threads(
            channel_id=self.id, limit=limit, before=before
        )
        threads_data["id"] = self.id
        return models.ThreadList.from_dict(threads_data, self._client)

    async def fetch_archived_threads(
        self, limit: int = None, before: Optional["models.Timestamp"] = None
    ) -> "models.ThreadList":
        """
        Get a `ThreadList` of archived threads available in this channel.

        Args:
            limit: optional maximum number of threads to return
            before: Returns threads before this timestamp

        Returns:
            A `ThreadList` of archived threads.

        """
        threads_data = await self._client.http.list_private_archived_threads(
            channel_id=self.id, limit=limit, before=before
        )
        threads_data.update(
            await self._client.http.list_public_archived_threads(channel_id=self.id, limit=limit, before=before)
        )
        threads_data["id"] = self.id
        return models.ThreadList.from_dict(threads_data, self._client)

    async def fetch_joined_private_archived_threads(
        self, limit: int = None, before: Optional["models.Timestamp"] = None
    ) -> "models.ThreadList":
        """
        Get a `ThreadList` of threads the bot is a participant of in this channel.

        Args:
            limit: optional maximum number of threads to return
            before: Returns threads before this timestamp

        Returns:
            A `ThreadList` of threads the bot is a participant of.

        """
        threads_data = await self._client.http.list_joined_private_archived_threads(
            channel_id=self.id, limit=limit, before=before
        )
        threads_data["id"] = self.id
        return models.ThreadList.from_dict(threads_data, self._client)

    async def fetch_active_threads(self) -> "models.ThreadList":
        """
        Gets all active threads in the channel, including public and private threads.

        Returns:
            A `ThreadList` of active threads.

        """
        threads_data = await self._client.http.list_active_threads(guild_id=self._guild_id)

        # delete the items where the channel_id does not match
        removed_thread_ids = []
        cleaned_threads_data_threads = []
        for thread in threads_data["threads"]:
            if thread["parent_id"] == str(self.id):
                cleaned_threads_data_threads.append(thread)
            else:
                removed_thread_ids.append(thread["id"])
        threads_data["threads"] = cleaned_threads_data_threads

        cleaned_member_data_threads = [
            thread_member for thread_member in threads_data["members"] if thread_member["id"] not in removed_thread_ids
        ]
        threads_data["members"] = cleaned_member_data_threads

        return models.ThreadList.from_dict(threads_data, self._client)

    async def fetch_all_threads(self) -> "models.ThreadList":
        """
        Gets all threads in the channel. Active and archived, including public and private threads.

        Returns:
            A `ThreadList` of all threads.

        """
        threads = await self.fetch_active_threads()

        # update that data with the archived threads
        archived_threads = await self.fetch_archived_threads()
        threads.threads.extend(archived_threads.threads)
        threads.members.extend(archived_threads.members)

        return threads


@attrs.define(eq=False, order=False, hash=False, slots=False, kw_only=True)
class WebhookMixin:
    async def create_webhook(self, name: str, avatar: Absent[UPLOADABLE_TYPE] = MISSING) -> "models.Webhook":
        """
        Create a webhook in this channel.

        Args:
            name: The name of the webhook
            avatar: An optional default avatar image to use

        Returns:
            The created webhook object

        Raises:
            ValueError: If you try to name the webhook "Clyde"

        """
        return await models.Webhook.create(self._client, self, name, avatar)  # type: ignore

    async def delete_webhook(self, webhook: "models.Webhook") -> None:
        """
        Delete a given webhook in this channel.

        Args:
            webhook: The webhook to delete

        """
        return await webhook.delete()

    async def fetch_webhooks(self) -> List["models.Webhook"]:
        """
        Fetches all the webhooks for this channel.

        Returns:
            List of webhook objects

        """
        resp = await self._client.http.get_channel_webhooks(self.id)
        return [models.Webhook.from_dict(d, self._client) for d in resp]


@attrs.define(eq=False, order=False, hash=False, slots=False, kw_only=True)
class BaseChannel(DiscordObject):
    name: Optional[str] = attrs.field(repr=True, default=None)
    """The name of the channel (1-100 characters)"""
    type: Union[ChannelType, int] = attrs.field(repr=True, converter=ChannelType)
    """The channel topic (0-1024 characters)"""
    permissions: Optional[Permissions] = attrs.field(repr=False, default=None, converter=optional_c(Permissions))
    """Calculated permissions for the bot in this channel, only given when using channels as an option with slash commands"""

    @classmethod
    def from_dict_factory(cls, data: dict, client: "Client") -> "TYPE_ALL_CHANNEL":
        """
        Creates a channel object of the appropriate type.

        Args:
            data: The channel data.
            client: The bot.

        Returns:
            The new channel object.

        """
        channel_type = data.get("type")
        channel_class = TYPE_CHANNEL_MAPPING.get(channel_type, None)
        if not channel_class:
            client.logger.error(f"Unsupported channel type for {data} ({channel_type}).")
            channel_class = BaseChannel

        if channel_class == GuildPublicThread:
            # attempt to determine if this thread is a forum post (thanks discord)
            parent_channel = client.cache.get_channel(data["parent_id"])
            if parent_channel and parent_channel.type == ChannelType.GUILD_FORUM:
                channel_class = GuildForumPost

        return channel_class.from_dict(data, client)

    @property
    def mention(self) -> str:
        """Returns a string that would mention the channel."""
        return f"<#{self.id}>"

    async def edit(
        self,
        *,
        name: Absent[str] = MISSING,
        icon: Absent[UPLOADABLE_TYPE] = MISSING,
        type: Absent[ChannelType] = MISSING,
        position: Absent[int] = MISSING,
        topic: Absent[str] = MISSING,
        nsfw: Absent[bool] = MISSING,
        rate_limit_per_user: Absent[int] = MISSING,
        bitrate: Absent[int] = MISSING,
        user_limit: Absent[int] = MISSING,
        permission_overwrites: Absent[
            Union[dict, PermissionOverwrite, List[Union[dict, PermissionOverwrite]]]
        ] = MISSING,
        parent_id: Absent[Snowflake_Type] = MISSING,
        rtc_region: Absent[Union["models.VoiceRegion", str]] = MISSING,
        video_quality_mode: Absent[VideoQualityMode] = MISSING,
        default_auto_archive_duration: Absent[AutoArchiveDuration] = MISSING,
        archived: Absent[bool] = MISSING,
        auto_archive_duration: Absent[AutoArchiveDuration] = MISSING,
        locked: Absent[bool] = MISSING,
        invitable: Absent[bool] = MISSING,
        reason: Absent[str] = MISSING,
        **kwargs,
    ) -> "TYPE_ALL_CHANNEL":
        """
        Edits the channel.

        Args:
            name: 1-100 character channel name
            icon: DM Group icon
            type: The type of channel; only conversion between text and news is supported and only in guilds with the "NEWS" feature
            position: The position of the channel in the left-hand listing
            topic: 0-1024 character channel topic
            nsfw: Whether the channel is nsfw
            rate_limit_per_user: Amount of seconds a user has to wait before sending another message (0-21600)
            bitrate: The bitrate (in bits) of the voice channel; 8000 to 96000 (128000 for VIP servers)
            user_limit: The user limit of the voice channel; 0 refers to no limit, 1 to 99 refers to a user limit
            permission_overwrites: Channel or category-specific permissions
            parent_id: The id of the new parent category for a channel
            rtc_region: Channel voice region id, automatic when set to None.
            video_quality_mode: The camera video quality mode of the voice channel
            default_auto_archive_duration: The default duration that the clients use (not the API) for newly created threads in the channel, in minutes, to automatically archive the thread after recent activity
            archived: Whether the thread is archived
            auto_archive_duration: Duration in minutes to automatically archive the thread after recent activity, can be set to: 60, 1440, 4320, 10080
            locked: Whether the thread is locked; when a thread is locked, only users with MANAGE_THREADS can unarchive it
            invitable: Whether non-moderators can add other non-moderators to a thread; only available on private threads
            reason: The reason for editing the channel

        Returns:
            The edited channel. May be a new object if the channel type changes.

        """
        payload = {
            "name": name,
            "icon": to_image_data(icon),
            "type": type,
            "position": position,
            "topic": topic,
            "nsfw": nsfw,
            "rate_limit_per_user": rate_limit_per_user,
            "bitrate": bitrate,
            "user_limit": user_limit,
            "permission_overwrites": process_permission_overwrites(permission_overwrites),
            "parent_id": to_optional_snowflake(parent_id),
            "rtc_region": rtc_region.id if isinstance(rtc_region, models.VoiceRegion) else rtc_region,
            "video_quality_mode": video_quality_mode,
            "default_auto_archive_duration": default_auto_archive_duration,
            "archived": archived,
            "auto_archive_duration": auto_archive_duration,
            "locked": locked,
            "invitable": invitable,
            **kwargs,
        }
        channel_data = await self._client.http.modify_channel(self.id, payload, reason)
        if not channel_data:
            raise TooManyChanges(
                "You have changed this channel too frequently, you need to wait a while before trying again."
            ) from None

        return self._client.cache.place_channel_data(channel_data)

    async def delete(self, reason: Absent[Optional[str]] = MISSING) -> None:
        """
        Delete this channel.

        Args:
            reason: The reason for deleting this channel

        """
        await self._client.http.delete_channel(self.id, reason)


################################################################
# DMs


@attrs.define(eq=False, order=False, hash=False, slots=False, kw_only=True)
class DMChannel(BaseChannel, MessageableMixin):
    recipients: List["models.User"] = attrs.field(repr=False, factory=list)
    """The users of the DM that will receive messages sent"""

    @classmethod
    def _process_dict(cls, data: Dict[str, Any], client: "Client") -> Dict[str, Any]:
        data = super()._process_dict(data, client)
        if recipients := data.get("recipients", None):
            data["recipients"] = [
                client.cache.place_user_data(recipient) if isinstance(recipient, dict) else recipient
                for recipient in recipients
            ]
        return data

    @property
    def members(self) -> List["models.User"]:
        """Returns a list of users that are in this DM channel."""
        return self.recipients


@attrs.define(eq=False, order=False, hash=False, kw_only=True)
class DM(DMChannel):
    @property
    def recipient(self) -> "models.User":
        """Returns the user that is in this DM channel."""
        return self.recipients[0]


@attrs.define(eq=False, order=False, hash=False, kw_only=True)
class DMGroup(DMChannel):
    owner_id: Snowflake_Type = attrs.field(repr=True)
    """id of the creator of the group DM"""
    application_id: Optional[Snowflake_Type] = attrs.field(repr=False, default=None)
    """Application id of the group DM creator if it is bot-created"""

    async def edit(
        self,
        *,
        name: Absent[str] = MISSING,
        icon: Absent[UPLOADABLE_TYPE] = MISSING,
        reason: Absent[str] = MISSING,
        **kwargs,
    ) -> "DMGroup":
        """
        Edit this DM Channel.

        Args:
            name: 1-100 character channel name
            icon: An icon to use
            reason: The reason for this change
        """
        return await super().edit(name=name, icon=icon, reason=reason, **kwargs)

    async def fetch_owner(self, *, force: bool = False) -> "models.User":
        """
        Fetch the owner of this DM group

        Args:
            force: Whether to force a fetch from the API
        """
        return await self._client.cache.fetch_user(self.owner_id, force=force)

    def get_owner(self) -> "models.User":
        """Get the owner of this DM group"""
        return self._client.cache.get_user(self.owner_id)

    async def add_recipient(
        self,
        user: Union["models.User", Snowflake_Type],
        access_token: str,
        nickname: Absent[Optional[str]] = MISSING,
    ) -> None:
        """
        Add a recipient to this DM Group.

        Args:
            user: The user to add
            access_token: access token of a user that has granted your app the gdm.join scope
            nickname: nickname to apply to the user being added

        """
        user = await self._client.cache.fetch_user(user)
        await self._client.http.group_dm_add_recipient(self.id, user.id, access_token, nickname)
        self.recipients.append(user)

    async def remove_recipient(self, user: Union["models.User", Snowflake_Type]) -> None:
        """
        Remove a recipient from this DM Group.

        Args:
            user: The user to remove

        """
        user = await self._client.cache.fetch_user(user)
        await self._client.http.group_dm_remove_recipient(self.id, user.id)
        self.recipients.remove(user)


################################################################
# Guild


@attrs.define(eq=False, order=False, hash=False, slots=False, kw_only=True)
class GuildChannel(BaseChannel):
    position: Optional[int] = attrs.field(repr=False, default=0)
    """Sorting position of the channel"""
    nsfw: bool = attrs.field(repr=False, default=False)
    """Whether the channel is nsfw"""
    parent_id: Optional[Snowflake_Type] = attrs.field(repr=False, default=None, converter=optional_c(to_snowflake))
    """id of the parent category for a channel (each parent category can contain up to 50 channels)"""
    permission_overwrites: list[PermissionOverwrite] = attrs.field(repr=False, factory=list)
    """A list of the overwritten permissions for the members and roles"""

    _guild_id: Optional[Snowflake_Type] = attrs.field(repr=False, default=None, converter=optional_c(to_snowflake))

    @property
    def guild(self) -> "models.Guild":
        """The guild this channel belongs to."""
        return self._client.cache.get_guild(self._guild_id)

    @property
    def category(self) -> Optional["GuildCategory"]:
        """The parent category of this channel."""
        return self._client.cache.get_channel(self.parent_id)

    @property
    def gui_position(self) -> int:
        """The position of this channel in the Discord interface."""
        return self.guild.get_channel_gui_position(self.id)

    @classmethod
    def _process_dict(cls, data: Dict[str, Any], client: "Client") -> Dict[str, Any]:
        data = super()._process_dict(data, client)
        if overwrites := data.get("permission_overwrites"):
            data["permission_overwrites"] = PermissionOverwrite.from_list(overwrites)
        return data

    def permissions_for(self, instance: Snowflake_Type) -> Permissions:
        """
        Calculates permissions for an instance

        Args:
            instance: Member or Role instance (or its ID)

        Returns:
            Permissions data

        Raises:
            ValueError: If could not find any member or role by given ID
            RuntimeError: If given instance is from another guild

        """
        if (is_member := isinstance(instance, models.Member)) or isinstance(instance, models.Role):
            if instance._guild_id != self._guild_id:
                raise RuntimeError("Unable to calculate permissions for the instance from different guild")

            if is_member:
                return instance.channel_permissions(self)

            permissions = instance.permissions

            for overwrite in self.permission_overwrites:
                if overwrite.id == instance.id:
                    permissions &= ~overwrite.deny
                    permissions |= overwrite.allow
                    break

            return permissions

        instance = to_snowflake(instance)
        guild = self.guild
        if instance := guild.get_member(instance) or guild.get_role(instance):
            return self.permissions_for(instance)
        raise ValueError("Unable to find any member or role by given instance ID")

    async def add_permission(
        self,
        target: Union["PermissionOverwrite", "models.Role", "models.User", "models.Member", "Snowflake_Type"],
        type: Optional["OverwriteType"] = None,
        allow: Optional[List["Permissions"] | int] = None,
        deny: Optional[List["Permissions"] | int] = None,
        reason: Optional[str] = None,
    ) -> None:
        """
        Add a permission to this channel.

        Args:
            target: The updated PermissionOverwrite object, or the Role or User object/id to update
            type: The type of permission overwrite. Only applicable if target is an id
            allow: List of permissions to allow. Only applicable if target is not an PermissionOverwrite object
            deny: List of permissions to deny. Only applicable if target is not an PermissionOverwrite object
            reason: The reason for this change

        Raises:
            ValueError: Invalid target for permission

        """
        allow = allow or []
        deny = deny or []
        if not isinstance(target, PermissionOverwrite):
            if isinstance(target, (models.User, models.Member)):
                target = target.id
                type = OverwriteType.MEMBER
            elif isinstance(target, models.Role):
                target = target.id
                type = OverwriteType.ROLE
            elif type and isinstance(target, Snowflake_Type):
                target = to_snowflake(target)
            else:
                raise ValueError("Invalid target and/or type for permission")
            overwrite = PermissionOverwrite(id=target, type=type, allow=Permissions.NONE, deny=Permissions.NONE)
            if isinstance(allow, int):
                overwrite.allow |= allow
            else:
                for perm in allow:
                    overwrite.allow |= perm
            if isinstance(deny, int):
                overwrite.deny |= deny
            else:
                for perm in deny:
                    overwrite.deny |= perm
        else:
            overwrite = target

        if exists := get(self.permission_overwrites, id=overwrite.id, type=overwrite.type):
            exists.deny = (exists.deny | overwrite.deny) & ~overwrite.allow
            exists.allow = (exists.allow | overwrite.allow) & ~overwrite.deny
            await self.edit_permission(exists, reason)
        else:
            permission_overwrites = self.permission_overwrites
            permission_overwrites.append(overwrite)
            await self.edit(permission_overwrites=permission_overwrites)

    async def edit_permission(self, overwrite: PermissionOverwrite, reason: Optional[str] = None) -> None:
        """
        Edit the permissions for this channel.

        Args:
            overwrite: The permission overwrite to apply
            reason: The reason for this change
        """
        await self._client.http.edit_channel_permission(
            self.id,
            overwrite_id=overwrite.id,
            allow=overwrite.allow,
            deny=overwrite.deny,
            perm_type=overwrite.type,
            reason=reason,
        )

    async def delete_permission(
        self,
        target: Union["PermissionOverwrite", "models.Role", "models.User"],
        reason: Absent[Optional[str]] = MISSING,
    ) -> None:
        """
        Delete a permission overwrite for this channel.

        Args:
            target: The permission overwrite to delete
            reason: The reason for this change

        """
        target = to_snowflake(target)
        await self._client.http.delete_channel_permission(self.id, target, reason)

    async def set_permission(
        self,
        target: Union["models.Role", "models.Member", "models.User"],
        *,
        add_reactions: bool | None = None,
        administrator: bool | None = None,
        attach_files: bool | None = None,
        ban_members: bool | None = None,
        change_nickname: bool | None = None,
        connect: bool | None = None,
        create_instant_invite: bool | None = None,
        deafen_members: bool | None = None,
        embed_links: bool | None = None,
        kick_members: bool | None = None,
        manage_channels: bool | None = None,
        manage_emojis_and_stickers: bool | None = None,
        manage_events: bool | None = None,
        manage_guild: bool | None = None,
        manage_messages: bool | None = None,
        manage_nicknames: bool | None = None,
        manage_roles: bool | None = None,
        manage_threads: bool | None = None,
        manage_webhooks: bool | None = None,
        mention_everyone: bool | None = None,
        moderate_members: bool | None = None,
        move_members: bool | None = None,
        mute_members: bool | None = None,
        priority_speaker: bool | None = None,
        read_message_history: bool | None = None,
        request_to_speak: bool | None = None,
        send_messages: bool | None = None,
        send_messages_in_threads: bool | None = None,
        send_tts_messages: bool | None = None,
        speak: bool | None = None,
        start_embedded_activities: bool | None = None,
        stream: bool | None = None,
        use_application_commands: bool | None = None,
        use_external_emojis: bool | None = None,
        use_external_stickers: bool | None = None,
        use_private_threads: bool | None = None,
        use_public_threads: bool | None = None,
        use_vad: bool | None = None,
        view_audit_log: bool | None = None,
        view_channel: bool | None = None,
        view_guild_insights: bool | None = None,
        reason: str = None,
    ) -> None:
        """
        Set the Permission Overwrites for a given target.

        Args:
            target: The target to set permission overwrites for
            add_reactions: Allows for the addition of reactions to messages
            administrator: Allows all permissions and bypasses channel permission overwrites
            attach_files: Allows for uploading images and files
            ban_members: Allows banning members
            change_nickname: Allows for modification of own nickname
            connect: Allows for joining of a voice channel
            create_instant_invite: Allows creation of instant invites
            deafen_members: Allows for deafening of members in a voice channel
            embed_links: Links sent by users with this permission will be auto-embedded
            kick_members: Allows kicking members
            manage_channels: Allows management and editing of channels
            manage_emojis_and_stickers: Allows management and editing of emojis and stickers
            manage_events: Allows for creating, editing, and deleting scheduled events
            manage_guild: Allows management and editing of the guild
            manage_messages: Allows for deletion of other users messages
            manage_nicknames: Allows for modification of other users nicknames
            manage_roles: Allows management and editing of roles
            manage_threads: Allows for deleting and archiving threads, and viewing all private threads
            manage_webhooks: Allows management and editing of webhooks
            mention_everyone: Allows for using the `@everyone` tag to notify all users in a channel, and the `@here` tag to notify all online users in a channel
            moderate_members: Allows for timing out users to prevent them from sending or reacting to messages in chat and threads, and from speaking in voice and stage channels
            move_members: Allows for moving of members between voice channels
            mute_members: Allows for muting members in a voice channel
            priority_speaker: Allows for using priority speaker in a voice channel
            read_message_history: Allows for reading of message history
            request_to_speak: Allows for requesting to speak in stage channels. (This permission is under active development and may be changed or removed.)
            send_messages:  Allows for sending messages in a channel (does not allow sending messages in threads)
            send_messages_in_threads: Allows for sending messages in threads
            send_tts_messages:  Allows for sending of `/tts` messages
            speak: Allows for speaking in a voice channel
            start_embedded_activities: Allows for using Activities (applications with the `EMBEDDED` flag) in a voice channel
            stream: Allows the user to go live
            use_application_commands: Allows members to use application commands, including slash commands and context menu commands
            use_external_emojis: Allows the usage of custom emojis from other servers
            use_external_stickers: Allows the usage of custom stickers from other servers
            use_private_threads: Allows for creating private threads
            use_public_threads:  Allows for creating public and announcement threads
            use_vad: Allows for using voice-activity-detection in a voice channel
            view_audit_log: Allows for viewing of audit logs
            view_channel: Allows guild members to view a channel, which includes reading messages in text channels and joining voice channels
            view_guild_insights: Allows for viewing guild insights
            reason: The reason for creating this overwrite
        """
        overwrite = PermissionOverwrite.for_target(target)

        allow: Permissions = Permissions.NONE
        deny: Permissions = Permissions.NONE

        for name, val in locals().items():
            if isinstance(val, bool):
                if val:
                    allow |= getattr(Permissions, name.upper())
                else:
                    deny |= getattr(Permissions, name.upper())

        overwrite.add_allows(allow)
        overwrite.add_denies(deny)

        await self.edit_permission(overwrite, reason)

    @property
    def members(self) -> List["models.Member"]:
        """Returns a list of members that can see this channel."""
        return [m for m in self.guild.members if Permissions.VIEW_CHANNEL in m.channel_permissions(self)]  # type: ignore

    @property
    def bots(self) -> List["models.Member"]:
        """Returns a list of bots that can see this channel."""
        return [m for m in self.guild.members if m.bot and Permissions.VIEW_CHANNEL in m.channel_permissions(self)]  # type: ignore

    @property
    def humans(self) -> List["models.Member"]:
        """Returns a list of humans that can see this channel."""
        return [m for m in self.guild.members if not m.bot and Permissions.VIEW_CHANNEL in m.channel_permissions(self)]  # type: ignore

    async def clone(self, name: Optional[str] = None, reason: Absent[Optional[str]] = MISSING) -> "TYPE_GUILD_CHANNEL":
        """
        Clone this channel and create a new one.

        Args:
            name: The name of the new channel. Defaults to the current name
            reason: The reason for creating this channel

        Returns:
            The newly created channel.

        """
        return await self.guild.create_channel(
            channel_type=self.type,
            name=name or self.name,
            topic=getattr(self, "topic", MISSING),
            position=self.position,
            permission_overwrites=self.permission_overwrites,
            category=self.category,
            nsfw=self.nsfw,
            bitrate=getattr(self, "bitrate", 64000),
            user_limit=getattr(self, "user_limit", 0),
            rate_limit_per_user=getattr(self, "rate_limit_per_user", 0),
            reason=reason,
        )


@attrs.define(eq=False, order=False, hash=False, kw_only=True)
class GuildCategory(GuildChannel):
    @property
    def channels(self) -> List["TYPE_GUILD_CHANNEL"]:
        """Get all channels within the category"""
        return [channel for channel in self.guild.channels if channel.parent_id == self.id]

    @property
    def voice_channels(self) -> List["GuildVoice"]:
        """Get all voice channels within the category"""
        return [
            channel
            for channel in self.channels
            if isinstance(channel, GuildVoice) and not isinstance(channel, GuildStageVoice)
        ]

    @property
    def stage_channels(self) -> List["GuildStageVoice"]:
        """Get all stage channels within the category"""
        return [channel for channel in self.channels if isinstance(channel, GuildStageVoice)]

    @property
    def text_channels(self) -> List["GuildText"]:
        """Get all text channels within the category"""
        return [channel for channel in self.channels if isinstance(channel, GuildText)]

    @property
    def news_channels(self) -> List["GuildNews"]:
        """Get all news channels within the category"""
        return [channel for channel in self.channels if isinstance(channel, GuildNews)]

    async def edit(
        self,
        *,
        name: Absent[str] = MISSING,
        position: Absent[int] = MISSING,
        permission_overwrites: Absent[
            Union[dict, PermissionOverwrite, List[Union[dict, PermissionOverwrite]]]
        ] = MISSING,
        reason: Absent[str] = MISSING,
        **kwargs,
    ) -> "GuildCategory":
        """
        Edit this channel.

        Args:
            name: 1-100 character channel name
            position: the position of the channel in the left-hand listing
            permission_overwrites: channel or category-specific permissions
            reason: the reason for this change

        Returns:
            The updated channel object.

        """
        return await super().edit(
            name=name,
            position=position,
            permission_overwrites=permission_overwrites,
            reason=reason,
            **kwargs,
        )

    async def create_channel(
        self,
        channel_type: Union[ChannelType, int],
        name: str,
        topic: Absent[Optional[str]] = MISSING,
        position: Absent[Optional[int]] = MISSING,
        permission_overwrites: Absent[
            Union[dict, PermissionOverwrite, List[Union[dict, PermissionOverwrite]]]
        ] = MISSING,
        nsfw: bool = False,
        bitrate: int = 64000,
        user_limit: int = 0,
        rate_limit_per_user: int = 0,
        reason: Absent[Optional[str]] = MISSING,
    ) -> "TYPE_GUILD_CHANNEL":
        """
        Create a guild channel within this category, allows for explicit channel type setting.

        Args:
            channel_type: The type of channel to create
            name: The name of the channel
            topic: The topic of the channel
            position: The position of the channel in the channel list
            permission_overwrites: Permission overwrites to apply to the channel
            nsfw: Should this channel be marked nsfw
            bitrate: The bitrate of this channel, only for voice
            user_limit: The max users that can be in this channel, only for voice
            rate_limit_per_user: The time users must wait between sending messages
            reason: The reason for creating this channel

        Returns:
            The newly created channel.

        """
        return await self.guild.create_channel(
            channel_type=channel_type,
            name=name,
            topic=topic,
            position=position,
            permission_overwrites=permission_overwrites,
            category=self.id,
            nsfw=nsfw,
            bitrate=bitrate,
            user_limit=user_limit,
            rate_limit_per_user=rate_limit_per_user,
            reason=reason,
        )

    async def create_text_channel(
        self,
        name: str,
        topic: Absent[Optional[str]] = MISSING,
        position: Absent[Optional[int]] = MISSING,
        permission_overwrites: Absent[
            Union[dict, PermissionOverwrite, List[Union[dict, PermissionOverwrite]]]
        ] = MISSING,
        nsfw: bool = False,
        rate_limit_per_user: int = 0,
        reason: Absent[Optional[str]] = MISSING,
    ) -> "GuildText":
        """
        Create a text channel in this guild within this category.

        Args:
            name: The name of the channel
            topic: The topic of the channel
            position: The position of the channel in the channel list
            permission_overwrites: Permission overwrites to apply to the channel
            nsfw: Should this channel be marked nsfw
            rate_limit_per_user: The time users must wait between sending messages
            reason: The reason for creating this channel

        Returns:
           The newly created text channel.

        """
        return await self.create_channel(
            channel_type=ChannelType.GUILD_TEXT,
            name=name,
            topic=topic,
            position=position,
            permission_overwrites=permission_overwrites,
            nsfw=nsfw,
            rate_limit_per_user=rate_limit_per_user,
            reason=reason,
        )

    async def create_news_channel(
        self,
        name: str,
        topic: Absent[Optional[str]] = MISSING,
        position: Absent[Optional[int]] = MISSING,
        permission_overwrites: Absent[
            Union[dict, PermissionOverwrite, List[Union[dict, PermissionOverwrite]]]
        ] = MISSING,
        nsfw: bool = False,
        reason: Absent[Optional[str]] = MISSING,
    ) -> "GuildNews":
        """
        Create a news channel in this guild within this category.

        Args:
            name: The name of the channel
            topic: The topic of the channel
            position: The position of the channel in the channel list
            permission_overwrites: Permission overwrites to apply to the channel
            nsfw: Should this channel be marked nsfw
            reason: The reason for creating this channel

        Returns:
           The newly created news channel.

        """
        return await self.create_channel(
            channel_type=ChannelType.GUILD_NEWS,
            name=name,
            topic=topic,
            position=position,
            permission_overwrites=permission_overwrites,
            nsfw=nsfw,
            reason=reason,
        )

    async def create_voice_channel(
        self,
        name: str,
        topic: Absent[Optional[str]] = MISSING,
        position: Absent[Optional[int]] = MISSING,
        permission_overwrites: Absent[
            Union[dict, PermissionOverwrite, List[Union[dict, PermissionOverwrite]]]
        ] = MISSING,
        nsfw: bool = False,
        bitrate: int = 64000,
        user_limit: int = 0,
        reason: Absent[Optional[str]] = MISSING,
    ) -> "GuildVoice":
        """
        Create a guild voice channel within this category.

        Args:
            name: The name of the channel
            topic: The topic of the channel
            position: The position of the channel in the channel list
            permission_overwrites: Permission overwrites to apply to the channel
            nsfw: Should this channel be marked nsfw
            bitrate: The bitrate of this channel, only for voice
            user_limit: The max users that can be in this channel, only for voice
            reason: The reason for creating this channel

        Returns:
           The newly created voice channel.

        """
        return await self.create_channel(
            channel_type=ChannelType.GUILD_VOICE,
            name=name,
            topic=topic,
            position=position,
            permission_overwrites=permission_overwrites,
            nsfw=nsfw,
            bitrate=bitrate,
            user_limit=user_limit,
            reason=reason,
        )

    async def create_stage_channel(
        self,
        name: str,
        topic: Absent[Optional[str]] = MISSING,
        position: Absent[Optional[int]] = MISSING,
        permission_overwrites: Absent[
            Union[dict, PermissionOverwrite, List[Union[dict, PermissionOverwrite]]]
        ] = MISSING,
        bitrate: int = 64000,
        user_limit: int = 0,
        reason: Absent[Optional[str]] = MISSING,
    ) -> "GuildStageVoice":
        """
        Create a guild stage channel within this category.

        Args:
            name: The name of the channel
            topic: The topic of the channel
            position: The position of the channel in the channel list
            permission_overwrites: Permission overwrites to apply to the channel
            bitrate: The bitrate of this channel, only for voice
            user_limit: The max users that can be in this channel, only for voice
            reason: The reason for creating this channel

        Returns:
            The newly created stage channel.

        """
        return await self.create_channel(
            channel_type=ChannelType.GUILD_STAGE_VOICE,
            name=name,
            topic=topic,
            position=position,
            permission_overwrites=permission_overwrites,
            bitrate=bitrate,
            user_limit=user_limit,
            reason=reason,
        )


@attrs.define(eq=False, order=False, hash=False, kw_only=True)
class GuildNews(GuildChannel, MessageableMixin, InvitableMixin, ThreadableMixin, WebhookMixin):
    topic: Optional[str] = attrs.field(repr=False, default=None)
    """The channel topic (0-1024 characters)"""

    async def edit(
        self,
        *,
        name: Absent[str] = MISSING,
        position: Absent[int] = MISSING,
        permission_overwrites: Absent[
            Union[dict, PermissionOverwrite, List[Union[dict, PermissionOverwrite]]]
        ] = MISSING,
        parent_id: Absent[Snowflake_Type] = MISSING,
        nsfw: Absent[bool] = MISSING,
        topic: Absent[str] = MISSING,
        channel_type: Absent["ChannelType"] = MISSING,
        default_auto_archive_duration: Absent["AutoArchiveDuration"] = MISSING,
        reason: Absent[str] = MISSING,
        **kwargs,
    ) -> Union["GuildNews", "GuildText"]:
        """
        Edit the guild text channel.

        Args:
            name: 1-100 character channel name
            position: the position of the channel in the left-hand listing
            permission_overwrites: a list of PermissionOverwrite
            parent_id:  the parent category `Snowflake_Type` for the channel
            nsfw: whether the channel is nsfw
            topic: 0-1024 character channel topic
            channel_type: the type of channel; only conversion between text and news is supported and only in guilds with the "NEWS" feature
            default_auto_archive_duration: optional AutoArchiveDuration
            reason: An optional reason for the audit log

        Returns:
            The edited channel.

        """
        return await super().edit(
            name=name,
            position=position,
            permission_overwrites=permission_overwrites,
            parent_id=parent_id,
            nsfw=nsfw,
            topic=topic,
            type=channel_type,
            default_auto_archive_duration=default_auto_archive_duration,
            reason=reason,
            **kwargs,
        )

    async def follow(self, webhook_channel_id: Snowflake_Type) -> None:
        """
        Follow this channel.

        Args:
            webhook_channel_id: The ID of the channel to post messages from this channel to

        """
        await self._client.http.follow_news_channel(self.id, webhook_channel_id)

    async def create_thread_from_message(
        self,
        name: str,
        message: Snowflake_Type,
        auto_archive_duration: AutoArchiveDuration = AutoArchiveDuration.ONE_DAY,
        reason: Absent[str] = None,
    ) -> "GuildNewsThread":
        """
        Creates a new news thread in this channel.

        Args:
            name: 1-100 character thread name.
            message: The message to connect this thread to.
            auto_archive_duration: Time before the thread will be automatically archived. Note 3 day and 7 day archive durations require the server to be boosted.
            reason: The reason for creating this thread.

        Returns:
            The created public thread, if successful

        """
        return await self.create_thread(
            name=name,
            message=message,
            auto_archive_duration=auto_archive_duration,
            reason=reason,
        )


@attrs.define(eq=False, order=False, hash=False, kw_only=True)
class GuildText(GuildChannel, MessageableMixin, InvitableMixin, ThreadableMixin, WebhookMixin):
    topic: Optional[str] = attrs.field(repr=False, default=None)
    """The channel topic (0-1024 characters)"""

    async def edit(
        self,
        *,
        name: Absent[str] = MISSING,
        position: Absent[int] = MISSING,
        permission_overwrites: Absent[
            Union[dict, PermissionOverwrite, List[Union[dict, PermissionOverwrite]]]
        ] = MISSING,
        parent_id: Absent[Snowflake_Type] = MISSING,
        nsfw: Absent[bool] = MISSING,
        topic: Absent[str] = MISSING,
        channel_type: Absent["ChannelType"] = MISSING,
        default_auto_archive_duration: Absent["AutoArchiveDuration"] = MISSING,
        rate_limit_per_user: Absent[int] = MISSING,
        reason: Absent[str] = MISSING,
        **kwargs,
    ) -> Union["GuildText", "GuildNews"]:
        """
        Edit the guild text channel.

        Args:
            name: 1-100 character channel name
            position: the position of the channel in the left-hand listing
            permission_overwrites: a list of PermissionOverwrite
            parent_id:  the parent category `Snowflake_Type` for the channel
            nsfw: whether the channel is nsfw
            topic: 0-1024 character channel topic
            channel_type: the type of channel; only conversion between text and news is supported and only in guilds with the "NEWS" feature
            default_auto_archive_duration: optional AutoArchiveDuration
            rate_limit_per_user: amount of seconds a user has to wait before sending another message (0-21600)
            reason: An optional reason for the audit log

        Returns:
            The edited channel.

        """
        return await super().edit(
            name=name,
            position=position,
            permission_overwrites=permission_overwrites,
            parent_id=parent_id,
            nsfw=nsfw,
            topic=topic,
            type=channel_type,
            default_auto_archive_duration=default_auto_archive_duration,
            rate_limit_per_user=rate_limit_per_user,
            reason=reason,
            **kwargs,
        )

    async def create_public_thread(
        self,
        name: str,
        auto_archive_duration: AutoArchiveDuration = AutoArchiveDuration.ONE_DAY,
        rate_limit_per_user: Absent[int] = MISSING,
        reason: Absent[str] = None,
    ) -> "GuildPublicThread":
        """
        Creates a new public thread in this channel.

        Args:
            name: 1-100 character thread name.
            auto_archive_duration: Time before the thread will be automatically archived. Note 3 day and 7 day archive durations require the server to be boosted.
            rate_limit_per_user: The time users must wait between sending messages (0-21600).
            reason: The reason for creating this thread.

        Returns:
            The created public thread, if successful

        """
        return await self.create_thread(
            name=name,
            thread_type=ChannelType.GUILD_PUBLIC_THREAD,
            auto_archive_duration=auto_archive_duration,
            rate_limit_per_user=rate_limit_per_user,
            reason=reason,
        )

    async def create_private_thread(
        self,
        name: str,
        invitable: Absent[bool] = MISSING,
        auto_archive_duration: AutoArchiveDuration = AutoArchiveDuration.ONE_DAY,
        rate_limit_per_user: Absent[int] = MISSING,
        reason: Absent[str] = None,
    ) -> "GuildPrivateThread":
        """
        Creates a new private thread in this channel.

        Args:
            name: 1-100 character thread name.
            invitable: Whether non-moderators can add other non-moderators to a thread.
            rate_limit_per_user: The time users must wait between sending messages (0-21600).
            auto_archive_duration: Time before the thread will be automatically archived. Note 3 day and 7 day archive durations require the server to be boosted.
            reason: The reason for creating this thread.

        Returns:
            The created thread, if successful

        """
        return await self.create_thread(
            name=name,
            thread_type=ChannelType.GUILD_PRIVATE_THREAD,
            invitable=invitable,
            rate_limit_per_user=rate_limit_per_user,
            auto_archive_duration=auto_archive_duration,
            reason=reason,
        )

    async def create_thread_from_message(
        self,
        name: str,
        message: Snowflake_Type,
        auto_archive_duration: AutoArchiveDuration = AutoArchiveDuration.ONE_DAY,
        reason: Absent[str] = None,
    ) -> "GuildPublicThread":
        """
        Creates a new public thread in this channel.

        Args:
            name: 1-100 character thread name.
            message: The message to connect this thread to.
            auto_archive_duration: Time before the thread will be automatically archived. Note 3 day and 7 day archive durations require the server to be boosted.
            reason: The reason for creating this thread.

        Returns:
            The created public thread, if successful

        """
        return await self.create_thread(
            name=name,
            message=message,
            auto_archive_duration=auto_archive_duration,
            reason=reason,
        )


################################################################
# Guild Threads


@attrs.define(eq=False, order=False, hash=False, slots=False, kw_only=True)
class ThreadChannel(BaseChannel, MessageableMixin, WebhookMixin):
    parent_id: Snowflake_Type = attrs.field(repr=False, default=None, converter=optional_c(to_snowflake))
    """id of the text channel this thread was created"""
    owner_id: Snowflake_Type = attrs.field(repr=False, default=None, converter=optional_c(to_snowflake))
    """id of the creator of the thread"""
    topic: Optional[str] = attrs.field(repr=False, default=None)
    """The thread topic (0-1024 characters)"""
    message_count: int = attrs.field(repr=False, default=0)
    """An approximate count of messages in a thread, stops counting at 50"""
    member_count: int = attrs.field(repr=False, default=0)
    """An approximate count of users in a thread, stops counting at 50"""
    archived: bool = attrs.field(repr=False, default=False)
    """Whether the thread is archived"""
    auto_archive_duration: int = attrs.field(
        repr=False,
        default=attrs.Factory(lambda self: self.default_auto_archive_duration, takes_self=True),
    )
    """Duration in minutes to automatically archive the thread after recent activity, can be set to: 60, 1440, 4320, 10080"""
    locked: bool = attrs.field(repr=False, default=False)
    """Whether the thread is locked"""
    archive_timestamp: Optional["models.Timestamp"] = attrs.field(
        repr=False, default=None, converter=optional_c(timestamp_converter)
    )
    """Timestamp when the thread's archive status was last changed, used for calculating recent activity"""
    create_timestamp: Optional["models.Timestamp"] = attrs.field(
        repr=False, default=None, converter=optional_c(timestamp_converter)
    )
    """Timestamp when the thread was created"""
    flags: ChannelFlags = attrs.field(repr=False, default=ChannelFlags.NONE, converter=ChannelFlags)
    """Flags for the thread"""

    _guild_id: Snowflake_Type = attrs.field(repr=False, default=None, converter=optional_c(to_snowflake))

    @classmethod
    def _process_dict(cls, data: Dict[str, Any], client: "Client") -> Dict[str, Any]:
        data = super()._process_dict(data, client)
        thread_metadata: dict = data.get("thread_metadata", {})
        data.update(thread_metadata)
        return data

    @property
    def is_private(self) -> bool:
        """Is this a private thread?"""
        return self.type == ChannelType.GUILD_PRIVATE_THREAD

    @property
    def guild(self) -> "models.Guild":
        """The guild this channel belongs to."""
        return self._client.cache.get_guild(self._guild_id)

    @property
    def parent_channel(self) -> Union[GuildText, "GuildForum"]:
        """The channel this thread is a child of."""
        return self._client.cache.get_channel(self.parent_id)

    @property
    def parent_message(self) -> Optional["Message"]:
        """The message this thread is a child of."""
        return self._client.cache.get_message(self.parent_id, self.id)

    @property
    def mention(self) -> str:
        """Returns a string that would mention this thread."""
        return f"<#{self.id}>"

    @property
    def permission_overwrites(self) -> List["PermissionOverwrite"]:
        """The permission overwrites for this channel."""
        return []

    @property
    def clyde_created(self) -> bool:
        """Whether this thread was created by Clyde."""
        return ChannelFlags.CLYDE_THREAD in self.flags

    def permissions_for(self, instance: Snowflake_Type) -> Permissions:
        """
        Calculates permissions for an instance

        Args:
            instance: Member or Role instance (or its ID)

        Returns:
            Permissions data

        Raises:
            ValueError: If could not find any member or role by given ID
            RuntimeError: If given instance is from another guild

        """
        if self.parent_channel:
            return self.parent_channel.permissions_for(instance)
        return Permissions.NONE

    async def fetch_members(self) -> List["models.ThreadMember"]:
        """Get the members that have access to this thread."""
        members_data = await self._client.http.list_thread_members(self.id)
        return models.ThreadMember.from_list(members_data, self._client)

    async def add_member(self, member: Union["models.Member", Snowflake_Type]) -> None:
        """
        Add a member to this thread.

        Args:
            member: The member to add

        """
        await self._client.http.add_thread_member(self.id, to_snowflake(member))

    async def remove_member(self, member: Union["models.Member", Snowflake_Type]) -> None:
        """
        Remove a member from this thread.

        Args:
            member: The member to remove

        """
        await self._client.http.remove_thread_member(self.id, to_snowflake(member))

    async def join(self) -> None:
        """Join this thread."""
        await self._client.http.join_thread(self.id)

    async def leave(self) -> None:
        """Leave this thread."""
        await self._client.http.leave_thread(self.id)

    async def archive(self, locked: bool = False, reason: Absent[str] = MISSING) -> "TYPE_THREAD_CHANNEL":
        """
        Helper method to archive this thread.

        Args:
            locked: whether the thread is locked; when a thread is locked, only users with MANAGE_THREADS can unarchive it
            reason: The reason for this archive

        Returns:
            The archived thread channel object.

        """
        return await super().edit(locked=locked, archived=True, reason=reason)


@attrs.define(eq=False, order=False, hash=False, kw_only=True)
class GuildNewsThread(ThreadChannel):
    async def edit(
        self,
        *,
        name: Absent[str] = MISSING,
        archived: Absent[bool] = MISSING,
        auto_archive_duration: Absent[AutoArchiveDuration] = MISSING,
        locked: Absent[bool] = MISSING,
        rate_limit_per_user: Absent[int] = MISSING,
        reason: Absent[str] = MISSING,
        **kwargs,
    ) -> "GuildNewsThread":
        """
        Edit this thread.

        Args:
            name: 1-100 character channel name
            archived: whether the thread is archived
            auto_archive_duration: duration in minutes to automatically archive the thread after recent activity, can be set to: 60, 1440, 4320, 10080
            locked: whether the thread is locked; when a thread is locked, only users with MANAGE_THREADS can unarchive it
            rate_limit_per_user: amount of seconds a user has to wait before sending another message (0-21600)
            reason: The reason for this change

        Returns:
            The edited thread channel object.

        """
        return await super().edit(
            name=name,
            archived=archived,
            auto_archive_duration=auto_archive_duration,
            locked=locked,
            rate_limit_per_user=rate_limit_per_user,
            reason=reason,
            **kwargs,
        )


@attrs.define(eq=False, order=False, hash=False, kw_only=True)
class GuildPublicThread(ThreadChannel):
    async def edit(
        self,
        *,
        name: Absent[str] = MISSING,
        archived: Absent[bool] = MISSING,
        auto_archive_duration: Absent[AutoArchiveDuration] = MISSING,
        locked: Absent[bool] = MISSING,
        rate_limit_per_user: Absent[int] = MISSING,
        flags: Absent[Union[int, ChannelFlags]] = MISSING,
        reason: Absent[str] = MISSING,
        **kwargs,
    ) -> "GuildPublicThread":
        """
        Edit this thread.

        Args:
            name: 1-100 character channel name
            archived: whether the thread is archived
            auto_archive_duration: duration in minutes to automatically archive the thread after recent activity, can be set to: 60, 1440, 4320, 10080
            locked: whether the thread is locked; when a thread is locked, only users with MANAGE_THREADS can unarchive it
            rate_limit_per_user: amount of seconds a user has to wait before sending another message (0-21600)
            flags: channel flags for forum threads
            reason: The reason for this change

        Returns:
            The edited thread channel object.
        """
        return await super().edit(
            name=name,
            archived=archived,
            auto_archive_duration=auto_archive_duration,
            locked=locked,
            rate_limit_per_user=rate_limit_per_user,
            reason=reason,
            flags=flags,
            **kwargs,
        )


@attrs.define(eq=False, order=False, hash=False, kw_only=True)
class GuildForumPost(GuildPublicThread):
    """
    A forum post

    !!! note
        This model is an abstraction of the api - In reality all posts are GuildPublicThread
    """

    _applied_tags: list[Snowflake_Type] = attrs.field(repr=False, factory=list)

    @classmethod
    def _process_dict(cls, data: Dict[str, Any], client: "Client") -> Dict[str, Any]:
        data = super()._process_dict(data, client)
        data["_applied_tags"] = data.pop("applied_tags") if "applied_tags" in data else []
        return data

    async def edit(
        self,
        *,
        name: Absent[str] = MISSING,
        archived: Absent[bool] = MISSING,
        auto_archive_duration: Absent[AutoArchiveDuration] = MISSING,
        applied_tags: Absent[List[Union[Snowflake_Type, ThreadTag]]] = MISSING,
        locked: Absent[bool] = MISSING,
        rate_limit_per_user: Absent[int] = MISSING,
        flags: Absent[Union[int, ChannelFlags]] = MISSING,
        reason: Absent[str] = MISSING,
        **kwargs,
    ) -> "GuildForumPost":
        """
        Edit this thread.

        Args:
            name: 1-100 character channel name
            archived: whether the thread is archived
            applied_tags: list of tags to apply
            auto_archive_duration: duration in minutes to automatically archive the thread after recent activity, can be set to: 60, 1440, 4320, 10080
            locked: whether the thread is locked; when a thread is locked, only users with MANAGE_THREADS can unarchive it
            rate_limit_per_user: amount of seconds a user has to wait before sending another message (0-21600)
            flags: channel flags to apply
            reason: The reason for this change

        Returns:
            The edited thread channel object.
        """
        if applied_tags != MISSING:
            applied_tags = [str(tag.id) if isinstance(tag, ThreadTag) else str(tag) for tag in applied_tags]

        return await super().edit(
            name=name,
            archived=archived,
            auto_archive_duration=auto_archive_duration,
            applied_tags=applied_tags,
            locked=locked,
            rate_limit_per_user=rate_limit_per_user,
            reason=reason,
            flags=flags,
            **kwargs,
        )

    @property
    def applied_tags(self) -> list[ThreadTag]:
        """The tags applied to this thread."""
        if not isinstance(self.parent_channel, GuildForum):
            raise AttributeError("This is only available on forum threads.")
        return [tag for tag in self.parent_channel.available_tags if str(tag.id) in self._applied_tags]

    @property
    def initial_post(self) -> Optional["Message"]:
        """The initial message posted by the OP."""
        if not isinstance(self.parent_channel, GuildForum):
            raise AttributeError("This is only available on forum threads.")
        return self.get_message(self.id)

    @property
    def pinned(self) -> bool:
        """Whether this thread is pinned."""
        return ChannelFlags.PINNED in self.flags

    async def pin(self, reason: Absent[str] = MISSING) -> None:
        """
        Pin this thread.

        Args:
            reason: The reason for this pin

        """
        flags = self.flags | ChannelFlags.PINNED
        await self.edit(flags=flags, reason=reason)

    async def unpin(self, reason: Absent[str] = MISSING) -> None:
        """
        Unpin this thread.

        Args:
            reason: The reason for this unpin

        """
        flags = self.flags & ~ChannelFlags.PINNED
        await self.edit(flags=flags, reason=reason)


@attrs.define(eq=False, order=False, hash=False, kw_only=True)
class GuildPrivateThread(ThreadChannel):
    invitable: bool = attrs.field(repr=False, default=False)
    """Whether non-moderators can add other non-moderators to a thread"""

    async def edit(
        self,
        *,
        name: Absent[str] = MISSING,
        archived: Absent[bool] = MISSING,
        auto_archive_duration: Absent[AutoArchiveDuration] = MISSING,
        locked: Absent[bool] = MISSING,
        rate_limit_per_user: Absent[int] = MISSING,
        invitable: Absent[bool] = MISSING,
        reason: Absent[str] = MISSING,
        **kwargs,
    ) -> "GuildPrivateThread":
        """
        Edit this thread.

        Args:
            name: 1-100 character channel name
            archived: whether the thread is archived
            auto_archive_duration: duration in minutes to automatically archive the thread after recent activity, can be set to: 60, 1440, 4320, 10080
            locked: whether the thread is locked; when a thread is locked, only users with MANAGE_THREADS can unarchive it
            rate_limit_per_user: amount of seconds a user has to wait before sending another message (0-21600)
            invitable: whether non-moderators can add other non-moderators to a thread; only available on private threads
            reason: The reason for this change

        Returns:
            The edited thread channel object.

        """
        return await super().edit(
            name=name,
            archived=archived,
            auto_archive_duration=auto_archive_duration,
            locked=locked,
            rate_limit_per_user=rate_limit_per_user,
            invitable=invitable,
            reason=reason,
            **kwargs,
        )


################################################################
# Guild Voices


@attrs.define(eq=False, order=False, hash=False, slots=False, kw_only=True)
class VoiceChannel(GuildChannel):  # May not be needed, can be directly just GuildVoice.
    bitrate: int = attrs.field(
        repr=False,
    )
    """The bitrate (in bits) of the voice channel"""
    user_limit: int = attrs.field(
        repr=False,
    )
    """The user limit of the voice channel"""
    rtc_region: str = attrs.field(repr=False, default="auto")
    """Voice region id for the voice channel, automatic when set to None"""
    video_quality_mode: Union[VideoQualityMode, int] = attrs.field(repr=False, default=VideoQualityMode.AUTO)
    """The camera video quality mode of the voice channel, 1 when not present"""
    _voice_member_ids: list[Snowflake_Type] = attrs.field(repr=False, factory=list)

    async def edit(
        self,
        *,
        name: Absent[str] = MISSING,
        position: Absent[int] = MISSING,
        permission_overwrites: Absent[
            Union[dict, PermissionOverwrite, List[Union[dict, PermissionOverwrite]]]
        ] = MISSING,
        parent_id: Absent[Snowflake_Type] = MISSING,
        bitrate: Absent[int] = MISSING,
        user_limit: Absent[int] = MISSING,
        rtc_region: Absent[str] = MISSING,
        video_quality_mode: Absent[VideoQualityMode] = MISSING,
        reason: Absent[str] = MISSING,
        **kwargs,
    ) -> Union["GuildVoice", "GuildStageVoice"]:
        """
        Edit guild voice channel.

        Args:
            name: 1-100 character channel name
            position: the position of the channel in the left-hand listing
            permission_overwrites: a list of `PermissionOverwrite` to apply to the channel
            parent_id: the parent category `Snowflake_Type` for the channel
            bitrate: the bitrate (in bits) of the voice channel; 8000 to 96000 (128000 for VIP servers)
            user_limit: the user limit of the voice channel; 0 refers to no limit, 1 to 99 refers to a user limit
            rtc_region: channel voice region id, automatic when not set
            video_quality_mode: the camera video quality mode of the voice channel
            reason: optional reason for audit logs

        Returns:
            The edited voice channel object.

        """
        return await super().edit(
            name=name,
            position=position,
            permission_overwrites=permission_overwrites,
            parent_id=parent_id,
            bitrate=bitrate,
            user_limit=user_limit,
            rtc_region=rtc_region,
            video_quality_mode=video_quality_mode,
            reason=reason,
            **kwargs,
        )

    @property
    def members(self) -> List["models.Member"]:
        """Returns a list of members that have access to this voice channel"""
        return [m for m in self.guild.members if Permissions.CONNECT in m.channel_permissions(self)]  # type: ignore

    @property
    def voice_members(self) -> List["models.Member"]:
        """
        Returns a list of members that are currently in the channel.

        !!! note
            This will not be accurate if the bot was offline while users joined the channel
        """
        return [self._client.cache.get_member(self._guild_id, member_id) for member_id in self._voice_member_ids]

    @property
    def voice_state(self) -> Optional["ActiveVoiceState"]:
        """Returns the voice state of the bot in this channel if it is connected"""
        return self._client.get_bot_voice_state(self._guild_id)

    async def connect(self, muted: bool = False, deafened: bool = False) -> "ActiveVoiceState":
        """
        Connect the bot to this voice channel, or move the bot to this voice channel if it is already connected in another voice channel.

        Args:
            muted: Whether the bot should be muted when connected.
            deafened: Whether the bot should be deafened when connected.

        Returns:
            The new active voice state on successfully connection.

        """
        if not self.voice_state:
            return await self._client.connect_to_vc(self._guild_id, self.id, muted, deafened)
        await self.voice_state.move(self.id)
        return self.voice_state

    async def disconnect(self) -> None:
        """
        Disconnect from the currently connected voice state.

        Raises:
            VoiceNotConnected: if the bot is not connected to a voice channel
        """
        if self.voice_state:
            return await self.voice_state.disconnect()
        raise VoiceNotConnected


@attrs.define(eq=False, order=False, hash=False, kw_only=True)
class GuildVoice(VoiceChannel, InvitableMixin, MessageableMixin):
    pass


@attrs.define(eq=False, order=False, hash=False, kw_only=True)
class GuildStageVoice(GuildVoice):
    stage_instance: "models.StageInstance" = attrs.field(repr=False, default=MISSING)
    """The stage instance that this voice channel belongs to"""

    # todo: Listeners and speakers properties (needs voice state caching)

    async def fetch_stage_instance(self) -> "models.StageInstance":
        """
        Fetches the stage instance associated with this channel.

        Returns:
            The stage instance associated with this channel. If no stage is live, will return None.

        """
        self.stage_instance = models.StageInstance.from_dict(
            await self._client.http.get_stage_instance(self.id), self._client
        )
        return self.stage_instance

    async def create_stage_instance(
        self,
        topic: str,
        privacy_level: StagePrivacyLevel = StagePrivacyLevel.GUILD_ONLY,
        reason: Absent[Optional[str]] = MISSING,
    ) -> "models.StageInstance":
        """
        Create a stage instance in this channel.

        Args:
            topic: The topic of the stage (1-120 characters)
            privacy_level: The privacy level of the stage
            reason: The reason for creating this instance

        Returns:
            The created stage instance object.

        """
        self.stage_instance = models.StageInstance.from_dict(
            await self._client.http.create_stage_instance(self.id, topic, privacy_level, reason),
            self._client,
        )
        return self.stage_instance

    async def close_stage(self, reason: Absent[Optional[str]] = MISSING) -> None:
        """
        Closes the live stage instance.

        Args:
            reason: The reason for closing the stage

        """
        if not self.stage_instance and not await self.get_stage_instance():
            # we dont know of an active stage instance, so lets check for one
            raise ValueError("No stage instance found")

        await self.stage_instance.delete(reason=reason)


@attrs.define(eq=False, order=False, hash=False, kw_only=True)
class GuildForum(GuildChannel):
    available_tags: List[ThreadTag] = attrs.field(repr=False, factory=list)
    """A list of tags available to assign to threads"""
    default_reaction_emoji: Optional[DefaultReaction] = attrs.field(repr=False, default=None)
    """The default emoji to react with for posts"""
    last_message_id: Optional[Snowflake_Type] = attrs.field(repr=False, default=None)
    # TODO: Implement "template" once the API supports them
<<<<<<< HEAD
    rate_limit_per_user: int = attrs.field(repr=False, default=0)
    """Amount of seconds a user has to wait before sending another message (0-21600)"""
=======
    default_sort_order: Optional[ForumSortOrder] = attrs.field(
        repr=False, default=None, converter=ForumSortOrder.converter
    )
    """the default sort order type used to order posts in GUILD_FORUM channels. Defaults to null, which indicates a preferred sort order hasn't been set by a channel admin"""
    default_forum_layout: ForumLayoutType = attrs.field(
        repr=False, default=ForumLayoutType.NOT_SET, converter=ForumLayoutType
    )
    """The default forum layout view used to display posts in GUILD_FORUM channels. Defaults to 0, which indicates a layout view has not been set by a channel admin"""
>>>>>>> 6a2d8e60

    @classmethod
    def _process_dict(cls, data: Dict[str, Any], client: "Client") -> Dict[str, Any]:
        data = super()._process_dict(data, client)
        data["available_tags"] = [
            ThreadTag.from_dict(tag_data | {"parent_channel_id": data["id"]}, client)
            for tag_data in data.get("available_tags", [])
        ]
        return data

    async def create_post(
        self,
        name: str,
        content: str | None,
        applied_tags: Optional[List[Union["Snowflake_Type", "ThreadTag", str]]] = MISSING,
        *,
        auto_archive_duration: AutoArchiveDuration = AutoArchiveDuration.ONE_DAY,
        rate_limit_per_user: Absent[int] = MISSING,
        embeds: Optional[Union[List[Union["Embed", dict]], Union["Embed", dict]]] = None,
        embed: Optional[Union["Embed", dict]] = None,
        components: Optional[
            Union[
                List[List[Union["BaseComponent", dict]]],
                List[Union["BaseComponent", dict]],
                "BaseComponent",
                dict,
            ]
        ] = None,
        stickers: Optional[Union[List[Union["Sticker", "Snowflake_Type"]], "Sticker", "Snowflake_Type"]] = None,
        allowed_mentions: Optional[Union["AllowedMentions", dict]] = None,
        files: Optional[Union["UPLOADABLE_TYPE", List["UPLOADABLE_TYPE"]]] = None,
        file: Optional["UPLOADABLE_TYPE"] = None,
        tts: bool = False,
        reason: Absent[str] = MISSING,
    ) -> "GuildForumPost":
        """
        Create a post within this channel.

        Args:
            name: The name of the post
            content: The text content of this post
            applied_tags: A list of tag ids or tag objects to apply to this post
            auto_archive_duration: Time before the thread will be automatically archived. Note 3 day and 7 day archive durations require the server to be boosted.
            rate_limit_per_user: The time users must wait between sending messages
            embeds: Embedded rich content (up to 6000 characters).
            embed: Embedded rich content (up to 6000 characters).
            components: The components to include with the message.
            stickers: IDs of up to 3 stickers in the server to send in the message.
            allowed_mentions: Allowed mentions for the message.
            files: Files to send, the path, bytes or File() instance, defaults to None. You may have up to 10 files.
            file: Files to send, the path, bytes or File() instance, defaults to None. You may have up to 10 files.
            tts: Should this message use Text To Speech.
            reason: The reason for creating this post

        Returns:
            A GuildForumPost object representing the created post.
        """
        if applied_tags != MISSING:
            processed = []
            for tag in applied_tags:
                if isinstance(tag, ThreadTag):
                    tag = tag.id
                elif isinstance(tag, (str, int)):
                    tag = self.get_tag(tag, case_insensitive=True)
                    if not tag:
                        continue
                    tag = tag.id
                elif isinstance(tag, dict):
                    tag = tag["id"]
                processed.append(tag)

            applied_tags = processed

        message_payload = models.discord.message.process_message_payload(
            content=content,
            embeds=embeds or embed,
            components=components,
            stickers=stickers,
            allowed_mentions=allowed_mentions,
            tts=tts,
        )

        data = await self._client.http.create_forum_thread(
            self.id,
            name,
            auto_archive_duration,
            message_payload,
            applied_tags,
            rate_limit_per_user,
            files=files or file,
            reason=reason,
        )
        return self._client.cache.place_channel_data(data)

    async def fetch_posts(self) -> List["GuildForumPost"]:
        """
        Requests all active posts within this channel.

        Returns:
            A list of GuildForumPost objects representing the posts.
        """
        # I can guarantee this endpoint will need to be converted to an async iterator eventually
        data = await self._client.http.list_active_threads(self._guild_id)
        threads = [self._client.cache.place_channel_data(post_data) for post_data in data["threads"]]

        return [thread for thread in threads if thread.parent_id == self.id]

    def get_posts(self, *, exclude_archived: bool = True) -> List["GuildForumPost"]:
        """
        List all, cached, active posts within this channel.

        Args:
            exclude_archived: Whether to exclude archived posts from the response

        Returns:
            A list of GuildForumPost objects representing the posts.
        """
        out = [thread for thread in self.guild.threads if thread.parent_id == self.id]
        if exclude_archived:
            return [thread for thread in out if not thread.archived]
        return out

    def archived_posts(self, limit: int = 0, before: Snowflake_Type | None = None) -> ArchivedForumPosts:
        """An async iterator for all archived posts in this channel."""
        return ArchivedForumPosts(self, limit, before)

    async def fetch_post(self, id: "Snowflake_Type", *, force: bool = False) -> "GuildForumPost":
        """
        Fetch a post within this channel.

        Args:
            id: The id of the post to fetch
            force: Whether to force a fetch from the API

        Returns:
            A GuildForumPost object representing the post.
        """
        return await self._client.fetch_channel(id, force=force)

    def get_post(self, id: "Snowflake_Type") -> "GuildForumPost":
        """
        Get a post within this channel.

        Args:
            id: The id of the post to get

        Returns:
            A GuildForumPost object representing the post.
        """
        return self._client.cache.get_channel(id)

    def get_tag(self, value: str | Snowflake_Type, *, case_insensitive: bool = False) -> Optional["ThreadTag"]:
        """
        Get a tag within this channel.

        Args:
            value: The name or ID of the tag to get
            case_insensitive: Whether to ignore case when searching for the tag

        Returns:
            A ThreadTag object representing the tag.
        """

        def maybe_insensitive(string: str) -> str:
            return string.lower() if case_insensitive else string

        def predicate(tag: ThreadTag) -> Optional["ThreadTag"]:
            if str(tag.id) == str(value):
                return tag
            if maybe_insensitive(tag.name) == maybe_insensitive(value):
                return tag

        return next((tag for tag in self.available_tags if predicate(tag)), None)

    async def create_tag(self, name: str, emoji: Union["models.PartialEmoji", dict, str, None] = None) -> "ThreadTag":
        """
        Create a tag for this forum.

        Args:
            name: The name of the tag
            emoji: The emoji to use for the tag

        !!! note
            If the emoji is a custom emoji, it must be from the same guild as the channel.

        Returns:
            The created tag object.

        """
        payload = {"channel_id": self.id, "name": name}

        if emoji:
            if isinstance(emoji, str):
                emoji = PartialEmoji.from_str(emoji)
            elif isinstance(emoji, dict):
                emoji = PartialEmoji.from_dict(emoji)

            if emoji.id:
                payload["emoji_id"] = emoji.id
            else:
                payload["emoji_name"] = emoji.name

        data = await self._client.http.create_tag(**payload)

        channel_data = self._client.cache.place_channel_data(data)
        return [tag for tag in channel_data.available_tags if tag.name == name][0]

    async def edit_tag(
        self,
        tag_id: "Snowflake_Type",
        *,
        name: str | None = None,
        emoji: Union["models.PartialEmoji", dict, str, None] = None,
    ) -> "ThreadTag":
        """
        Edit a tag for this forum.

        Args:
            tag_id: The id of the tag to edit
            name: The name for this tag
            emoji: The emoji for this tag
        """
        if isinstance(emoji, str):
            emoji = PartialEmoji.from_str(emoji)
        elif isinstance(emoji, dict):
            emoji = PartialEmoji.from_dict(emoji)

        if emoji.id:
            data = await self._client.http.edit_tag(self.id, tag_id, name, emoji_id=emoji.id)
        else:
            data = await self._client.http.edit_tag(self.id, tag_id, name, emoji_name=emoji.name)

        channel_data = self._client.cache.place_channel_data(data)
        return [tag for tag in channel_data.available_tags if tag.name == name][0]

    async def delete_tag(self, tag_id: "Snowflake_Type") -> None:
        """
        Delete a tag for this forum.

        Args:
            tag_id: The ID of the tag to delete
        """
        data = await self._client.http.delete_tag(self.id, tag_id)
        self._client.cache.place_channel_data(data)


@attrs.define(eq=False, order=False, hash=False, kw_only=True)
class GuildMedia(GuildForum):
    ...


def process_permission_overwrites(
    overwrites: Union[dict, PermissionOverwrite, List[Union[dict, PermissionOverwrite]]]
) -> List[dict]:
    """
    Processes a permission overwrite lists into format for sending to discord.

    Args:
        overwrites: The permission overwrites to process

    Returns:
        The processed permission overwrites

    """
    if not overwrites:
        return overwrites

    if isinstance(overwrites, dict):
        return [overwrites]

    if isinstance(overwrites, list):
        return list(map(to_dict, overwrites))

    if isinstance(overwrites, PermissionOverwrite):
        return [overwrites.to_dict()]

    raise ValueError(f"Invalid overwrites: {overwrites}")


TYPE_ALL_CHANNEL = Union[
    GuildText,
    GuildForum,
    GuildNews,
    GuildVoice,
    GuildStageVoice,
    GuildCategory,
    GuildPublicThread,
    GuildForumPost,
    GuildPrivateThread,
    GuildNewsThread,
    DM,
    DMGroup,
]


TYPE_DM_CHANNEL = Union[DM, DMGroup]


TYPE_GUILD_CHANNEL = Union[
    GuildCategory,
    GuildNews,
    GuildText,
    GuildVoice,
    GuildStageVoice,
    GuildForum,
    GuildMedia,
    GuildPublicThread,
    GuildForumPost,
    GuildPrivateThread,
]


TYPE_THREAD_CHANNEL = Union[GuildNewsThread, GuildPublicThread, GuildForumPost, GuildPrivateThread]


TYPE_VOICE_CHANNEL = Union[GuildVoice, GuildStageVoice]


TYPE_MESSAGEABLE_CHANNEL = Union[
    DM,
    DMGroup,
    GuildNews,
    GuildText,
    GuildPublicThread,
    GuildForumPost,
    GuildPrivateThread,
    GuildNewsThread,
    GuildVoice,
]


TYPE_CHANNEL_MAPPING = {
    ChannelType.GUILD_TEXT: GuildText,
    ChannelType.GUILD_NEWS: GuildNews,
    ChannelType.GUILD_VOICE: GuildVoice,
    ChannelType.GUILD_STAGE_VOICE: GuildStageVoice,
    ChannelType.GUILD_CATEGORY: GuildCategory,
    ChannelType.GUILD_PUBLIC_THREAD: GuildPublicThread,
    ChannelType.GUILD_PRIVATE_THREAD: GuildPrivateThread,
    ChannelType.GUILD_NEWS_THREAD: GuildNewsThread,
    ChannelType.DM: DM,
    ChannelType.GROUP_DM: DMGroup,
    ChannelType.GUILD_FORUM: GuildForum,
    ChannelType.GUILD_MEDIA: GuildMedia,
}<|MERGE_RESOLUTION|>--- conflicted
+++ resolved
@@ -2396,10 +2396,8 @@
     """The default emoji to react with for posts"""
     last_message_id: Optional[Snowflake_Type] = attrs.field(repr=False, default=None)
     # TODO: Implement "template" once the API supports them
-<<<<<<< HEAD
     rate_limit_per_user: int = attrs.field(repr=False, default=0)
     """Amount of seconds a user has to wait before sending another message (0-21600)"""
-=======
     default_sort_order: Optional[ForumSortOrder] = attrs.field(
         repr=False, default=None, converter=ForumSortOrder.converter
     )
@@ -2408,7 +2406,6 @@
         repr=False, default=ForumLayoutType.NOT_SET, converter=ForumLayoutType
     )
     """The default forum layout view used to display posts in GUILD_FORUM channels. Defaults to 0, which indicates a layout view has not been set by a channel admin"""
->>>>>>> 6a2d8e60
 
     @classmethod
     def _process_dict(cls, data: Dict[str, Any], client: "Client") -> Dict[str, Any]:
