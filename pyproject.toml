--- conflicted
+++ resolved
@@ -1,11 +1,6 @@
 [tool.poetry]
-<<<<<<< HEAD
 name = "interactions.py"
-version = "5.0.0"
-=======
-name = "discord-py-interactions"
 version = "5.0.1"
->>>>>>> 77928079
 description = "Easy, simple, scalable and modular: a Python API wrapper for interactions."
 authors = [
     "LordOfPolls <dev@lordofpolls.com>",
