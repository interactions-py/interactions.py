## About

This pull request is about (X), which does (Y).

## Checklist

<<<<<<< HEAD
- [ ] I've ran `pre-commit` to format and lint the change(s) made.
- [ ] I've checked to make sure the change(s) work on `3.8.6` and higher.
- [ ] This fixes/solves an [Issue](https://github.com/interactions-py/library/issues) (If existent):.
  - resolves #
- I've made this pull request for/as: (check all that apply)
  - [ ] Documentation
  - [ ] Breaking change
  - [ ] New feature/enhancement
  - [ ] Bugfix
=======
- [ ] The ``pre-commit`` code linter has been run over all edited files to ensure the code is linted.
- [ ] I've ensured the change(s) work on `3.8.6` and higher.


I've made this pull request: (check all that apply)
  - [ ] For the documentation
  - [ ] To add a new feature
  - [ ] As a general enhancement
  - [ ] As a refactor of the library/the library's code
  - [ ] To fix an existing bug
  - [ ] To resolve #ISSUENUMBER


This is:
  - [ ] A breaking change

  <!--- Expand this when more comes up--->
>>>>>>> f6146320
<|MERGE_RESOLUTION|>--- conflicted
+++ resolved
@@ -4,17 +4,6 @@
 
 ## Checklist
 
-<<<<<<< HEAD
-- [ ] I've ran `pre-commit` to format and lint the change(s) made.
-- [ ] I've checked to make sure the change(s) work on `3.8.6` and higher.
-- [ ] This fixes/solves an [Issue](https://github.com/interactions-py/library/issues) (If existent):.
-  - resolves #
-- I've made this pull request for/as: (check all that apply)
-  - [ ] Documentation
-  - [ ] Breaking change
-  - [ ] New feature/enhancement
-  - [ ] Bugfix
-=======
 - [ ] The ``pre-commit`` code linter has been run over all edited files to ensure the code is linted.
 - [ ] I've ensured the change(s) work on `3.8.6` and higher.
 
@@ -32,4 +21,3 @@
   - [ ] A breaking change
 
   <!--- Expand this when more comes up--->
->>>>>>> f6146320
