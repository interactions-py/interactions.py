repos:
  - repo: https://github.com/pre-commit/pre-commit-hooks
    rev: v4.4.0
    hooks:
    - id: requirements-txt-fixer
      name: Requirements
      types: [file]
      exclude_types: ['image']
    - id: debug-statements
      name: Debugging
      language: python
      types: [file, python]
      exclude_types: ['image']
    - id: trailing-whitespace
      name: Trailing Whitespace
      language: python
      types: [file]
      exclude_types: ['image', 'binary', 'executable']
    - id: end-of-file-fixer
      name: EOF Newlines
      language: python
      types: [file]
      exclude_types: ['image', 'binary', 'executable']
    - id: check-yaml
      name: YAML Structure
      language: python
      args: ['--unsafe']
    - id: check-toml
      name: TOML Structure
    - id: check-merge-conflict
      name: Merge Conflicts
  - repo: https://github.com/astral-sh/ruff-pre-commit
<<<<<<< HEAD
    rev: 'v0.0.281'
=======
    rev: 'v0.0.282'
>>>>>>> 738c0ad5
    hooks:
      - id: ruff
        args: [--fix, --exit-non-zero-on-fix]
  - repo: https://github.com/psf/black
    rev: 23.7.0
    hooks:
      - id: black
        name: Black Formatting
        language: python
        types: [ file, python ]
#  - repo: https://github.com/pycqa/isort
#    rev: 5.11.4
#    hooks:
#      - id: isort
#        name: isort Formatting
#        language: python
#        types: [file, python]
ci:
  autoupdate_branch: "unstable"
  autofix_prs: true
  autoupdate_commit_msg: "ci: weekly check."
  autoupdate_schedule: weekly
  autofix_commit_msg: "ci: correct from checks."
<|MERGE_RESOLUTION|>--- conflicted
+++ resolved
@@ -1,60 +1,56 @@
-repos:
-  - repo: https://github.com/pre-commit/pre-commit-hooks
-    rev: v4.4.0
-    hooks:
-    - id: requirements-txt-fixer
-      name: Requirements
-      types: [file]
-      exclude_types: ['image']
-    - id: debug-statements
-      name: Debugging
-      language: python
-      types: [file, python]
-      exclude_types: ['image']
-    - id: trailing-whitespace
-      name: Trailing Whitespace
-      language: python
-      types: [file]
-      exclude_types: ['image', 'binary', 'executable']
-    - id: end-of-file-fixer
-      name: EOF Newlines
-      language: python
-      types: [file]
-      exclude_types: ['image', 'binary', 'executable']
-    - id: check-yaml
-      name: YAML Structure
-      language: python
-      args: ['--unsafe']
-    - id: check-toml
-      name: TOML Structure
-    - id: check-merge-conflict
-      name: Merge Conflicts
-  - repo: https://github.com/astral-sh/ruff-pre-commit
-<<<<<<< HEAD
-    rev: 'v0.0.281'
-=======
-    rev: 'v0.0.282'
->>>>>>> 738c0ad5
-    hooks:
-      - id: ruff
-        args: [--fix, --exit-non-zero-on-fix]
-  - repo: https://github.com/psf/black
-    rev: 23.7.0
-    hooks:
-      - id: black
-        name: Black Formatting
-        language: python
-        types: [ file, python ]
-#  - repo: https://github.com/pycqa/isort
-#    rev: 5.11.4
-#    hooks:
-#      - id: isort
-#        name: isort Formatting
-#        language: python
-#        types: [file, python]
-ci:
-  autoupdate_branch: "unstable"
-  autofix_prs: true
-  autoupdate_commit_msg: "ci: weekly check."
-  autoupdate_schedule: weekly
-  autofix_commit_msg: "ci: correct from checks."
+repos:
+  - repo: https://github.com/pre-commit/pre-commit-hooks
+    rev: v4.4.0
+    hooks:
+    - id: requirements-txt-fixer
+      name: Requirements
+      types: [file]
+      exclude_types: ['image']
+    - id: debug-statements
+      name: Debugging
+      language: python
+      types: [file, python]
+      exclude_types: ['image']
+    - id: trailing-whitespace
+      name: Trailing Whitespace
+      language: python
+      types: [file]
+      exclude_types: ['image', 'binary', 'executable']
+    - id: end-of-file-fixer
+      name: EOF Newlines
+      language: python
+      types: [file]
+      exclude_types: ['image', 'binary', 'executable']
+    - id: check-yaml
+      name: YAML Structure
+      language: python
+      args: ['--unsafe']
+    - id: check-toml
+      name: TOML Structure
+    - id: check-merge-conflict
+      name: Merge Conflicts
+  - repo: https://github.com/astral-sh/ruff-pre-commit
+    rev: 'v0.0.282'
+    hooks:
+      - id: ruff
+        args: [--fix, --exit-non-zero-on-fix]
+  - repo: https://github.com/psf/black
+    rev: 23.7.0
+    hooks:
+      - id: black
+        name: Black Formatting
+        language: python
+        types: [ file, python ]
+#  - repo: https://github.com/pycqa/isort
+#    rev: 5.11.4
+#    hooks:
+#      - id: isort
+#        name: isort Formatting
+#        language: python
+#        types: [file, python]
+ci:
+  autoupdate_branch: "unstable"
+  autofix_prs: true
+  autoupdate_commit_msg: "ci: weekly check."
+  autoupdate_schedule: weekly
+  autofix_commit_msg: "ci: correct from checks."