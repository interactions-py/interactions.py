--- conflicted
+++ resolved
@@ -110,10 +110,7 @@
 
     ---
 
-<<<<<<< HEAD
     How do I migrate from interactions.py v4 to v5?
-=======
-    How do I migrate from i.py v4.4 to v5?
 
 -   [__:material-package-up: 2.x Migration Guide__](99 2.x Migration_NAFF.md)
 
@@ -121,6 +118,4 @@
 
     How do I migrate from NAFF to i.py v5?
 
->>>>>>> d29c7589
-
 </div>