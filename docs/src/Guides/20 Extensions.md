--- conflicted
+++ resolved
@@ -13,17 +13,10 @@
 ??? Hint "Examples:"
     === "Without Extensions"
         ```python
-<<<<<<< HEAD
-        from interactions import ActionRow, Button, ButtonStyle, Client, listen, slash_command
-        from interactions.api.events import Component, GuildJoin, MessageCreate, Startup
-
-        bot = Client()
-=======
         from interactions import ActionRow, Button, ButtonStyle, Client, Intents, listen, slash_command
         from interactions.api.events import Component, GuildJoin, MessageCreate, Startup
 
         bot = Client(intents=Intents.DEFAULT | Intents.MESSAGE_CONTENT)
->>>>>>> 738c0ad5
 
 
         @listen(Startup)
@@ -86,17 +79,10 @@
     === "With Extensions"
         ```python
         # File: `main.py`
-<<<<<<< HEAD
-        from interactions import Client, listen
-        from interactions.api.events import Component, GuildJoin, MessageCreate, Startup
-
-        bot = Client()
-=======
         from interactions import Client, Intents, listen
         from interactions.api.events import Component, GuildJoin, MessageCreate, Startup
 
         bot = Client(intents=Intents.DEFAULT | Intents.MESSAGE_CONTENT)
->>>>>>> 738c0ad5
 
 
         @listen(Startup)
