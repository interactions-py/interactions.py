--- conflicted
+++ resolved
@@ -1,35 +1,3 @@
-<<<<<<< HEAD
-.idea
-__pycache__
-test.py
-test2.py
-test3.py
-docs/_build
-slash.log
-test
-__*.py
-soontm.png
-venv/
-
-# Distribution / packaging
-.Python
-build/
-develop-eggs/
-dist/
-downloads/
-eggs/
-.eggs/
-lib/
-lib64/
-parts/
-sdist/
-var/
-wheels/
-share/python-wheels/
-*.egg-info/
-.installed.cfg
-=======
->>>>>>> da4fb0f8
 *.egg
 *.egg-info/
 *.eggs/
